//! Governance

use std::collections::BTreeMap;

use borsh::BorshDeserialize;

use super::token;
<<<<<<< HEAD
=======
use crate::ledger::governance::parameters::GovernanceParameters;
>>>>>>> 9b67281e
use crate::ledger::governance::storage::keys as governance_keys;
use crate::ledger::governance::storage::proposal::{
    ProposalType, StorageProposal,
};
use crate::ledger::governance::storage::vote::StorageProposalVote;
use crate::ledger::governance::utils::Vote;
use crate::ledger::governance::ADDRESS as governance_address;
use crate::ledger::storage_api::{self, StorageRead, StorageWrite};
use crate::types::address::Address;
use crate::types::storage::Epoch;
use crate::types::transaction::governance::{
    InitProposalData, VoteProposalData,
};

/// A proposal creation transaction.
/// A proposal creation transaction.
pub fn init_proposal<S>(
    storage: &mut S,
    data: InitProposalData,
    content: Vec<u8>,
    code: Option<Vec<u8>>,
) -> storage_api::Result<()>
where
    S: StorageRead + StorageWrite,
{
    let counter_key = governance_keys::get_counter_key();
    let proposal_id = if let Some(id) = data.id {
        id
    } else {
        storage.read(&counter_key)?.unwrap()
    };

    let content_key = governance_keys::get_content_key(proposal_id);
    storage.write_bytes(&content_key, content)?;

    let author_key = governance_keys::get_author_key(proposal_id);
    storage.write(&author_key, data.author.clone())?;

    let proposal_type_key = governance_keys::get_proposal_type_key(proposal_id);
    match data.r#type {
        ProposalType::Default(Some(_)) => {
            // Remove wasm code and write it under a different subkey
            storage.write(&proposal_type_key, ProposalType::Default(None))?;
            let proposal_code_key =
                governance_keys::get_proposal_code_key(proposal_id);
            let proposal_code = code.clone().ok_or(
                storage_api::Error::new_const("Missing proposal code"),
            )?;
            storage.write_bytes(&proposal_code_key, proposal_code)?
        }
        _ => storage.write(&proposal_type_key, data.r#type.clone())?,
    }

    let voting_start_epoch_key =
        governance_keys::get_voting_start_epoch_key(proposal_id);
    storage.write(&voting_start_epoch_key, data.voting_start_epoch)?;

    let voting_end_epoch_key =
        governance_keys::get_voting_end_epoch_key(proposal_id);
    storage.write(&voting_end_epoch_key, data.voting_end_epoch)?;

    let grace_epoch_key = governance_keys::get_grace_epoch_key(proposal_id);
    storage.write(&grace_epoch_key, data.grace_epoch)?;

    if let ProposalType::Default(Some(_)) = data.r#type {
        let proposal_code_key =
            governance_keys::get_proposal_code_key(proposal_id);
        let proposal_code =
            code.ok_or(storage_api::Error::new_const("Missing proposal code"))?;
        storage.write_bytes(&proposal_code_key, proposal_code)?;
    }

    storage.write(&counter_key, proposal_id + 1)?;

    let min_proposal_funds_key = governance_keys::get_min_proposal_fund_key();
    let min_proposal_funds: token::Amount =
        storage.read(&min_proposal_funds_key)?.unwrap();

    let funds_key = governance_keys::get_funds_key(proposal_id);
    storage.write(&funds_key, min_proposal_funds)?;

    // this key must always be written for each proposal
    let committing_proposals_key =
        governance_keys::get_committing_proposals_key(
            proposal_id,
            data.grace_epoch.0,
        );
    storage.write(&committing_proposals_key, ())?;

    token::transfer(
        storage,
        &storage.get_native_token()?,
        &data.author,
        &governance_address,
        min_proposal_funds,
    )
}

/// A proposal vote transaction.
pub fn vote_proposal<S>(
    storage: &mut S,
    data: VoteProposalData,
) -> storage_api::Result<()>
where
    S: StorageRead + StorageWrite,
{
    for delegation in data.delegations {
        let vote_key = governance_keys::get_vote_proposal_key(
            data.id,
            data.voter.clone(),
            delegation,
        );
        storage.write(&vote_key, data.vote.clone())?;
    }
    Ok(())
}

/// Read a proposal by id from storage
pub fn get_proposal_by_id<S>(
    storage: &S,
    id: u64,
) -> storage_api::Result<Option<StorageProposal>>
where
    S: StorageRead,
{
    let author_key = governance_keys::get_author_key(id);
    let content = governance_keys::get_content_key(id);
    let start_epoch_key = governance_keys::get_voting_start_epoch_key(id);
    let end_epoch_key = governance_keys::get_voting_end_epoch_key(id);
    let grace_epoch_key = governance_keys::get_grace_epoch_key(id);
    let proposal_type_key = governance_keys::get_proposal_type_key(id);

    let author: Option<Address> = storage.read(&author_key)?;
    let content: Option<BTreeMap<String, String>> = storage.read(&content)?;
    let voting_start_epoch: Option<Epoch> = storage.read(&start_epoch_key)?;
    let voting_end_epoch: Option<Epoch> = storage.read(&end_epoch_key)?;
    let grace_epoch: Option<Epoch> = storage.read(&grace_epoch_key)?;
    let proposal_type: Option<ProposalType> =
        storage.read(&proposal_type_key)?;

    let proposal = proposal_type.map(|proposal_type| StorageProposal {
        id,
        content: content.unwrap(),
        author: author.unwrap(),
        r#type: proposal_type,
        voting_start_epoch: voting_start_epoch.unwrap(),
        voting_end_epoch: voting_end_epoch.unwrap(),
        grace_epoch: grace_epoch.unwrap(),
    });

    Ok(proposal)
}

/// Query all the votes for a proposal_id
pub fn get_proposal_votes<S>(
    storage: &S,
    proposal_id: u64,
) -> storage_api::Result<Vec<Vote>>
where
    S: storage_api::StorageRead,
{
    let vote_prefix_key =
        governance_keys::get_proposal_vote_prefix_key(proposal_id);
    let vote_iter = storage_api::iter_prefix::<StorageProposalVote>(
        storage,
        &vote_prefix_key,
    )?;

    let votes = vote_iter
        .filter_map(|vote_result| {
            if let Ok((vote_key, vote)) = vote_result {
                let voter_address =
                    governance_keys::get_voter_address(&vote_key);
                let delegator_address =
                    governance_keys::get_vote_delegation_address(&vote_key);
                match (voter_address, delegator_address) {
                    (Some(delegator_address), Some(validator_address)) => {
                        Some(Vote {
                            validator: validator_address.to_owned(),
                            delegator: delegator_address.to_owned(),
                            data: vote,
                        })
                    }
                    _ => None,
                }
            } else {
                None
            }
        })
        .collect::<Vec<Vote>>();

    Ok(votes)
}

/// Check if an accepted proposal is being executed
pub fn is_proposal_accepted<S>(
    storage: &S,
    tx_data: &[u8],
) -> storage_api::Result<bool>
where
    S: storage_api::StorageRead,
{
    let proposal_id = u64::try_from_slice(tx_data).ok();
    match proposal_id {
        Some(id) => {
            let proposal_execution_key =
                governance_keys::get_proposal_execution_key(id);
            storage.has_key(&proposal_execution_key)
        }
        None => Ok(false),
    }
<<<<<<< HEAD
=======
}

/// Get governance parameters
pub fn get_parameters<S>(
    storage: &S,
) -> storage_api::Result<GovernanceParameters>
where
    S: storage_api::StorageRead,
{
    let key = governance_keys::get_max_proposal_code_size_key();
    let max_proposal_code_size: u64 =
        storage.read(&key)?.expect("Parameter should be definied.");

    let key = governance_keys::get_max_proposal_content_key();
    let max_proposal_content_size: u64 =
        storage.read(&key)?.expect("Parameter should be definied.");

    let key = governance_keys::get_min_proposal_fund_key();
    let min_proposal_fund: token::Amount =
        storage.read(&key)?.expect("Parameter should be definied.");

    let key = governance_keys::get_min_proposal_grace_epoch_key();
    let min_proposal_grace_epochs: u64 =
        storage.read(&key)?.expect("Parameter should be definied.");

    let key = governance_keys::get_min_proposal_voting_period_key();
    let min_proposal_voting_period: u64 =
        storage.read(&key)?.expect("Parameter should be definied.");

    let key = governance_keys::get_max_proposal_period_key();
    let max_proposal_period: u64 =
        storage.read(&key)?.expect("Parameter should be definied.");

    Ok(GovernanceParameters {
        min_proposal_fund,
        max_proposal_code_size,
        min_proposal_voting_period,
        max_proposal_period,
        max_proposal_content_size,
        min_proposal_grace_epochs,
    })
>>>>>>> 9b67281e
}<|MERGE_RESOLUTION|>--- conflicted
+++ resolved
@@ -5,10 +5,7 @@
 use borsh::BorshDeserialize;
 
 use super::token;
-<<<<<<< HEAD
-=======
 use crate::ledger::governance::parameters::GovernanceParameters;
->>>>>>> 9b67281e
 use crate::ledger::governance::storage::keys as governance_keys;
 use crate::ledger::governance::storage::proposal::{
     ProposalType, StorageProposal,
@@ -23,7 +20,6 @@
     InitProposalData, VoteProposalData,
 };
 
-/// A proposal creation transaction.
 /// A proposal creation transaction.
 pub fn init_proposal<S>(
     storage: &mut S,
@@ -220,8 +216,6 @@
         }
         None => Ok(false),
     }
-<<<<<<< HEAD
-=======
 }
 
 /// Get governance parameters
@@ -263,5 +257,4 @@
         max_proposal_content_size,
         min_proposal_grace_epochs,
     })
->>>>>>> 9b67281e
 }