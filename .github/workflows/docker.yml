name: Build docker images

on:
  workflow_dispatch:
    inputs:
      tag:
        description: 'The docker image tag'
        required: true
  push:
    branches:
      - main
    tags:
      - "v[0-9]+.[0-9]+.[0-9]+"

env:
  GIT_LFS_SKIP_SMUDGE: 1

permissions:
<<<<<<< HEAD
  id-token: write
  contents: write
  packages: write

=======
  contents: write
  packages: write


>>>>>>> 4a1ab4e4
jobs:
  docker:
    runs-on: ${{ matrix.os }}
    strategy:
      fail-fast: false
      matrix:
        os: [ubuntu-latest]
        make:
          - name: Build & Push WASM docker image
            image: wasm
            path: ./docker/namada-wasm
          - name: Build and Push Namada docker image
            image: namada
            path: ./docker/namada

    steps:
      - name: Checkout repo
        uses: actions/checkout@v3
      - name: Set up QEMU
        uses: docker/setup-qemu-action@v2
      - name: Set up Docker Buildx
        uses: docker/setup-buildx-action@v2
      - name: Docker meta
        id: meta
        uses: docker/metadata-action@v4
        with:
          images: ghcr.io/${{ github.repository_owner }}/namada
          github-token: ${{ secrets.GITHUB_TOKEN }}
      - name: Login to GHCR
        uses: docker/login-action@v2
        with:
          registry: ghcr.io
          username: ${{ github.repository_owner }}
          password: ${{ secrets.GITHUB_TOKEN }}
      - name: ${{ matrix.make.name }}
        uses: docker/build-push-action@v3
        with:
          context: .
          file: ${{ matrix.make.path }}/Dockerfile
          push: true
          tags: ghcr.io/${{ github.repository_owner }}/namada:${{ matrix.make.image }}-${{ github.event.inputs.tag || steps.meta.outputs.version }}
          labels: ${{ steps.meta.outputs.labels }}
          cache-from: type=gha
          cache-to: type=gha,mode=max<|MERGE_RESOLUTION|>--- conflicted
+++ resolved
@@ -16,17 +16,11 @@
   GIT_LFS_SKIP_SMUDGE: 1
 
 permissions:
-<<<<<<< HEAD
   id-token: write
   contents: write
   packages: write
 
-=======
-  contents: write
-  packages: write
 
-
->>>>>>> 4a1ab4e4
 jobs:
   docker:
     runs-on: ${{ matrix.os }}
