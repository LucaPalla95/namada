--- conflicted
+++ resolved
@@ -12,20 +12,9 @@
 use rust_decimal::Decimal;
 pub use vp::PosVP;
 
-<<<<<<< HEAD
-use super::storage_api;
-use crate::ledger::storage::traits::StorageHasher;
-use crate::ledger::storage::{self as ledger_storage, Storage};
-use crate::types::address::{self, Address, InternalAddress};
-use crate::types::ethereum_events::EthAddress;
-use crate::types::key::common;
-use crate::types::storage::Epoch;
-use crate::types::token;
-=======
 use crate::ledger::storage::{self as ledger_storage, Storage, StorageHasher};
 use crate::types::address::{Address, InternalAddress};
 use crate::types::storage::Epoch;
->>>>>>> 7ed315a9
 
 /// Address of the PoS account implemented as a native VP
 pub const ADDRESS: Address = Address::Internal(InternalAddress::PoS);
@@ -57,266 +46,4 @@
     storage
         .init_genesis(params, validators, current_epoch)
         .expect("Initialize PoS genesis storage")
-<<<<<<< HEAD
-}
-
-/// Alias for a PoS type with the same name with concrete type parameters
-pub type ValidatorConsensusKeys =
-    namada_proof_of_stake::types::ValidatorConsensusKeys<common::PublicKey>;
-
-/// Alias for a PoS type with the same name with concrete type parameters
-pub type ValidatorTotalDeltas =
-    namada_proof_of_stake::types::ValidatorTotalDeltas<token::Change>;
-
-/// Alias for a PoS type with the same name with concrete type parameters
-pub type Bonds = namada_proof_of_stake::types::Bonds<token::Amount>;
-
-/// Alias for a PoS type with the same name with concrete type parameters
-pub type Unbonds = namada_proof_of_stake::types::Unbonds<token::Amount>;
-
-/// Alias for a PoS type with the same name with concrete type parameters
-pub type ValidatorSets = namada_proof_of_stake::types::ValidatorSets<Address>;
-
-/// Alias for a PoS type with the same name with concrete type parameters
-pub type BondId = namada_proof_of_stake::types::BondId<Address>;
-
-/// Alias for a PoS type with the same name with concrete type parameters
-pub type GenesisValidator = namada_proof_of_stake::types::GenesisValidator<
-    Address,
-    token::Amount,
-    common::PublicKey,
->;
-
-impl From<Epoch> for namada_proof_of_stake::types::Epoch {
-    fn from(epoch: Epoch) -> Self {
-        let epoch: u64 = epoch.into();
-        namada_proof_of_stake::types::Epoch::from(epoch)
-    }
-}
-
-impl From<namada_proof_of_stake::types::Epoch> for Epoch {
-    fn from(epoch: namada_proof_of_stake::types::Epoch) -> Self {
-        let epoch: u64 = epoch.into();
-        Epoch(epoch)
-    }
-}
-
-impl From<EthAddress> for namada_proof_of_stake::types::EthAddress {
-    fn from(EthAddress(addr): EthAddress) -> Self {
-        namada_proof_of_stake::types::EthAddress(addr)
-    }
-}
-
-impl TryFrom<&common::PublicKey> for namada_proof_of_stake::types::EthAddress {
-    type Error = common::EthAddressConvError;
-
-    fn try_from(value: &common::PublicKey) -> Result<Self, Self::Error> {
-        let addr = EthAddress::try_from(value)?;
-        Ok(addr.into())
-    }
-}
-
-impl
-    namada_proof_of_stake::types::TryRefTo<
-        namada_proof_of_stake::types::EthAddress,
-    > for common::PublicKey
-{
-    type Error = common::EthAddressConvError;
-
-    fn try_ref_to(
-        &self,
-    ) -> Result<namada_proof_of_stake::types::EthAddress, Self::Error> {
-        self.try_into()
-    }
-}
-
-// The error conversions are needed to implement `PosActions` in
-// `tx_prelude/src/proof_of_stake.rs`
-impl From<namada_proof_of_stake::BecomeValidatorError<Address>>
-    for storage_api::Error
-{
-    fn from(err: namada_proof_of_stake::BecomeValidatorError<Address>) -> Self {
-        Self::new(err)
-    }
-}
-
-impl From<namada_proof_of_stake::BondError<Address>> for storage_api::Error {
-    fn from(err: namada_proof_of_stake::BondError<Address>) -> Self {
-        Self::new(err)
-    }
-}
-
-impl From<namada_proof_of_stake::UnbondError<Address, token::Amount>>
-    for storage_api::Error
-{
-    fn from(
-        err: namada_proof_of_stake::UnbondError<Address, token::Amount>,
-    ) -> Self {
-        Self::new(err)
-    }
-}
-
-impl From<namada_proof_of_stake::WithdrawError<Address>>
-    for storage_api::Error
-{
-    fn from(err: namada_proof_of_stake::WithdrawError<Address>) -> Self {
-        Self::new(err)
-    }
-}
-
-#[macro_use]
-mod macros {
-    /// Implement `PosReadOnly` for a type that implements
-    /// [`trait@crate::ledger::storage_api::StorageRead`].
-    ///
-    /// Excuse the horrible syntax - we haven't found a better way to use this
-    /// for native_vp `CtxPreStorageRead`/`CtxPostStorageRead`, which have
-    /// generics and explicit lifetimes.
-    ///
-    /// # Examples
-    ///
-    /// ```ignore
-    /// impl_pos_read_only! { impl PosReadOnly for X }
-    /// ```
-    #[macro_export]
-    macro_rules! impl_pos_read_only {
-    (
-        // Type error type has to be declared before the impl.
-        // This error type must `impl From<storage_api::Error> for $error`.
-        type $error:tt = $err_ty:ty ;
-        // Matches anything, so that we can use lifetimes and generic types.
-        // This expects `impl(<.*>)? PoSReadOnly for $ty(<.*>)?`.
-        $( $any:tt )* )
-    => {
-        $( $any )*
-        {
-            type Address = $crate::types::address::Address;
-            type $error = $err_ty;
-            type PublicKey = $crate::types::key::common::PublicKey;
-            type TokenAmount = $crate::types::token::Amount;
-            type TokenChange = $crate::types::token::Change;
-
-            const POS_ADDRESS: Self::Address = $crate::ledger::pos::ADDRESS;
-
-            fn staking_token_address() -> Self::Address {
-                $crate::ledger::pos::staking_token_address()
-            }
-
-            fn read_pos_params(&self) -> std::result::Result<PosParams, Self::Error> {
-                let value = $crate::ledger::storage_api::StorageRead::read_bytes(self, &params_key())?.unwrap();
-                Ok($crate::ledger::storage::types::decode(value).unwrap())
-            }
-
-            fn read_validator_staking_reward_address(
-                &self,
-                key: &Self::Address,
-            ) -> std::result::Result<Option<Self::Address>, Self::Error> {
-                let value = $crate::ledger::storage_api::StorageRead::read_bytes(
-                    self,
-                    &validator_staking_reward_address_key(key),
-                )?;
-                Ok(value.map(|value| $crate::ledger::storage::types::decode(value).unwrap()))
-            }
-
-            fn read_validator_consensus_key(
-                &self,
-                key: &Self::Address,
-            ) -> std::result::Result<Option<ValidatorConsensusKeys>, Self::Error> {
-                let value =
-                    $crate::ledger::storage_api::StorageRead::read_bytes(self, &validator_consensus_key_key(key))?;
-                Ok(value.map(|value| $crate::ledger::storage::types::decode(value).unwrap()))
-            }
-
-            fn read_validator_state(
-                &self,
-                key: &Self::Address,
-            ) -> std::result::Result<Option<ValidatorStates>, Self::Error> {
-                let value = $crate::ledger::storage_api::StorageRead::read_bytes(self, &validator_state_key(key))?;
-                Ok(value.map(|value| $crate::ledger::storage::types::decode(value).unwrap()))
-            }
-
-            fn read_validator_total_deltas(
-                &self,
-                key: &Self::Address,
-            ) -> std::result::Result<Option<ValidatorTotalDeltas>, Self::Error> {
-                let value =
-                    $crate::ledger::storage_api::StorageRead::read_bytes(self, &validator_total_deltas_key(key))?;
-                Ok(value.map(|value| $crate::ledger::storage::types::decode(value).unwrap()))
-            }
-
-            fn read_validator_voting_power(
-                &self,
-                key: &Self::Address,
-            ) -> std::result::Result<Option<ValidatorVotingPowers>, Self::Error> {
-                let value =
-                    $crate::ledger::storage_api::StorageRead::read_bytes(self, &validator_voting_power_key(key))?;
-                Ok(value.map(|value| $crate::ledger::storage::types::decode(value).unwrap()))
-            }
-
-            fn read_validator_slashes(
-                &self,
-                key: &Self::Address,
-            ) -> std::result::Result<Vec<types::Slash>, Self::Error> {
-                let value = $crate::ledger::storage_api::StorageRead::read_bytes(self, &validator_slashes_key(key))?;
-                Ok(value
-                    .map(|value| $crate::ledger::storage::types::decode(value).unwrap())
-                    .unwrap_or_default())
-            }
-
-            fn read_bond(
-                &self,
-                key: &BondId,
-            ) -> std::result::Result<Option<Bonds>, Self::Error> {
-                let value = $crate::ledger::storage_api::StorageRead::read_bytes(self, &bond_key(key))?;
-                Ok(value.map(|value| $crate::ledger::storage::types::decode(value).unwrap()))
-            }
-
-            fn read_unbond(
-                &self,
-                key: &BondId,
-            ) -> std::result::Result<Option<Unbonds>, Self::Error> {
-                let value = $crate::ledger::storage_api::StorageRead::read_bytes(self, &unbond_key(key))?;
-                Ok(value.map(|value| $crate::ledger::storage::types::decode(value).unwrap()))
-            }
-
-            fn read_validator_set(
-                &self,
-            ) -> std::result::Result<ValidatorSets, Self::Error> {
-                let value =
-                    $crate::ledger::storage_api::StorageRead::read_bytes(self, &validator_set_key())?.unwrap();
-                Ok($crate::ledger::storage::types::decode(value).unwrap())
-            }
-
-            fn read_total_voting_power(
-                &self,
-            ) -> std::result::Result<TotalVotingPowers, Self::Error> {
-                let value =
-                    $crate::ledger::storage_api::StorageRead::read_bytes(self, &total_voting_power_key())?.unwrap();
-                Ok($crate::ledger::storage::types::decode(value).unwrap())
-            }
-
-            // TODO: return result
-            fn read_validator_eth_cold_key(
-                &self,
-                key: &Self::Address,
-            ) -> Option<types::ValidatorEthKey<Self::PublicKey>> {
-                let value =
-                    $crate::ledger::storage_api::StorageRead::read_bytes(self, &validator_eth_cold_key_key(key)).unwrap().unwrap();
-                Some($crate::ledger::storage::types::decode(value).unwrap())
-            }
-
-            // TODO: return result
-            fn read_validator_eth_hot_key(
-                &self,
-                key: &Self::Address,
-            ) -> Option<types::ValidatorEthKey<Self::PublicKey>> {
-                let value =
-                    $crate::ledger::storage_api::StorageRead::read_bytes(self, &validator_eth_hot_key_key(key)).unwrap().unwrap();
-                Some($crate::ledger::storage::types::decode(value).unwrap())
-            }
-        }
-    }
-}
-=======
->>>>>>> 7ed315a9
 }