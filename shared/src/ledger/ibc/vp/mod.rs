//! IBC integration as a native validity predicate

mod context;
mod denom;
mod token;

use std::cell::RefCell;
use std::collections::{BTreeSet, HashSet};
use std::rc::Rc;
use std::time::Duration;

use borsh::BorshDeserialize;
use context::{PseudoExecutionContext, VpValidationContext};
use namada_core::ledger::ibc::storage::{is_ibc_denom_key, is_ibc_key};
use namada_core::ledger::ibc::{
    Error as ActionError, IbcActions, TransferModule, ValidationParams,
};
use namada_core::ledger::storage::write_log::StorageModification;
use namada_core::ledger::storage::{self as ledger_storage, StorageHasher};
use namada_core::proto::SignedTxData;
use namada_core::types::address::{Address, InternalAddress};
use namada_core::types::storage::Key;
use namada_proof_of_stake::read_pos_params;
use thiserror::Error;
pub use token::{Error as IbcTokenError, IbcToken};

use crate::ledger::native_vp::{self, Ctx, NativeVp, VpEnv};
use crate::ledger::parameters::read_epoch_duration_parameter;
use crate::vm::WasmCacheAccess;

#[allow(missing_docs)]
#[derive(Error, Debug)]
pub enum Error {
    #[error("Native VP error: {0}")]
    NativeVpError(native_vp::Error),
    #[error("Decoding error: {0}")]
    Decoding(std::io::Error),
    #[error("IBC message is required as transaction data")]
    NoTxData,
    #[error("IBC action error: {0}")]
    IbcAction(ActionError),
    #[error("State change error: {0}")]
    StateChange(String),
    #[error("Denom store error: {0}")]
    Denom(denom::Error),
    #[error("IBC event error: {0}")]
    IbcEvent(String),
}

/// IBC functions result
pub type VpResult<T> = std::result::Result<T, Error>;

/// IBC VP
pub struct Ibc<'a, DB, H, CA>
where
    DB: ledger_storage::DB + for<'iter> ledger_storage::DBIter<'iter>,
    H: StorageHasher,
    CA: 'static + WasmCacheAccess,
{
    /// Context to interact with the host structures.
    pub ctx: Ctx<'a, DB, H, CA>,
}

impl<'a, DB, H, CA> NativeVp for Ibc<'a, DB, H, CA>
where
    DB: 'static + ledger_storage::DB + for<'iter> ledger_storage::DBIter<'iter>,
    H: 'static + StorageHasher,
    CA: 'static + WasmCacheAccess,
{
    type Error = Error;

    const ADDR: InternalAddress = InternalAddress::Ibc;

    fn validate_tx(
        &self,
        tx_data: &[u8],
        keys_changed: &BTreeSet<Key>,
        _verifiers: &BTreeSet<Address>,
    ) -> VpResult<bool> {
        let signed =
            SignedTxData::try_from_slice(tx_data).map_err(Error::Decoding)?;
        let tx_data = &signed.data.ok_or(Error::NoTxData)?;

        // Pseudo execution and compare them
        self.validate_state(tx_data, keys_changed)?;

        // Validate the state according to the given IBC message
        self.validate_with_msg(tx_data)?;

        // Validate the denom store if a denom key has been changed
        if keys_changed.iter().any(is_ibc_denom_key) {
            self.validate_denom(tx_data).map_err(Error::Denom)?;
        }

        Ok(true)
    }
}

impl<'a, DB, H, CA> Ibc<'a, DB, H, CA>
where
    DB: 'static + ledger_storage::DB + for<'iter> ledger_storage::DBIter<'iter>,
    H: 'static + StorageHasher,
    CA: 'static + WasmCacheAccess,
{
    fn validate_state(
        &self,
        tx_data: &[u8],
        keys_changed: &BTreeSet<Key>,
    ) -> VpResult<()> {
        let exec_ctx = PseudoExecutionContext::new(self.ctx.pre());
        let ctx = Rc::new(RefCell::new(exec_ctx));

        let mut actions = IbcActions::new(ctx.clone());
        let module = TransferModule::new(ctx.clone());
        actions.add_transfer_route(module.module_id(), module);
        actions.execute(tx_data)?;

        let changed_ibc_keys: HashSet<&Key> =
            keys_changed.iter().filter(|k| is_ibc_key(k)).collect();
        if changed_ibc_keys.len() != ctx.borrow().get_changed_keys().len() {
            return Err(Error::StateChange(format!(
                "The changed keys mismatched: Actual {:?}, Expected {:?}",
                changed_ibc_keys,
                ctx.borrow().get_changed_keys(),
            )));
        }

        for key in changed_ibc_keys {
            let actual = self
                .ctx
                .read_bytes_post(key)
                .map_err(Error::NativeVpError)?;
            match_value(key, actual, ctx.borrow().get_changed_value(key))?;
        }

        // check the event
        let actual = self.ctx.write_log.get_ibc_events();
        if *actual != ctx.borrow().event {
            return Err(Error::IbcEvent(format!(
                "The IBC event is invalid: Actual {:?}, Expected {:?}",
                actual,
                ctx.borrow().event
            )));
        }

        Ok(())
    }

    fn validate_with_msg(&self, tx_data: &[u8]) -> VpResult<()> {
        let validation_ctx = VpValidationContext::new(self.ctx.pre());
        let ctx = Rc::new(RefCell::new(validation_ctx));

        let mut actions = IbcActions::new(ctx.clone());
        actions.set_validation_params(self.validation_params()?);

        let module = TransferModule::new(ctx);
        actions.add_transfer_route(module.module_id(), module);
        actions.validate(tx_data).map_err(Error::IbcAction)
    }

    fn validation_params(&self) -> VpResult<ValidationParams> {
        let chain_id = self.ctx.get_chain_id().map_err(Error::NativeVpError)?;
        let proof_specs = ledger_storage::ics23_specs::ibc_proof_specs::<H>();
        let pos_params =
            read_pos_params(&self.ctx.post()).map_err(Error::NativeVpError)?;
        let pipeline_len = pos_params.pipeline_len;
        let epoch_duration = read_epoch_duration_parameter(&self.ctx.post())
            .map_err(Error::NativeVpError)?;
        let unbonding_period_secs =
            pipeline_len * epoch_duration.min_duration.0;
        Ok(ValidationParams {
            chain_id: chain_id.into(),
            proof_specs: proof_specs.into(),
            unbonding_period: Duration::from_secs(unbonding_period_secs),
            upgrade_path: Vec::new(),
        })
    }
}

fn match_value(
    key: &Key,
    actual: Option<Vec<u8>>,
    expected: Option<&StorageModification>,
) -> VpResult<()> {
    match (actual, expected) {
        (Some(v), Some(StorageModification::Write { value })) => {
            if v == *value {
                Ok(())
            } else {
                Err(Error::StateChange(format!(
                    "The value mismatched: Key {} actual {:?}, expected {:?}",
                    key, v, value
                )))
            }
        }
        (Some(_), _) => Err(Error::StateChange(format!(
            "The value was invalid: Key {}",
            key
        ))),
        (None, Some(StorageModification::Delete)) => Ok(()),
        (None, _) => Err(Error::StateChange(format!(
            "The key was deleted unexpectedly: Key {}",
            key
        ))),
    }
}

impl From<ActionError> for Error {
    fn from(err: ActionError) -> Self {
        Self::IbcAction(err)
    }
}

/// A dummy header used for testing
#[cfg(any(feature = "test", feature = "testing"))]
pub fn get_dummy_header() -> crate::types::storage::Header {
    use crate::tendermint::time::Time as TmTime;
    crate::types::storage::Header {
        hash: crate::types::hash::Hash([0; 32]),
        time: TmTime::now().try_into().unwrap(),
        next_validators_hash: crate::types::hash::Hash([0; 32]),
    }
}

/// A dummy validator used for testing
#[cfg(any(feature = "test", feature = "testing"))]
pub fn get_dummy_genesis_validator()
-> namada_proof_of_stake::types::GenesisValidator {
    use rust_decimal::prelude::Decimal;

    use crate::core::types::address::testing::established_address_1;
    use crate::types::key::testing::common_sk_from_simple_seed;
    use crate::types::token::Amount;

    let address = established_address_1();
    let tokens = Amount::whole(1);
    let consensus_sk = common_sk_from_simple_seed(0);
    let consensus_key = consensus_sk.to_public();

    let commission_rate = Decimal::new(1, 1);
    let max_commission_rate_change = Decimal::new(1, 1);
    namada_proof_of_stake::types::GenesisValidator {
        address,
        tokens,
        consensus_key,
        commission_rate,
        max_commission_rate_change,
    }
}

#[cfg(test)]
mod tests {
    use core::time::Duration;
    use std::convert::TryFrom;
    use std::str::FromStr;

    use borsh::BorshSerialize;
    use prost::Message;
    use sha2::Digest;

    use super::super::storage::{
        ack_key, calc_hash, channel_counter_key, channel_key,
        client_connections_key, client_counter_key, client_state_key,
        client_type_key, client_update_height_key, client_update_timestamp_key,
        commitment_key, connection_counter_key, connection_key,
        consensus_state_key, ibc_denom_key, next_sequence_ack_key,
        next_sequence_recv_key, next_sequence_send_key, receipt_key,
    };
    use super::{get_dummy_header, *};
    use crate::core::ledger::storage::testing::TestWlStorage;
    use crate::core::types::address::nam;
    use crate::core::types::address::testing::established_address_1;
    use crate::core::types::storage::Epoch;
    use crate::ibc::applications::transfer::acknowledgement::TokenTransferAcknowledgement;
    use crate::ibc::applications::transfer::coin::PrefixedCoin;
    use crate::ibc::applications::transfer::denom::TracePrefix;
    use crate::ibc::applications::transfer::events::{
        AckEvent, DenomTraceEvent, TimeoutEvent, TransferEvent,
    };
    use crate::ibc::applications::transfer::msgs::transfer::MsgTransfer;
    use crate::ibc::applications::transfer::packet::PacketData;
    use crate::ibc::applications::transfer::VERSION;
    use crate::ibc::core::ics02_client::client_state::ClientState;
    use crate::ibc::core::ics02_client::events::{CreateClient, UpdateClient};
    use crate::ibc::core::ics02_client::msgs::create_client::MsgCreateClient;
    use crate::ibc::core::ics02_client::msgs::update_client::MsgUpdateClient;
    use crate::ibc::core::ics03_connection::connection::{
        ConnectionEnd, Counterparty as ConnCounterparty, State as ConnState,
    };
    use crate::ibc::core::ics03_connection::events::{
        OpenAck as ConnOpenAck, OpenConfirm as ConnOpenConfirm,
        OpenInit as ConnOpenInit, OpenTry as ConnOpenTry,
    };
    use crate::ibc::core::ics03_connection::msgs::conn_open_ack::MsgConnectionOpenAck;
    use crate::ibc::core::ics03_connection::msgs::conn_open_confirm::MsgConnectionOpenConfirm;
    use crate::ibc::core::ics03_connection::msgs::conn_open_init::MsgConnectionOpenInit;
    use crate::ibc::core::ics03_connection::msgs::conn_open_try::MsgConnectionOpenTry;
    use crate::ibc::core::ics03_connection::version::{
        get_compatible_versions, Version as ConnVersion,
    };
    use crate::ibc::core::ics04_channel::channel::{
        ChannelEnd, Counterparty as ChanCounterparty, Order, State as ChanState,
    };
    use crate::ibc::core::ics04_channel::commitment::PacketCommitment;
    use crate::ibc::core::ics04_channel::events::{
        AcknowledgePacket, OpenAck as ChanOpenAck,
        OpenConfirm as ChanOpenConfirm, OpenInit as ChanOpenInit,
        OpenTry as ChanOpenTry, ReceivePacket, SendPacket, TimeoutPacket,
        WriteAcknowledgement,
    };
    use crate::ibc::core::ics04_channel::msgs::acknowledgement::{
        Acknowledgement, MsgAcknowledgement,
    };
    use crate::ibc::core::ics04_channel::msgs::chan_open_ack::MsgChannelOpenAck;
    use crate::ibc::core::ics04_channel::msgs::chan_open_confirm::MsgChannelOpenConfirm;
    use crate::ibc::core::ics04_channel::msgs::chan_open_init::MsgChannelOpenInit;
    use crate::ibc::core::ics04_channel::msgs::chan_open_try::MsgChannelOpenTry;
    use crate::ibc::core::ics04_channel::msgs::recv_packet::MsgRecvPacket;
    use crate::ibc::core::ics04_channel::msgs::timeout::MsgTimeout;
    use crate::ibc::core::ics04_channel::msgs::timeout_on_close::MsgTimeoutOnClose;
    use crate::ibc::core::ics04_channel::packet::{Packet, Sequence};
    use crate::ibc::core::ics04_channel::timeout::TimeoutHeight;
    use crate::ibc::core::ics04_channel::Version as ChanVersion;
    use crate::ibc::core::ics23_commitment::commitment::{
        CommitmentPrefix, CommitmentProofBytes,
    };
    use crate::ibc::core::ics24_host::identifier::{
        ChannelId, ClientId, ConnectionId, PortChannelId, PortId,
    };
    use crate::ibc::events::{IbcEvent as RawIbcEvent, ModuleEvent};
    use crate::ibc::mock::client_state::{
        client_type, MockClientState, MOCK_CLIENT_TYPE,
    };
    use crate::ibc::mock::consensus_state::MockConsensusState;
    use crate::ibc::mock::header::MockHeader;
    use crate::ibc::signer::Signer;
    use crate::ibc::timestamp::Timestamp;
    use crate::ibc::tx_msg::Msg;
    use crate::ibc::Height;
    use crate::ibc_proto::cosmos::base::v1beta1::Coin;
<<<<<<< HEAD
    use crate::ibc_proto::google::protobuf::Any;
    use crate::ibc_proto::ibc::core::connection::v1::MsgConnectionOpenTry as RawMsgConnectionOpenTry;
    use crate::ibc_proto::protobuf::Protobuf;
=======
    use namada_core::ledger::storage::testing::TestWlStorage;
    use prost::Message;
    use crate::tendermint::time::Time as TmTime;
    use crate::tendermint_proto::Protobuf;

    use super::super::storage::{
        ack_key, capability_key, channel_key, client_state_key,
        client_type_key, client_update_height_key, client_update_timestamp_key,
        commitment_key, connection_key, consensus_state_key,
        next_sequence_ack_key, next_sequence_recv_key, next_sequence_send_key,
        port_key, receipt_key,
    };
    use super::get_dummy_header;
    use super::*;
>>>>>>> 29d7c58f
    use crate::ledger::gas::VpGasMeter;
    use crate::ledger::parameters::storage::{
        get_epoch_duration_storage_key, get_max_expected_time_per_block_key,
    };
    use crate::ledger::parameters::EpochDuration;
    use crate::ledger::{ibc, pos};
    use crate::proof_of_stake::parameters::PosParams;
    use crate::proto::Tx;
<<<<<<< HEAD
    use crate::tendermint::time::Time as TmTime;
    use crate::tendermint_proto::Protobuf as TmProtobuf;
    use crate::types::key::testing::keypair_1;
    use crate::types::storage::{BlockHash, BlockHeight, TxIndex};
    use crate::types::time::DurationSecs;
    use crate::types::token::{balance_key, Amount};
    use crate::vm::wasm;
=======
    use crate::types::ibc::data::{PacketAck, PacketReceipt};
    use crate::types::key::testing::keypair_1;
    use crate::types::storage::TxIndex;
    use crate::types::storage::{BlockHash, BlockHeight};
    use crate::vm::wasm;
    use namada_core::ledger::ibc::actions::{
        self, commitment_prefix, init_connection, make_create_client_event,
        make_open_ack_channel_event, make_open_ack_connection_event,
        make_open_confirm_channel_event, make_open_confirm_connection_event,
        make_open_init_channel_event, make_open_init_connection_event,
        make_open_try_channel_event, make_open_try_connection_event,
        make_send_packet_event, make_update_client_event, packet_from_message,
        try_connection,
    };
>>>>>>> 29d7c58f

    const ADDRESS: Address = Address::Internal(InternalAddress::Ibc);
    const COMMITMENT_PREFIX: &[u8] = b"ibc";

    fn get_client_id() -> ClientId {
        let id = format!("{}-0", MOCK_CLIENT_TYPE);
        ClientId::from_str(&id).expect("Creating a client ID failed")
    }

    fn init_storage() -> TestWlStorage {
        let mut wl_storage = TestWlStorage::default();

        // initialize the storage
        ibc::init_genesis_storage(&mut wl_storage);
        pos::init_genesis_storage(
            &mut wl_storage,
            &PosParams::default(),
            vec![get_dummy_genesis_validator()].into_iter(),
            Epoch(1),
        );
        // epoch duration
        let epoch_duration_key = get_epoch_duration_storage_key();
        let epoch_duration = EpochDuration {
            min_num_of_blocks: 10,
            min_duration: DurationSecs(100),
        };
        wl_storage
            .write_log
            .write(&epoch_duration_key, epoch_duration.try_to_vec().unwrap())
            .expect("write failed");
        // max_expected_time_per_block
        let time = DurationSecs::from(Duration::new(60, 0));
        let time_key = get_max_expected_time_per_block_key();
        wl_storage
            .write_log
            .write(&time_key, crate::ledger::storage::types::encode(&time))
            .expect("write failed");
        // set a dummy header
        wl_storage
            .storage
            .set_header(get_dummy_header())
            .expect("Setting a dummy header shouldn't fail");
        wl_storage
            .storage
            .begin_block(BlockHash::default(), BlockHeight(1))
            .unwrap();

        wl_storage
    }

    fn insert_init_client(wl_storage: &mut TestWlStorage) {
        // insert a mock client type
        let client_id = get_client_id();
        let client_type_key = client_type_key(&client_id);
        let client_type = client_type().as_str().as_bytes().to_vec();
        wl_storage
            .write_log
            .write(&client_type_key, client_type)
            .expect("write failed");
        // insert a mock client state
        let client_state_key = client_state_key(&get_client_id());
        let height = Height::new(0, 1).unwrap();
        let header = MockHeader {
            height,
            timestamp: Timestamp::now(),
        };
        let client_state = MockClientState::new(header);
        let bytes = Protobuf::<Any>::encode_vec(&client_state)
            .expect("encoding failed");
        wl_storage
            .write_log
            .write(&client_state_key, bytes)
            .expect("write failed");
        // insert a mock consensus state
        let consensus_key = consensus_state_key(&client_id, height);
        let consensus_state = MockConsensusState::new(header);
        let bytes = Protobuf::<Any>::encode_vec(&consensus_state)
            .expect("encoding failed");
        wl_storage
            .write_log
            .write(&consensus_key, bytes)
            .expect("write failed");
        // insert update time and height
        let client_update_time_key = client_update_timestamp_key(&client_id);
        let time = wl_storage
            .storage
            .get_block_header(None)
            .unwrap()
            .0
            .unwrap()
            .time;
        let bytes = TmTime::try_from(time)
            .unwrap()
            .encode_vec()
            .expect("encoding failed");
        wl_storage
            .write_log
            .write(&client_update_time_key, bytes)
            .expect("write failed");
        let client_update_height_key = client_update_height_key(&client_id);
        let host_height = wl_storage.storage.get_block_height().0;
        let host_height =
            Height::new(0, host_height.0).expect("invalid height");
        wl_storage
            .write_log
            .write(
                &client_update_height_key,
                host_height.encode_vec().expect("encoding failed"),
            )
            .expect("write failed");
        wl_storage.write_log.commit_tx();
    }

    fn get_connection_id() -> ConnectionId {
        ConnectionId::new(0)
    }

    fn get_port_channel_id() -> PortChannelId {
        PortChannelId {
            port_id: get_port_id(),
            channel_id: get_channel_id(),
        }
    }

    fn get_port_id() -> PortId {
        PortId::transfer()
    }

    fn get_channel_id() -> ChannelId {
        ChannelId::new(0)
    }

    fn get_connection(conn_state: ConnState) -> ConnectionEnd {
        ConnectionEnd::new(
            conn_state,
            get_client_id(),
            get_conn_counterparty(),
            vec![ConnVersion::default()],
            Duration::new(0, 0),
        )
    }

    fn get_conn_counterparty() -> ConnCounterparty {
        let counterpart_client_id = ClientId::new(client_type(), 22).unwrap();
        let counterpart_conn_id = ConnectionId::new(32);
        let commitment_prefix =
            CommitmentPrefix::try_from(COMMITMENT_PREFIX.to_vec())
                .expect("the prefix should be parsable");
        ConnCounterparty::new(
            counterpart_client_id,
            Some(counterpart_conn_id),
            commitment_prefix,
        )
    }

    fn get_channel(channel_state: ChanState, order: Order) -> ChannelEnd {
        ChannelEnd::new(
            channel_state,
            order,
            get_channel_counterparty(),
            vec![get_connection_id()],
            ChanVersion::new(VERSION.to_string()),
        )
    }

    fn get_channel_counterparty() -> ChanCounterparty {
        let counterpart_port_id = PortId::transfer();
        let counterpart_channel_id = ChannelId::new(0);
        ChanCounterparty::new(counterpart_port_id, Some(counterpart_channel_id))
    }

    fn get_next_seq(wl_storage: &TestWlStorage, key: &Key) -> Sequence {
        let (val, _) = wl_storage.storage.read(key).expect("read failed");
        match val {
            Some(v) => {
                // IBC related data is encoded without borsh
                let index: [u8; 8] = v.try_into().expect("decoding failed");
                let index = u64::from_be_bytes(index);
                Sequence::from(index)
            }
            // The sequence has not been used yet
            None => Sequence::from(1),
        }
    }

    fn increment_counter(wl_storage: &mut TestWlStorage, key: &Key) {
        let count = match wl_storage.storage.read(key).expect("read failed").0 {
            Some(value) => {
                let count: [u8; 8] =
                    value.try_into().expect("decoding a count failed");
                u64::from_be_bytes(count)
            }
            None => 0,
        };
        wl_storage
            .write_log
            .write(key, (count + 1).to_be_bytes().to_vec())
            .expect("write failed");
    }

    fn dummy_proof() -> CommitmentProofBytes {
        CommitmentProofBytes::try_from(vec![0]).unwrap()
    }

    fn packet_from_message(
        msg: &MsgTransfer,
        sequence: Sequence,
        counterparty: &ChanCounterparty,
    ) -> Packet {
        let coin: PrefixedCoin =
            msg.token.clone().try_into().expect("invalid token");
        let packet_data = PacketData {
            token: coin,
            sender: msg.sender.clone(),
            receiver: msg.receiver.clone(),
        };
        let data = serde_json::to_vec(&packet_data)
            .expect("Encoding PacketData failed");

        Packet {
            seq_on_a: sequence,
            port_id_on_a: msg.port_id_on_a.clone(),
            chan_id_on_a: msg.chan_id_on_a.clone(),
            port_id_on_b: counterparty.port_id.clone(),
            chan_id_on_b: counterparty
                .channel_id()
                .expect("the counterparty channel should exist")
                .clone(),
            data,
            timeout_height_on_b: msg.timeout_height_on_b,
            timeout_timestamp_on_b: msg.timeout_timestamp_on_b,
        }
    }

    fn commitment(packet: &Packet) -> PacketCommitment {
        let timeout = packet.timeout_timestamp_on_b.nanoseconds().to_be_bytes();
        let revision_number = packet
            .timeout_height_on_b
            .commitment_revision_number()
            .to_be_bytes();
        let revision_height = packet
            .timeout_height_on_b
            .commitment_revision_height()
            .to_be_bytes();
        let data = sha2::Sha256::digest(&packet.data);
        let input = [
            &timeout,
            &revision_number,
            &revision_height,
            data.as_slice(),
        ]
        .concat();
        sha2::Sha256::digest(&input).to_vec().into()
    }

    #[test]
    fn test_create_client() {
        let mut wl_storage = init_storage();
        let mut keys_changed = BTreeSet::new();

        let height = Height::new(0, 1).unwrap();
        let header = MockHeader {
            height,
            timestamp: Timestamp::now(),
        };
        let client_id = get_client_id();
        // client type
        let client_type_key = client_type_key(&client_id);
        let client_type = client_type();
        let bytes = client_type.as_str().as_bytes().to_vec();
        wl_storage
            .write_log
            .write(&client_type_key, bytes)
            .expect("write failed");
        keys_changed.insert(client_type_key);
        // message
        let client_state = MockClientState::new(header);
        let consensus_state = MockConsensusState::new(header);
        let msg = MsgCreateClient {
            client_state: client_state.into(),
            consensus_state: consensus_state.clone().into(),
            signer: Signer::from_str("account0").expect("invalid signer"),
        };
        // client state
        let client_state_key = client_state_key(&get_client_id());
        let bytes = Protobuf::<Any>::encode_vec(&client_state)
            .expect("encoding failed");
        wl_storage
            .write_log
            .write(&client_state_key, bytes)
            .expect("write failed");
        keys_changed.insert(client_state_key);
        // client consensus
        let consensus_key = consensus_state_key(&client_id, height);
        let bytes = Protobuf::<Any>::encode_vec(&consensus_state)
            .expect("encoding failed");
        wl_storage
            .write_log
            .write(&consensus_key, bytes)
            .expect("write failed");
        keys_changed.insert(consensus_key);
        // client update time
        let client_update_time_key = client_update_timestamp_key(&client_id);
        let time = wl_storage
            .storage
            .get_block_header(None)
            .unwrap()
            .0
            .unwrap()
            .time;
        let bytes = TmTime::try_from(time)
            .unwrap()
            .encode_vec()
            .expect("encoding failed");
        wl_storage
            .write_log
            .write(&client_update_time_key, bytes)
            .expect("write failed");
        keys_changed.insert(client_update_time_key);
        // client update height
        let client_update_height_key = client_update_height_key(&client_id);
        let host_height = wl_storage.storage.get_block_height().0;
        let host_height =
            Height::new(0, host_height.0).expect("invalid height");
        wl_storage
            .write_log
            .write(
                &client_update_height_key,
                host_height.encode_vec().expect("encoding failed"),
            )
            .expect("write failed");
        keys_changed.insert(client_update_height_key);
        // client counter
        let client_counter_key = client_counter_key();
        increment_counter(&mut wl_storage, &client_counter_key);
        keys_changed.insert(client_counter_key);

        let event = RawIbcEvent::CreateClient(CreateClient::new(
            client_id,
            client_type,
            client_state.latest_height(),
        ));
        let message_event = RawIbcEvent::Message(event.event_type());
        wl_storage
            .write_log
            .emit_ibc_event(message_event.try_into().unwrap());
        wl_storage
            .write_log
            .emit_ibc_event(event.try_into().unwrap());

        let tx_index = TxIndex::default();
        let tx_code = vec![];
        let mut tx_data = vec![];
        msg.to_any().encode(&mut tx_data).expect("encoding failed");
        let tx =
            Tx::new(tx_code, Some(tx_data), storage.chain_id.clone(), None)
                .sign(&keypair_1());
        let gas_meter = VpGasMeter::new(0);
        let (vp_wasm_cache, _vp_cache_dir) =
            wasm::compilation_cache::common::testing::cache();

        let verifiers = BTreeSet::new();
        let ctx = Ctx::new(
            &ADDRESS,
            &wl_storage.storage,
            &wl_storage.write_log,
            &tx,
            &tx_index,
            gas_meter,
            &keys_changed,
            &verifiers,
            vp_wasm_cache,
        );

        let ibc = Ibc { ctx };
        // this should return true because state has been stored
        assert!(
            ibc.validate_tx(
                tx.data.as_ref().unwrap(),
                &keys_changed,
                &verifiers
            )
            .expect("validation failed")
        );
    }

    #[test]
    fn test_create_client_fail() {
        let mut wl_storage = TestWlStorage::default();
        let mut keys_changed = BTreeSet::new();

        // initialize the storage
        ibc::init_genesis_storage(&mut wl_storage);
        // set a dummy header
        wl_storage
            .storage
            .set_header(get_dummy_header())
            .expect("Setting a dummy header shouldn't fail");
        wl_storage
            .storage
            .begin_block(BlockHash::default(), BlockHeight(1))
            .unwrap();

        let height = Height::new(0, 1).unwrap();
        let header = MockHeader {
            height,
            timestamp: Timestamp::now(),
        };
        let client_id = get_client_id();
        // insert only client type
        let client_type_key = client_type_key(&client_id);
        let client_type = client_type();
        let bytes = client_type.as_str().as_bytes().to_vec();
        wl_storage
            .write_log
            .write(&client_type_key, bytes)
            .expect("write failed");
        keys_changed.insert(client_type_key);
        let client_state = MockClientState::new(header);
        let consensus_state = MockConsensusState::new(header);
        // make a correct message
        let msg = MsgCreateClient {
            client_state: client_state.into(),
            consensus_state: consensus_state.into(),
            signer: Signer::from_str("account0").expect("invalid signer"),
        };

        let tx_index = TxIndex::default();
        let tx_code = vec![];
<<<<<<< HEAD
        let mut tx_data = vec![];
        msg.to_any().encode(&mut tx_data).expect("encoding failed");
        let tx = Tx::new(tx_code, Some(tx_data)).sign(&keypair_1());
=======
        let tx_data = vec![];
        let tx =
            Tx::new(tx_code, Some(tx_data), storage.chain_id.clone(), None)
                .sign(&keypair_1());
>>>>>>> 29d7c58f
        let gas_meter = VpGasMeter::new(0);
        let (vp_wasm_cache, _vp_cache_dir) =
            wasm::compilation_cache::common::testing::cache();

        let verifiers = BTreeSet::new();
        let ctx = Ctx::new(
            &ADDRESS,
            &wl_storage.storage,
            &wl_storage.write_log,
            &tx,
            &tx_index,
            gas_meter,
            &keys_changed,
            &verifiers,
            vp_wasm_cache,
        );

        let ibc = Ibc { ctx };
        // this should fail because no state is stored
        let result = ibc
            .validate_tx(tx.data.as_ref().unwrap(), &keys_changed, &verifiers)
            .unwrap_err();
        assert_matches!(result, Error::StateChange(_));
    }

    #[test]
    fn test_update_client() {
        let mut keys_changed = BTreeSet::new();
        let mut wl_storage = init_storage();
        insert_init_client(&mut wl_storage);
        wl_storage.write_log.commit_tx();
        wl_storage.commit_block().expect("commit failed");

        // for next block
        wl_storage
            .storage
            .set_header(get_dummy_header())
            .expect("Setting a dummy header shouldn't fail");
        wl_storage
            .storage
            .begin_block(BlockHash::default(), BlockHeight(2))
            .unwrap();

        // update the client
        let client_id = get_client_id();
        let client_state_key = client_state_key(&get_client_id());
        let height = Height::new(0, 11).unwrap();
        // the header should be created before
        let time = (TmTime::now() - std::time::Duration::new(100, 0)).unwrap();
        let header = MockHeader {
            height,
            timestamp: time.into(),
        };
        let msg = MsgUpdateClient {
            client_id: client_id.clone(),
            header: header.into(),
            signer: Signer::from_str("account0").expect("invalid signer"),
        };
        // client state
        let client_state = MockClientState::new(header);
        let bytes = Protobuf::<Any>::encode_vec(&client_state)
            .expect("encoding failed");
        wl_storage
            .write_log
            .write(&client_state_key, bytes)
            .expect("write failed");
        keys_changed.insert(client_state_key);
        // consensus state
        let consensus_key = consensus_state_key(&client_id, height);
        let consensus_state = MockConsensusState::new(header);
        let bytes = Protobuf::<Any>::encode_vec(&consensus_state)
            .expect("encoding failed");
        wl_storage
            .write_log
            .write(&consensus_key, bytes)
            .expect("write failed");
        keys_changed.insert(consensus_key);
        // client update time
        let client_update_time_key = client_update_timestamp_key(&client_id);
        let time = wl_storage
            .storage
            .get_block_header(None)
            .unwrap()
            .0
            .unwrap()
            .time;
        let bytes = TmTime::try_from(time)
            .unwrap()
            .encode_vec()
            .expect("encoding failed");
        wl_storage
            .write_log
            .write(&client_update_time_key, bytes)
            .expect("write failed");
        keys_changed.insert(client_update_time_key);
        // client update height
        let client_update_height_key = client_update_height_key(&client_id);
        let host_height = wl_storage.storage.get_block_height().0;
        let host_height =
            Height::new(0, host_height.0).expect("invalid height");
        wl_storage
            .write_log
            .write(
                &client_update_height_key,
                host_height.encode_vec().expect("encoding failed"),
            )
            .expect("write failed");
        keys_changed.insert(client_update_height_key);
        // event
        let consensus_height = client_state.latest_height();
        let event = RawIbcEvent::UpdateClient(UpdateClient::new(
            client_id,
            client_state.client_type(),
            consensus_height,
            vec![consensus_height],
            header.into(),
        ));
        let message_event = RawIbcEvent::Message(event.event_type());
        wl_storage
            .write_log
            .emit_ibc_event(message_event.try_into().unwrap());
        wl_storage
            .write_log
            .emit_ibc_event(event.try_into().unwrap());

        let tx_index = TxIndex::default();
        let tx_code = vec![];
        let mut tx_data = vec![];
        msg.to_any().encode(&mut tx_data).expect("encoding failed");
        let tx = Tx::new(
            tx_code,
            Some(tx_data),
            wl_storage.storage.chain_id.clone(),
            None,
        )
        .sign(&keypair_1());
        let gas_meter = VpGasMeter::new(0);
        let (vp_wasm_cache, _vp_cache_dir) =
            wasm::compilation_cache::common::testing::cache();

        let verifiers = BTreeSet::new();
        let ctx = Ctx::new(
            &ADDRESS,
            &wl_storage.storage,
            &wl_storage.write_log,
            &tx,
            &tx_index,
            gas_meter,
            &keys_changed,
            &verifiers,
            vp_wasm_cache,
        );
        let ibc = Ibc { ctx };
        // this should return true because state has been stored
        assert!(
            ibc.validate_tx(
                tx.data.as_ref().unwrap(),
                &keys_changed,
                &verifiers
            )
            .expect("validation failed")
        );
    }

    #[test]
    fn test_init_connection() {
        let mut keys_changed = BTreeSet::new();
        let mut wl_storage = init_storage();
        insert_init_client(&mut wl_storage);
        wl_storage.write_log.commit_tx();
        wl_storage.commit_block().expect("commit failed");
        // for next block
        wl_storage
            .storage
            .set_header(get_dummy_header())
            .expect("Setting a dummy header shouldn't fail");
        wl_storage
            .storage
            .begin_block(BlockHash::default(), BlockHeight(2))
            .unwrap();

        // prepare a message
        let mut counterparty = get_conn_counterparty();
        counterparty.connection_id = None;
        let msg = MsgConnectionOpenInit {
            client_id_on_a: get_client_id(),
            counterparty,
            version: Some(ConnVersion::default()),
            delay_period: Duration::new(100, 0),
            signer: Signer::from_str("account0").expect("invalid signer"),
        };

        // insert an INIT connection
        let conn_id = get_connection_id();
        let conn_key = connection_key(&conn_id);
        let conn = ConnectionEnd::new(
            ConnState::Init,
            msg.client_id_on_a.clone(),
            msg.counterparty.clone(),
            vec![msg.version.clone().unwrap()],
            msg.delay_period,
        );
        let bytes = conn.encode_vec().expect("encoding failed");
        wl_storage
            .write_log
            .write(&conn_key, bytes)
            .expect("write failed");
        keys_changed.insert(conn_key);
        // client connection list
        let client_conn_key = client_connections_key(&msg.client_id_on_a);
        let conn_list = conn_id.to_string();
        let bytes = conn_list.as_bytes().to_vec();
        wl_storage
            .write_log
            .write(&client_conn_key, bytes)
            .expect("write failed");
        keys_changed.insert(client_conn_key);
        // connection counter
        let conn_counter_key = connection_counter_key();
        increment_counter(&mut wl_storage, &conn_counter_key);
        keys_changed.insert(conn_counter_key);
        // event
        let event = RawIbcEvent::OpenInitConnection(ConnOpenInit::new(
            conn_id,
            msg.client_id_on_a.clone(),
            msg.counterparty.client_id().clone(),
        ));
        let message_event = RawIbcEvent::Message(event.event_type());
        wl_storage
            .write_log
            .emit_ibc_event(message_event.try_into().unwrap());
        wl_storage
            .write_log
            .emit_ibc_event(event.try_into().unwrap());

        let tx_index = TxIndex::default();
        let tx_code = vec![];
        let mut tx_data = vec![];
        msg.to_any().encode(&mut tx_data).expect("encoding failed");
        let tx = Tx::new(
            tx_code,
            Some(tx_data),
            wl_storage.storage.chain_id.clone(),
            None,
        )
        .sign(&keypair_1());
        let gas_meter = VpGasMeter::new(0);
        let (vp_wasm_cache, _vp_cache_dir) =
            wasm::compilation_cache::common::testing::cache();

        let verifiers = BTreeSet::new();
        let ctx = Ctx::new(
            &ADDRESS,
            &wl_storage.storage,
            &wl_storage.write_log,
            &tx,
            &tx_index,
            gas_meter,
            &keys_changed,
            &verifiers,
            vp_wasm_cache,
        );
        let ibc = Ibc { ctx };
        // this should return true because state has been stored
        assert!(
            ibc.validate_tx(
                tx.data.as_ref().unwrap(),
                &keys_changed,
                &verifiers
            )
            .expect("validation failed")
        );
    }

    #[test]
    fn test_init_connection_fail() {
        let mut wl_storage = TestWlStorage::default();
        let mut keys_changed = BTreeSet::new();

        // initialize the storage
        ibc::init_genesis_storage(&mut wl_storage);
        // set a dummy header
        wl_storage
            .storage
            .set_header(get_dummy_header())
            .expect("Setting a dummy header shouldn't fail");
        wl_storage
            .storage
            .begin_block(BlockHash::default(), BlockHeight(1))
            .unwrap();

        // prepare data
        let mut counterparty = get_conn_counterparty();
        counterparty.connection_id = None;
        let msg = MsgConnectionOpenInit {
            client_id_on_a: get_client_id(),
            counterparty,
            version: Some(ConnVersion::default()),
            delay_period: Duration::new(100, 0),
            signer: Signer::from_str("account0").expect("invalid signer"),
        };

        // insert an Init connection
        let conn_id = get_connection_id();
        let conn_key = connection_key(&conn_id);
        let conn = ConnectionEnd::new(
            ConnState::Init,
            msg.client_id_on_a.clone(),
            msg.counterparty.clone(),
            vec![msg.version.clone().unwrap()],
            msg.delay_period,
        );
        let bytes = conn.encode_vec().expect("encoding failed");
        wl_storage
            .write_log
            .write(&conn_key, bytes)
            .expect("write failed");
        keys_changed.insert(conn_key);
        // client connection list
        let client_conn_key = client_connections_key(&msg.client_id_on_a);
        let conn_list = conn_id.to_string();
        let bytes = conn_list.as_bytes().to_vec();
        wl_storage
            .write_log
            .write(&client_conn_key, bytes)
            .expect("write failed");
        keys_changed.insert(client_conn_key);
        // connection counter
        let conn_counter_key = connection_counter_key();
        increment_counter(&mut wl_storage, &conn_counter_key);
        keys_changed.insert(conn_counter_key);
        // No event

        let tx_index = TxIndex::default();
        let tx_code = vec![];
        let mut tx_data = vec![];
        msg.to_any().encode(&mut tx_data).expect("encoding failed");
        let tx =
            Tx::new(tx_code, Some(tx_data), storage.chain_id.clone(), None)
                .sign(&keypair_1());
        let gas_meter = VpGasMeter::new(0);
        let (vp_wasm_cache, _vp_cache_dir) =
            wasm::compilation_cache::common::testing::cache();

        let verifiers = BTreeSet::new();
        let ctx = Ctx::new(
            &ADDRESS,
            &wl_storage.storage,
            &wl_storage.write_log,
            &tx,
            &tx_index,
            gas_meter,
            &keys_changed,
            &verifiers,
            vp_wasm_cache,
        );
        let ibc = Ibc { ctx };
        // this should fail because no event
        let result = ibc
            .validate_tx(tx.data.as_ref().unwrap(), &keys_changed, &verifiers)
            .unwrap_err();
        assert_matches!(result, Error::IbcEvent(_));
    }

    #[test]
    fn test_try_connection() {
        let mut keys_changed = BTreeSet::new();
        let mut wl_storage = init_storage();
        insert_init_client(&mut wl_storage);
        wl_storage.write_log.commit_tx();
        wl_storage.commit_block().expect("commit failed");
        // for next block
        wl_storage
            .storage
            .set_header(get_dummy_header())
            .expect("Setting a dummy header shouldn't fail");
        wl_storage
            .storage
            .begin_block(BlockHash::default(), BlockHeight(2))
            .unwrap();

        // prepare data
        let height = Height::new(0, 1).unwrap();
        let header = MockHeader {
            height,
            timestamp: Timestamp::now(),
        };
        let client_state = MockClientState::new(header);
        let proof_height = Height::new(0, 1).unwrap();
        // Convert a message from RawMsgConnectionOpenTry
        // because MsgConnectionOpenTry cannot be created directly
        #[allow(deprecated)]
        let msg: MsgConnectionOpenTry = RawMsgConnectionOpenTry {
            client_id: get_client_id().as_str().to_string(),
            client_state: Some(client_state.into()),
            counterparty: Some(get_conn_counterparty().into()),
            delay_period: 0,
            counterparty_versions: get_compatible_versions()
                .iter()
                .map(|v| v.clone().into())
                .collect(),
            proof_init: dummy_proof().into(),
            proof_height: Some(proof_height.into()),
            proof_consensus: dummy_proof().into(),
            consensus_height: Some(client_state.latest_height().into()),
            proof_client: dummy_proof().into(),
            signer: "account0".to_string(),
            previous_connection_id: ConnectionId::default().to_string(),
        }
        .try_into()
        .expect("invalid message");

        // insert a TryOpen connection
        let conn_id = get_connection_id();
        let conn_key = connection_key(&conn_id);
        let conn = ConnectionEnd::new(
            ConnState::TryOpen,
            msg.client_id_on_b.clone(),
            msg.counterparty.clone(),
            msg.versions_on_a.clone(),
            msg.delay_period,
        );
        let bytes = conn.encode_vec().expect("encoding failed");
        wl_storage
            .write_log
            .write(&conn_key, bytes)
            .expect("write failed");
        keys_changed.insert(conn_key);
        // client connection list
        let client_conn_key = client_connections_key(&msg.client_id_on_b);
        let conn_list = conn_id.to_string();
        let bytes = conn_list.as_bytes().to_vec();
        wl_storage
            .write_log
            .write(&client_conn_key, bytes)
            .expect("write failed");
        keys_changed.insert(client_conn_key);
        // connection counter
        let conn_counter_key = connection_counter_key();
        increment_counter(&mut wl_storage, &conn_counter_key);
        keys_changed.insert(conn_counter_key);
        // event
        let event = RawIbcEvent::OpenTryConnection(ConnOpenTry::new(
            conn_id,
            msg.client_id_on_b.clone(),
            msg.counterparty.connection_id().cloned().unwrap(),
            msg.counterparty.client_id().clone(),
        ));
        let message_event = RawIbcEvent::Message(event.event_type());
        wl_storage
            .write_log
            .emit_ibc_event(message_event.try_into().unwrap());
        wl_storage
            .write_log
            .emit_ibc_event(event.try_into().unwrap());

        let tx_index = TxIndex::default();
        let tx_code = vec![];
        let mut tx_data = vec![];
        msg.to_any().encode(&mut tx_data).expect("encoding failed");
        let tx = Tx::new(
            tx_code,
            Some(tx_data),
            wl_storage.storage.chain_id.clone(),
            None,
        )
        .sign(&keypair_1());
        let gas_meter = VpGasMeter::new(0);
        let (vp_wasm_cache, _vp_cache_dir) =
            wasm::compilation_cache::common::testing::cache();

        let verifiers = BTreeSet::new();
        let ctx = Ctx::new(
            &ADDRESS,
            &wl_storage.storage,
            &wl_storage.write_log,
            &tx,
            &tx_index,
            gas_meter,
            &keys_changed,
            &verifiers,
            vp_wasm_cache,
        );
        let ibc = Ibc { ctx };
        // this should return true because state has been stored
        assert!(
            ibc.validate_tx(
                tx.data.as_ref().unwrap(),
                &keys_changed,
                &verifiers
            )
            .expect("validation failed")
        );
    }

    #[test]
    fn test_ack_connection() {
        let mut keys_changed = BTreeSet::new();
        let mut wl_storage = init_storage();
        insert_init_client(&mut wl_storage);

        // insert an Init connection
        let conn_key = connection_key(&get_connection_id());
        let conn = get_connection(ConnState::Init);
        let bytes = conn.encode_vec().expect("encoding failed");
        wl_storage
            .write_log
            .write(&conn_key, bytes)
            .expect("write failed");
        wl_storage.write_log.commit_tx();
        wl_storage.commit_block().expect("commit failed");
        // for next block
        wl_storage
            .storage
            .set_header(get_dummy_header())
            .expect("Setting a dummy header shouldn't fail");
        wl_storage
            .storage
            .begin_block(BlockHash::default(), BlockHeight(2))
            .unwrap();

        // update the connection to Open
        let conn = get_connection(ConnState::Open);
        let bytes = conn.encode_vec().expect("encoding failed");
        wl_storage
            .write_log
            .write(&conn_key, bytes)
            .expect("write failed");
        keys_changed.insert(conn_key);

        // prepare data
        let height = Height::new(0, 1).unwrap();
        let header = MockHeader {
            height,
            timestamp: Timestamp::now(),
        };
        let client_state = MockClientState::new(header);
        let counterparty = get_conn_counterparty();
        let proof_height = Height::new(0, 1).unwrap();

        let msg = MsgConnectionOpenAck {
            conn_id_on_a: get_connection_id(),
            conn_id_on_b: counterparty.connection_id().cloned().unwrap(),
            client_state_of_a_on_b: client_state.into(),
            proof_conn_end_on_b: dummy_proof(),
            proof_client_state_of_a_on_b: dummy_proof(),
            proof_consensus_state_of_a_on_b: dummy_proof(),
            proofs_height_on_b: proof_height,
            consensus_height_of_a_on_b: client_state.latest_height(),
            version: ConnVersion::default(),
            signer: Signer::from_str("account0").expect("invalid signer"),
        };
        // event
        let event = RawIbcEvent::OpenAckConnection(ConnOpenAck::new(
            msg.conn_id_on_a.clone(),
            get_client_id(),
            msg.conn_id_on_b.clone(),
            counterparty.client_id().clone(),
        ));
        let message_event = RawIbcEvent::Message(event.event_type());
        wl_storage
            .write_log
            .emit_ibc_event(message_event.try_into().unwrap());
        wl_storage
            .write_log
            .emit_ibc_event(event.try_into().unwrap());

        let tx_code = vec![];
        let tx_index = TxIndex::default();
        let mut tx_data = vec![];
        msg.to_any().encode(&mut tx_data).expect("encoding failed");
        let tx = Tx::new(
            tx_code,
            Some(tx_data),
            wl_storage.storage.chain_id.clone(),
            None,
        )
        .sign(&keypair_1());
        let gas_meter = VpGasMeter::new(0);
        let (vp_wasm_cache, _vp_cache_dir) =
            wasm::compilation_cache::common::testing::cache();

        let verifiers = BTreeSet::new();
        let ctx = Ctx::new(
            &ADDRESS,
            &wl_storage.storage,
            &wl_storage.write_log,
            &tx,
            &tx_index,
            gas_meter,
            &keys_changed,
            &verifiers,
            vp_wasm_cache,
        );
        let ibc = Ibc { ctx };
        assert!(
            ibc.validate_tx(
                tx.data.as_ref().unwrap(),
                &keys_changed,
                &verifiers
            )
            .expect("validation failed")
        );
    }

    #[test]
    fn test_confirm_connection() {
        let mut keys_changed = BTreeSet::new();
        let mut wl_storage = init_storage();
        insert_init_client(&mut wl_storage);

        // insert a TryOpen connection
        let conn_key = connection_key(&get_connection_id());
        let conn = get_connection(ConnState::TryOpen);
        let bytes = conn.encode_vec().expect("encoding failed");
        wl_storage
            .write_log
            .write(&conn_key, bytes)
            .expect("write failed");
        wl_storage.write_log.commit_tx();
        wl_storage.commit_block().expect("commit failed");

        // update the connection to Open
        let conn = get_connection(ConnState::Open);
        let bytes = conn.encode_vec().expect("encoding failed");
        wl_storage
            .write_log
            .write(&conn_key, bytes)
            .expect("write failed");
        keys_changed.insert(conn_key);

        // prepare data
        let proof_height = Height::new(0, 1).unwrap();
        let msg = MsgConnectionOpenConfirm {
            conn_id_on_b: get_connection_id(),
            proof_conn_end_on_a: dummy_proof(),
            proof_height_on_a: proof_height,
            signer: Signer::from_str("account0").expect("invalid signer"),
        };
        // event
        let counterparty = get_conn_counterparty();
        let event = RawIbcEvent::OpenConfirmConnection(ConnOpenConfirm::new(
            get_connection_id(),
            get_client_id(),
            counterparty.connection_id().cloned().unwrap(),
            counterparty.client_id().clone(),
        ));
        let message_event = RawIbcEvent::Message(event.event_type());
        wl_storage
            .write_log
            .emit_ibc_event(message_event.try_into().unwrap());
        wl_storage
            .write_log
            .emit_ibc_event(event.try_into().unwrap());

        let tx_code = vec![];
        let tx_index = TxIndex::default();
        let mut tx_data = vec![];
        msg.to_any().encode(&mut tx_data).expect("encoding failed");
        let tx = Tx::new(
            tx_code,
            Some(tx_data),
            wl_storage.storage.chain_id.clone(),
            None,
        )
        .sign(&keypair_1());
        let gas_meter = VpGasMeter::new(0);
        let (vp_wasm_cache, _vp_cache_dir) =
            wasm::compilation_cache::common::testing::cache();

        let verifiers = BTreeSet::new();
        let ctx = Ctx::new(
            &ADDRESS,
            &wl_storage.storage,
            &wl_storage.write_log,
            &tx,
            &tx_index,
            gas_meter,
            &keys_changed,
            &verifiers,
            vp_wasm_cache,
        );
        let ibc = Ibc { ctx };
        assert!(
            ibc.validate_tx(
                tx.data.as_ref().unwrap(),
                &keys_changed,
                &verifiers
            )
            .expect("validation failed")
        );
    }

    #[test]
    fn test_init_channel() {
        let mut keys_changed = BTreeSet::new();
        let mut wl_storage = init_storage();
        insert_init_client(&mut wl_storage);

        // insert an opened connection
        let conn_id = get_connection_id();
        let conn_key = connection_key(&conn_id);
        let conn = get_connection(ConnState::Open);
        let bytes = conn.encode_vec().expect("encoding failed");
        wl_storage
            .write_log
            .write(&conn_key, bytes)
            .expect("write failed");
        wl_storage.write_log.commit_tx();
        wl_storage.commit_block().expect("commit failed");
        // for next block
        wl_storage
            .storage
            .set_header(get_dummy_header())
            .expect("Setting a dummy header shouldn't fail");
        wl_storage
            .storage
            .begin_block(BlockHash::default(), BlockHeight(2))
            .unwrap();

        // prepare data
        let msg = MsgChannelOpenInit {
            port_id_on_a: get_port_id(),
            connection_hops_on_a: vec![conn_id.clone()],
            port_id_on_b: get_port_id(),
            ordering: Order::Unordered,
            signer: Signer::from_str("account0").expect("invalid signer"),
            version_proposal: ChanVersion::new(VERSION.to_string()),
        };

        // insert an Init channel
        let channel_key = channel_key(&get_port_channel_id());
        let mut counterparty = get_channel_counterparty();
        counterparty.channel_id = None;
        let channel = ChannelEnd::new(
            ChanState::Init,
            msg.ordering,
            counterparty.clone(),
            msg.connection_hops_on_a.clone(),
            msg.version_proposal.clone(),
        );
        let bytes = channel.encode_vec().expect("encoding failed");
        wl_storage
            .write_log
            .write(&channel_key, bytes)
            .expect("write failed");
        keys_changed.insert(channel_key);
        // channel counter
        let chan_counter_key = channel_counter_key();
        increment_counter(&mut wl_storage, &chan_counter_key);
        keys_changed.insert(chan_counter_key);
        // sequences
        let port_channel_id =
            PortChannelId::new(get_channel_id(), msg.port_id_on_a.clone());
        let send_key = next_sequence_send_key(&port_channel_id);
        increment_counter(&mut wl_storage, &send_key);
        keys_changed.insert(send_key);
        let recv_key = next_sequence_recv_key(&port_channel_id);
        increment_counter(&mut wl_storage, &recv_key);
        keys_changed.insert(recv_key);
        let ack_key = next_sequence_ack_key(&port_channel_id);
        increment_counter(&mut wl_storage, &ack_key);
        keys_changed.insert(ack_key);
        // event
        let event = RawIbcEvent::OpenInitChannel(ChanOpenInit::new(
            msg.port_id_on_a.clone(),
            get_channel_id(),
            counterparty.port_id().clone(),
            conn_id,
            msg.version_proposal.clone(),
        ));
        let message_event = RawIbcEvent::Message(event.event_type());
        wl_storage
            .write_log
            .emit_ibc_event(message_event.try_into().unwrap());
        wl_storage
            .write_log
            .emit_ibc_event(event.try_into().unwrap());

        let tx_index = TxIndex::default();
        let tx_code = vec![];
        let mut tx_data = vec![];
        msg.to_any().encode(&mut tx_data).expect("encoding failed");
        let tx = Tx::new(
            tx_code,
            Some(tx_data),
            wl_storage.storage.chain_id.clone(),
            None,
        )
        .sign(&keypair_1());
        let gas_meter = VpGasMeter::new(0);
        let (vp_wasm_cache, _vp_cache_dir) =
            wasm::compilation_cache::common::testing::cache();

        let verifiers = BTreeSet::new();
        let ctx = Ctx::new(
            &ADDRESS,
            &wl_storage.storage,
            &wl_storage.write_log,
            &tx,
            &tx_index,
            gas_meter,
            &keys_changed,
            &verifiers,
            vp_wasm_cache,
        );
        let ibc = Ibc { ctx };
        assert!(
            ibc.validate_tx(
                tx.data.as_ref().unwrap(),
                &keys_changed,
                &verifiers
            )
            .expect("validation failed")
        );
    }

    #[test]
    fn test_try_channel() {
        let mut keys_changed = BTreeSet::new();
        let mut wl_storage = init_storage();
        insert_init_client(&mut wl_storage);

        // insert an open connection
        let conn_key = connection_key(&get_connection_id());
        let conn = get_connection(ConnState::Open);
        let bytes = conn.encode_vec().expect("encoding failed");
        wl_storage
            .write_log
            .write(&conn_key, bytes)
            .expect("write failed");
        wl_storage.write_log.commit_tx();
        wl_storage.commit_block().expect("commit failed");
        // for next block
        wl_storage
            .storage
            .set_header(get_dummy_header())
            .expect("Setting a dummy header shouldn't fail");
        wl_storage
            .storage
            .begin_block(BlockHash::default(), BlockHeight(2))
            .unwrap();

        // prepare data
        let proof_height = Height::new(0, 1).unwrap();
        let conn_id = get_connection_id();
        let counterparty = get_channel_counterparty();
        #[allow(deprecated)]
        let msg = MsgChannelOpenTry {
            port_id_on_b: get_port_id(),
            connection_hops_on_b: vec![conn_id.clone()],
            port_id_on_a: counterparty.port_id().clone(),
            chan_id_on_a: counterparty.channel_id().cloned().unwrap(),
            version_supported_on_a: ChanVersion::new(VERSION.to_string()),
            proof_chan_end_on_a: dummy_proof(),
            proof_height_on_a: proof_height,
            ordering: Order::Unordered,
            signer: Signer::from_str("account0").expect("invalid signer"),
            previous_channel_id: ChannelId::default().to_string(),
            version_proposal: ChanVersion::default(),
        };

        // insert a TryOpen channel
        let channel_key = channel_key(&get_port_channel_id());
        let channel = get_channel(ChanState::TryOpen, Order::Unordered);
        let bytes = channel.encode_vec().expect("encoding failed");
        wl_storage
            .write_log
            .write(&channel_key, bytes)
            .expect("write failed");
        keys_changed.insert(channel_key);
        // channel counter
        let chan_counter_key = channel_counter_key();
        increment_counter(&mut wl_storage, &chan_counter_key);
        keys_changed.insert(chan_counter_key);
        // sequences
        let port_channel_id =
            PortChannelId::new(get_channel_id(), msg.port_id_on_a.clone());
        let send_key = next_sequence_send_key(&port_channel_id);
        increment_counter(&mut wl_storage, &send_key);
        keys_changed.insert(send_key);
        let recv_key = next_sequence_recv_key(&port_channel_id);
        increment_counter(&mut wl_storage, &recv_key);
        keys_changed.insert(recv_key);
        let ack_key = next_sequence_ack_key(&port_channel_id);
        increment_counter(&mut wl_storage, &ack_key);
        keys_changed.insert(ack_key);
        // event
        let event = RawIbcEvent::OpenTryChannel(ChanOpenTry::new(
            msg.port_id_on_a.clone(),
            get_channel_id(),
            counterparty.port_id().clone(),
            counterparty.channel_id().cloned().unwrap(),
            conn_id,
            msg.version_supported_on_a.clone(),
        ));
        let message_event = RawIbcEvent::Message(event.event_type());
        wl_storage
            .write_log
            .emit_ibc_event(message_event.try_into().unwrap());
        wl_storage
            .write_log
            .emit_ibc_event(event.try_into().unwrap());

        let tx_index = TxIndex::default();
        let tx_code = vec![];
        let mut tx_data = vec![];
        msg.to_any().encode(&mut tx_data).expect("encoding failed");
        let tx = Tx::new(
            tx_code,
            Some(tx_data),
            wl_storage.storage.chain_id.clone(),
            None,
        )
        .sign(&keypair_1());
        let gas_meter = VpGasMeter::new(0);
        let (vp_wasm_cache, _vp_cache_dir) =
            wasm::compilation_cache::common::testing::cache();

        let verifiers = BTreeSet::new();
        let ctx = Ctx::new(
            &ADDRESS,
            &wl_storage.storage,
            &wl_storage.write_log,
            &tx,
            &tx_index,
            gas_meter,
            &keys_changed,
            &verifiers,
            vp_wasm_cache,
        );
        let ibc = Ibc { ctx };
        assert!(
            ibc.validate_tx(
                tx.data.as_ref().unwrap(),
                &keys_changed,
                &verifiers
            )
            .expect("validation failed")
        );
    }

    #[test]
    fn test_ack_channel() {
        let mut keys_changed = BTreeSet::new();
        let mut wl_storage = init_storage();
        insert_init_client(&mut wl_storage);

        // insert an open connection
        let conn_key = connection_key(&get_connection_id());
        let conn = get_connection(ConnState::Open);
        let bytes = conn.encode_vec().expect("encoding failed");
        wl_storage
            .write_log
            .write(&conn_key, bytes)
            .expect("write failed");
        // insert an Init channel
        let channel_key = channel_key(&get_port_channel_id());
        let channel = get_channel(ChanState::Init, Order::Unordered);
        let bytes = channel.encode_vec().expect("encoding failed");
        wl_storage
            .write_log
            .write(&channel_key, bytes)
            .expect("write failed");
        wl_storage.write_log.commit_tx();
        wl_storage.commit_block().expect("commit failed");
        // for next block
        wl_storage
            .storage
            .set_header(get_dummy_header())
            .expect("Setting a dummy header shouldn't fail");
        wl_storage
            .storage
            .begin_block(BlockHash::default(), BlockHeight(2))
            .unwrap();

        // prepare data
        let proof_height = Height::new(0, 1).unwrap();
        let counterparty = get_channel_counterparty();
        let msg = MsgChannelOpenAck {
            port_id_on_a: get_port_id(),
            chan_id_on_a: get_channel_id(),
            chan_id_on_b: counterparty.channel_id().cloned().unwrap(),
            version_on_b: ChanVersion::new(VERSION.to_string()),
            proof_chan_end_on_b: dummy_proof(),
            proof_height_on_b: proof_height,
            signer: Signer::from_str("account0").expect("invalid signer"),
        };

        // update the channel to Open
        let channel = get_channel(ChanState::Open, Order::Unordered);
        let bytes = channel.encode_vec().expect("encoding failed");
        wl_storage
            .write_log
            .write(&channel_key, bytes)
            .expect("write failed");
        keys_changed.insert(channel_key);
        // event
        let event = RawIbcEvent::OpenAckChannel(ChanOpenAck::new(
            msg.port_id_on_a.clone(),
            msg.chan_id_on_a.clone(),
            counterparty.port_id().clone(),
            counterparty.channel_id().cloned().unwrap(),
            get_connection_id(),
        ));
        let message_event = RawIbcEvent::Message(event.event_type());
        wl_storage
            .write_log
            .emit_ibc_event(message_event.try_into().unwrap());
        wl_storage
            .write_log
            .emit_ibc_event(event.try_into().unwrap());

        let tx_index = TxIndex::default();
        let tx_code = vec![];
        let mut tx_data = vec![];
        msg.to_any().encode(&mut tx_data).expect("encoding failed");
        let tx = Tx::new(
            tx_code,
            Some(tx_data),
            wl_storage.storage.chain_id.clone(),
            None,
        )
        .sign(&keypair_1());
        let gas_meter = VpGasMeter::new(0);
        let (vp_wasm_cache, _vp_cache_dir) =
            wasm::compilation_cache::common::testing::cache();

        let verifiers = BTreeSet::new();
        let ctx = Ctx::new(
            &ADDRESS,
            &wl_storage.storage,
            &wl_storage.write_log,
            &tx,
            &tx_index,
            gas_meter,
            &keys_changed,
            &verifiers,
            vp_wasm_cache,
        );
        let ibc = Ibc { ctx };
        assert!(
            ibc.validate_tx(
                tx.data.as_ref().unwrap(),
                &keys_changed,
                &verifiers
            )
            .expect("validation failed")
        );
    }

    #[test]
    fn test_confirm_channel() {
        let mut keys_changed = BTreeSet::new();
        let mut wl_storage = init_storage();
        insert_init_client(&mut wl_storage);

        // insert an open connection
        let conn_key = connection_key(&get_connection_id());
        let conn = get_connection(ConnState::Open);
        let bytes = conn.encode_vec().expect("encoding failed");
        wl_storage
            .write_log
            .write(&conn_key, bytes)
            .expect("write failed");
        // insert a TryOpen channel
        let channel_key = channel_key(&get_port_channel_id());
        let channel = get_channel(ChanState::TryOpen, Order::Ordered);
        let bytes = channel.encode_vec().expect("encoding failed");
        wl_storage
            .write_log
            .write(&channel_key, bytes)
            .expect("write failed");
        wl_storage.write_log.commit_tx();
        wl_storage.commit_block().expect("commit failed");
        // for next block
        wl_storage
            .storage
            .set_header(get_dummy_header())
            .expect("Setting a dummy header shouldn't fail");
        wl_storage
            .storage
            .begin_block(BlockHash::default(), BlockHeight(2))
            .unwrap();

        // prepare data
        let proof_height = Height::new(0, 1).unwrap();
        let msg = MsgChannelOpenConfirm {
            port_id_on_b: get_port_id(),
            chan_id_on_b: get_channel_id(),
            proof_chan_end_on_a: dummy_proof(),
            proof_height_on_a: proof_height,
            signer: Signer::from_str("account0").expect("invalid signer"),
        };

        // update the channel to Open
        let channel = get_channel(ChanState::Open, Order::Ordered);
        let bytes = channel.encode_vec().expect("encoding failed");
        wl_storage
            .write_log
            .write(&channel_key, bytes)
            .expect("write failed");
        keys_changed.insert(channel_key);
        // event
        let counterparty = get_channel_counterparty();
        let event = RawIbcEvent::OpenConfirmChannel(ChanOpenConfirm::new(
            msg.port_id_on_b.clone(),
            msg.chan_id_on_b.clone(),
            counterparty.port_id().clone(),
            counterparty.channel_id().cloned().unwrap(),
            get_connection_id(),
        ));
        let message_event = RawIbcEvent::Message(event.event_type());
        wl_storage
            .write_log
            .emit_ibc_event(message_event.try_into().unwrap());
        wl_storage
            .write_log
            .emit_ibc_event(event.try_into().unwrap());

        let tx_index = TxIndex::default();
        let tx_code = vec![];
        let mut tx_data = vec![];
        msg.to_any().encode(&mut tx_data).expect("encoding failed");
        let tx = Tx::new(
            tx_code,
            Some(tx_data),
            wl_storage.storage.chain_id.clone(),
            None,
        )
        .sign(&keypair_1());
        let gas_meter = VpGasMeter::new(0);
        let (vp_wasm_cache, _vp_cache_dir) =
            wasm::compilation_cache::common::testing::cache();

        let verifiers = BTreeSet::new();
        let ctx = Ctx::new(
            &ADDRESS,
            &wl_storage.storage,
            &wl_storage.write_log,
            &tx,
            &tx_index,
            gas_meter,
            &keys_changed,
            &verifiers,
            vp_wasm_cache,
        );
        let ibc = Ibc { ctx };
        assert!(
            ibc.validate_tx(
                tx.data.as_ref().unwrap(),
                &keys_changed,
                &verifiers
            )
            .expect("validation failed")
        );
    }

<<<<<<< HEAD
    // skip test_close_init_channel() and test_close_confirm_channel() since it
    // is not allowed to close the transfer channel

    #[test]
    fn test_send_packet() {
=======
    #[test]
    fn test_validate_port() {
        let mut wl_storage = insert_init_states();
        // insert a port
        set_port(&mut wl_storage.write_log, 0);

        let tx_index = TxIndex::default();
        let tx_code = vec![];
        let tx_data = vec![];
        let tx = Tx::new(
            tx_code,
            Some(tx_data),
            wl_storage.storage.chain_id.clone(),
            None,
        )
        .sign(&keypair_1());
        let gas_meter = VpGasMeter::new(0);
        let (vp_wasm_cache, _vp_cache_dir) =
            wasm::compilation_cache::common::testing::cache();

        let mut keys_changed = BTreeSet::new();
        keys_changed.insert(port_key(&get_port_id()));

        let verifiers = BTreeSet::new();
        let ctx = Ctx::new(
            &ADDRESS,
            &wl_storage.storage,
            &wl_storage.write_log,
            &tx,
            &tx_index,
            gas_meter,
            &keys_changed,
            &verifiers,
            vp_wasm_cache,
        );
        let ibc = Ibc { ctx };
        assert!(
            ibc.validate_tx(
                tx.data.as_ref().unwrap(),
                &keys_changed,
                &verifiers
            )
            .expect("validation failed")
        );
    }

    #[test]
    fn test_validate_capability() {
        let mut wl_storage = insert_init_states();
        // insert a port
        let index = 0;
        set_port(&mut wl_storage.write_log, index);

        let tx_index = TxIndex::default();
        let tx_code = vec![];
        let tx_data = vec![];
        let tx = Tx::new(
            tx_code,
            Some(tx_data),
            wl_storage.storage.chain_id.clone(),
            None,
        )
        .sign(&keypair_1());
        let gas_meter = VpGasMeter::new(0);
        let (vp_wasm_cache, _vp_cache_dir) =
            wasm::compilation_cache::common::testing::cache();

>>>>>>> 29d7c58f
        let mut keys_changed = BTreeSet::new();
        let mut wl_storage = init_storage();
        insert_init_client(&mut wl_storage);

        // insert an open connection
        let conn_key = connection_key(&get_connection_id());
        let conn = get_connection(ConnState::Open);
        let bytes = conn.encode_vec().expect("encoding failed");
        wl_storage
            .write_log
            .write(&conn_key, bytes)
            .expect("write failed");
        // insert an Open channel
        let channel_key = channel_key(&get_port_channel_id());
        let channel = get_channel(ChanState::Open, Order::Unordered);
        let bytes = channel.encode_vec().expect("encoding failed");
        wl_storage
            .write_log
            .write(&channel_key, bytes)
            .expect("write failed");
        // init balance
        let sender = established_address_1();
        let balance_key = balance_key(&nam(), &sender);
        let amount = Amount::whole(100);
        wl_storage
            .write_log
            .write(&balance_key, amount.try_to_vec().unwrap())
            .expect("write failed");
        wl_storage.write_log.commit_tx();
        wl_storage.commit_block().expect("commit failed");
        // for next block
        wl_storage
            .storage
            .set_header(get_dummy_header())
            .expect("Setting a dummy header shouldn't fail");
        wl_storage
            .storage
            .begin_block(BlockHash::default(), BlockHeight(2))
            .unwrap();

        // prepare data
        let msg = MsgTransfer {
            port_id_on_a: get_port_id(),
            chan_id_on_a: get_channel_id(),
            token: Coin {
                denom: nam().to_string(),
                amount: 100u64.to_string(),
            },
            sender: Signer::from_str(&sender.to_string())
                .expect("invalid signer"),
            receiver: Signer::from_str("receiver").expect("invalid signer"),
            timeout_height_on_b: TimeoutHeight::Never,
            timeout_timestamp_on_b: Timestamp::none(),
        };

        // the sequence send
        let seq_key = next_sequence_send_key(&get_port_channel_id());
        let sequence = get_next_seq(&wl_storage, &seq_key);
        wl_storage
            .write_log
            .write(&seq_key, (u64::from(sequence) + 1).to_be_bytes().to_vec())
            .expect("write failed");
        keys_changed.insert(seq_key);
        // packet commitment
        let packet =
            packet_from_message(&msg, sequence, &get_channel_counterparty());
        let commitment_key =
            commitment_key(&msg.port_id_on_a, &msg.chan_id_on_a, sequence);
        let commitment = commitment(&packet);
        let bytes = commitment.into_vec();
        wl_storage
            .write_log
            .write(&commitment_key, bytes)
            .expect("write failed");
        keys_changed.insert(commitment_key);
        // event
        let transfer_event = TransferEvent {
            sender: msg.sender.clone(),
            receiver: msg.receiver.clone(),
        };
        let event = RawIbcEvent::AppModule(ModuleEvent::from(transfer_event));
        wl_storage
            .write_log
            .emit_ibc_event(event.try_into().unwrap());
        let event = RawIbcEvent::SendPacket(SendPacket::new(
            packet,
            Order::Unordered,
            get_connection_id(),
        ));
        let message_event = RawIbcEvent::Message(event.event_type());
        wl_storage
            .write_log
            .emit_ibc_event(message_event.try_into().unwrap());
        wl_storage
            .write_log
            .emit_ibc_event(event.try_into().unwrap());

        let tx_index = TxIndex::default();
        let tx_code = vec![];
        let mut tx_data = vec![];
        msg.to_any().encode(&mut tx_data).expect("encoding failed");
        let tx = Tx::new(
            tx_code,
            Some(tx_data),
            wl_storage.storage.chain_id.clone(),
            None,
        )
        .sign(&keypair_1());
        let gas_meter = VpGasMeter::new(0);
        let (vp_wasm_cache, _vp_cache_dir) =
            wasm::compilation_cache::common::testing::cache();

        let verifiers = BTreeSet::new();
        let ctx = Ctx::new(
            &ADDRESS,
            &wl_storage.storage,
            &wl_storage.write_log,
            &tx,
            &tx_index,
            gas_meter,
            &keys_changed,
            &verifiers,
            vp_wasm_cache,
        );
        let ibc = Ibc { ctx };
        assert!(
            ibc.validate_tx(
                tx.data.as_ref().unwrap(),
                &keys_changed,
                &verifiers
            )
            .expect("validation failed")
        );
    }

    #[test]
    fn test_recv_packet() {
        let mut keys_changed = BTreeSet::new();
        let mut wl_storage = init_storage();
        insert_init_client(&mut wl_storage);

        // insert an open connection
        let conn_key = connection_key(&get_connection_id());
        let conn = get_connection(ConnState::Open);
        let bytes = conn.encode_vec().expect("encoding failed");
        wl_storage
            .write_log
            .write(&conn_key, bytes)
            .expect("write failed");
        // insert an open channel
        let channel_key = channel_key(&get_port_channel_id());
        let channel = get_channel(ChanState::Open, Order::Unordered);
        let bytes = channel.encode_vec().expect("encoding failed");
        wl_storage
            .write_log
            .write(&channel_key, bytes)
            .expect("write failed");
        wl_storage.write_log.commit_tx();
        wl_storage.commit_block().expect("commit failed");
        // for next block
        wl_storage
            .storage
            .set_header(get_dummy_header())
            .expect("Setting a dummy header shouldn't fail");
        wl_storage
            .storage
            .begin_block(BlockHash::default(), BlockHeight(2))
            .unwrap();

        // prepare data
        let receiver = established_address_1();
        let transfer_msg = MsgTransfer {
            port_id_on_a: get_port_id(),
            chan_id_on_a: get_channel_id(),
            token: Coin {
                denom: nam().to_string(),
                amount: 100u64.to_string(),
            },
            sender: Signer::from_str("sender").expect("invalid signer"),
            receiver: Signer::from_str(&receiver.to_string())
                .expect("invalid signer"),
            timeout_height_on_b: TimeoutHeight::Never,
            timeout_timestamp_on_b: Timestamp::none(),
        };
        let counterparty = get_channel_counterparty();
        let mut packet =
            packet_from_message(&transfer_msg, 1.into(), &counterparty);
        packet.port_id_on_a = counterparty.port_id().clone();
        packet.chan_id_on_a = counterparty.channel_id().cloned().unwrap();
        packet.port_id_on_b = get_port_id();
        packet.chan_id_on_b = get_channel_id();
        let msg = MsgRecvPacket {
            packet: packet.clone(),
            proof_commitment_on_a: dummy_proof(),
            proof_height_on_a: Height::new(0, 1).unwrap(),
            signer: Signer::from_str("account0").expect("invalid signer"),
        };

        // the sequence send
        let receipt_key = receipt_key(
            &msg.packet.port_id_on_b,
            &msg.packet.chan_id_on_b,
            msg.packet.seq_on_a,
        );
        let bytes = [1_u8].to_vec();
        wl_storage
            .write_log
            .write(&receipt_key, bytes)
            .expect("write failed");
        keys_changed.insert(receipt_key);
        // packet commitment
        let ack_key = ack_key(
            &packet.port_id_on_b,
            &packet.chan_id_on_b,
            msg.packet.seq_on_a,
        );
        let transfer_ack = TokenTransferAcknowledgement::success();
        let acknowledgement = Acknowledgement::from(transfer_ack);
        let bytes = sha2::Sha256::digest(acknowledgement.as_ref()).to_vec();
        wl_storage
            .write_log
            .write(&ack_key, bytes)
            .expect("write failed");
        keys_changed.insert(ack_key);
        // denom
        let mut coin: PrefixedCoin =
            transfer_msg.token.try_into().expect("invalid token");
        coin.denom.add_trace_prefix(TracePrefix::new(
            packet.port_id_on_b.clone(),
            packet.chan_id_on_b.clone(),
        ));
        let trace_hash = calc_hash(coin.denom.to_string());
        let denom_key = ibc_denom_key(&trace_hash);
        let bytes = coin.denom.to_string().as_bytes().to_vec();
        wl_storage
            .write_log
            .write(&denom_key, bytes)
            .expect("write failed");
        keys_changed.insert(denom_key);
        // event
        let denom_trace_event = DenomTraceEvent {
            trace_hash: Some(trace_hash),
            denom: coin.denom,
        };
        let event =
            RawIbcEvent::AppModule(ModuleEvent::from(denom_trace_event));
        wl_storage
            .write_log
            .emit_ibc_event(event.try_into().unwrap());
        let event = RawIbcEvent::ReceivePacket(ReceivePacket::new(
            msg.packet.clone(),
            Order::Unordered,
            get_connection_id(),
        ));
        let message_event = RawIbcEvent::Message(event.event_type());
        wl_storage
            .write_log
            .emit_ibc_event(message_event.try_into().unwrap());
        wl_storage
            .write_log
            .emit_ibc_event(event.try_into().unwrap());
        let event =
            RawIbcEvent::WriteAcknowledgement(WriteAcknowledgement::new(
                packet,
                acknowledgement,
                get_connection_id(),
            ));
        let message_event = RawIbcEvent::Message(event.event_type());
        wl_storage
            .write_log
            .emit_ibc_event(message_event.try_into().unwrap());
        wl_storage
            .write_log
            .emit_ibc_event(event.try_into().unwrap());

        let tx_index = TxIndex::default();
        let tx_code = vec![];
        let mut tx_data = vec![];
        msg.to_any().encode(&mut tx_data).expect("encoding failed");
        let tx = Tx::new(
            tx_code,
            Some(tx_data),
            wl_storage.storage.chain_id.clone(),
            None,
        )
        .sign(&keypair_1());
        let gas_meter = VpGasMeter::new(0);
        let (vp_wasm_cache, _vp_cache_dir) =
            wasm::compilation_cache::common::testing::cache();

        let verifiers = BTreeSet::new();
        let ctx = Ctx::new(
            &ADDRESS,
            &wl_storage.storage,
            &wl_storage.write_log,
            &tx,
            &tx_index,
            gas_meter,
            &keys_changed,
            &verifiers,
            vp_wasm_cache,
        );
        let ibc = Ibc { ctx };
        assert!(
            ibc.validate_tx(
                tx.data.as_ref().unwrap(),
                &keys_changed,
                &verifiers
            )
            .expect("validation failed")
        );
    }

    #[test]
    fn test_ack_packet() {
        let mut keys_changed = BTreeSet::new();
        let mut wl_storage = init_storage();
        insert_init_client(&mut wl_storage);

        // insert an open connection
        let conn_key = connection_key(&get_connection_id());
        let conn = get_connection(ConnState::Open);
        let bytes = conn.encode_vec().expect("encoding failed");
        wl_storage
            .write_log
            .write(&conn_key, bytes)
            .expect("write failed");
        // insert an Open channel
        let channel_key = channel_key(&get_port_channel_id());
        let channel = get_channel(ChanState::Open, Order::Unordered);
        let bytes = channel.encode_vec().expect("encoding failed");
        wl_storage
            .write_log
            .write(&channel_key, bytes)
            .expect("write failed");
        // commitment
        let sender = established_address_1();
        let transfer_msg = MsgTransfer {
            port_id_on_a: get_port_id(),
            chan_id_on_a: get_channel_id(),
            token: Coin {
                denom: nam().to_string(),
                amount: 100u64.to_string(),
            },
            sender: Signer::from_str(&sender.to_string())
                .expect("invalid signer"),
            receiver: Signer::from_str("receiver").expect("invalid signer"),
            timeout_height_on_b: TimeoutHeight::Never,
            timeout_timestamp_on_b: Timestamp::none(),
        };
        let sequence = 1.into();
        let packet = packet_from_message(
            &transfer_msg,
            sequence,
            &get_channel_counterparty(),
        );
        let commitment_key = commitment_key(
            &transfer_msg.port_id_on_a,
            &transfer_msg.chan_id_on_a,
            sequence,
        );
        let commitment = commitment(&packet);
        let bytes = commitment.into_vec();
        wl_storage
            .write_log
            .write(&commitment_key, bytes)
            .expect("write failed");
        wl_storage.write_log.commit_tx();
        wl_storage.commit_block().expect("commit failed");
        // for next block
        wl_storage
            .storage
            .set_header(get_dummy_header())
            .expect("Setting a dummy header shouldn't fail");
        wl_storage
            .storage
            .begin_block(BlockHash::default(), BlockHeight(2))
            .unwrap();

        // prepare data
        let transfer_ack = TokenTransferAcknowledgement::success();
        let acknowledgement = Acknowledgement::from(transfer_ack.clone());
        let msg = MsgAcknowledgement {
            packet: packet.clone(),
            acknowledgement,
            proof_acked_on_b: dummy_proof(),
            proof_height_on_b: Height::new(0, 1).unwrap(),
            signer: Signer::from_str("account0").expect("invalid signer"),
        };

        // delete the commitment
        wl_storage
            .write_log
            .delete(&commitment_key)
            .expect("delete failed");
        keys_changed.insert(commitment_key);
        // event
        let data = serde_json::from_slice::<PacketData>(&packet.data)
            .expect("decoding packet data failed");
        let ack_event = AckEvent {
            receiver: data.receiver,
            denom: data.token.denom,
            amount: data.token.amount,
            acknowledgement: transfer_ack,
        };
        let event = RawIbcEvent::AppModule(ModuleEvent::from(ack_event));
        wl_storage
            .write_log
            .emit_ibc_event(event.try_into().unwrap());
        let event = RawIbcEvent::AcknowledgePacket(AcknowledgePacket::new(
            packet,
            Order::Unordered,
            get_connection_id(),
        ));
        let message_event = RawIbcEvent::Message(event.event_type());
        wl_storage
            .write_log
            .emit_ibc_event(message_event.try_into().unwrap());
        wl_storage
            .write_log
            .emit_ibc_event(event.try_into().unwrap());

        let tx_index = TxIndex::default();
        let tx_code = vec![];
        let mut tx_data = vec![];
        msg.to_any().encode(&mut tx_data).expect("encoding failed");
        let tx = Tx::new(
            tx_code,
            Some(tx_data),
            wl_storage.storage.chain_id.clone(),
            None,
        )
        .sign(&keypair_1());
        let gas_meter = VpGasMeter::new(0);
        let (vp_wasm_cache, _vp_cache_dir) =
            wasm::compilation_cache::common::testing::cache();

        let verifiers = BTreeSet::new();
        let ctx = Ctx::new(
            &ADDRESS,
            &wl_storage.storage,
            &wl_storage.write_log,
            &tx,
            &tx_index,
            gas_meter,
            &keys_changed,
            &verifiers,
            vp_wasm_cache,
        );
        let ibc = Ibc { ctx };
        assert!(
            ibc.validate_tx(
                tx.data.as_ref().unwrap(),
                &keys_changed,
                &verifiers
            )
            .expect("validation failed")
        );
    }

    #[test]
    fn test_timeout_packet() {
        let mut keys_changed = BTreeSet::new();
        let mut wl_storage = init_storage();
        insert_init_client(&mut wl_storage);

        // insert an open connection
        let conn_key = connection_key(&get_connection_id());
        let conn = get_connection(ConnState::Open);
        let bytes = conn.encode_vec().expect("encoding failed");
        wl_storage
            .write_log
            .write(&conn_key, bytes)
            .expect("write failed");
        // insert an Open channel
        let channel_key = channel_key(&get_port_channel_id());
        let channel = get_channel(ChanState::Open, Order::Unordered);
        let bytes = channel.encode_vec().expect("encoding failed");
        wl_storage
            .write_log
            .write(&channel_key, bytes)
            .expect("write failed");
        // init the escrow balance
        let balance_key =
            balance_key(&nam(), &Address::Internal(InternalAddress::IbcEscrow));
        let amount = Amount::whole(100);
        wl_storage
            .write_log
            .write(&balance_key, amount.try_to_vec().unwrap())
            .expect("write failed");
        // commitment
        let sender = established_address_1();
        let transfer_msg = MsgTransfer {
            port_id_on_a: get_port_id(),
            chan_id_on_a: get_channel_id(),
            token: Coin {
                denom: nam().to_string(),
                amount: 100u64.to_string(),
            },
            sender: Signer::from_str(&sender.to_string())
                .expect("invalid signer"),
            receiver: Signer::from_str("receiver").expect("invalid signer"),
            timeout_height_on_b: TimeoutHeight::Never,
            timeout_timestamp_on_b: (Timestamp::now() - Duration::new(10, 0))
                .unwrap(),
        };
        let sequence = 1.into();
        let packet = packet_from_message(
            &transfer_msg,
            sequence,
            &get_channel_counterparty(),
        );
        let commitment_key = commitment_key(
            &transfer_msg.port_id_on_a,
            &transfer_msg.chan_id_on_a,
            sequence,
        );
        let commitment = commitment(&packet);
        let bytes = commitment.into_vec();
        wl_storage
            .write_log
            .write(&commitment_key, bytes)
            .expect("write failed");
        wl_storage.write_log.commit_tx();
        wl_storage.commit_block().expect("commit failed");
        // for next block
        wl_storage
            .storage
            .set_header(get_dummy_header())
            .expect("Setting a dummy header shouldn't fail");
        wl_storage
            .storage
            .begin_block(BlockHash::default(), BlockHeight(2))
            .unwrap();

        // prepare data
        let msg = MsgTimeout {
            packet: packet.clone(),
            next_seq_recv_on_b: sequence,
            proof_unreceived_on_b: dummy_proof(),
            proof_height_on_b: Height::new(0, 1).unwrap(),
            signer: Signer::from_str("account0").expect("invalid signer"),
        };

        // delete the commitment
        wl_storage
            .write_log
            .delete(&commitment_key)
            .expect("delete failed");
        keys_changed.insert(commitment_key);
        // event
        let data = serde_json::from_slice::<PacketData>(&packet.data)
            .expect("decoding packet data failed");
        let timeout_event = TimeoutEvent {
            refund_receiver: data.sender,
            refund_denom: data.token.denom,
            refund_amount: data.token.amount,
        };
        let event = RawIbcEvent::AppModule(ModuleEvent::from(timeout_event));
        wl_storage
            .write_log
            .emit_ibc_event(event.try_into().unwrap());
        let event = RawIbcEvent::TimeoutPacket(TimeoutPacket::new(
            packet,
            Order::Unordered,
        ));
        let message_event = RawIbcEvent::Message(event.event_type());
        wl_storage
            .write_log
            .emit_ibc_event(message_event.try_into().unwrap());
        wl_storage
            .write_log
            .emit_ibc_event(event.try_into().unwrap());

        let tx_index = TxIndex::default();
        let tx_code = vec![];
        let mut tx_data = vec![];
        msg.to_any().encode(&mut tx_data).expect("encoding failed");
        let tx = Tx::new(
            tx_code,
            Some(tx_data),
            wl_storage.storage.chain_id.clone(),
            None,
        )
        .sign(&keypair_1());
        let gas_meter = VpGasMeter::new(0);
        let (vp_wasm_cache, _vp_cache_dir) =
            wasm::compilation_cache::common::testing::cache();

        let verifiers = BTreeSet::new();
        let ctx = Ctx::new(
            &ADDRESS,
            &wl_storage.storage,
            &wl_storage.write_log,
            &tx,
            &tx_index,
            gas_meter,
            &keys_changed,
            &verifiers,
            vp_wasm_cache,
        );
        let ibc = Ibc { ctx };
        assert!(
            ibc.validate_tx(
                tx.data.as_ref().unwrap(),
                &keys_changed,
                &verifiers
            )
            .expect("validation failed")
        );
    }

    #[test]
    fn test_timeout_on_close_packet() {
        let mut keys_changed = BTreeSet::new();
        let mut wl_storage = init_storage();
        insert_init_client(&mut wl_storage);

        // insert an open connection
        let conn_key = connection_key(&get_connection_id());
        let conn = get_connection(ConnState::Open);
        let bytes = conn.encode_vec().expect("encoding failed");
        wl_storage
            .write_log
            .write(&conn_key, bytes)
            .expect("write failed");
        // insert an Open channel
        let channel_key = channel_key(&get_port_channel_id());
        let channel = get_channel(ChanState::Open, Order::Unordered);
        let bytes = channel.encode_vec().expect("encoding failed");
        wl_storage
            .write_log
            .write(&channel_key, bytes)
            .expect("write failed");
        // init the escrow balance
        let balance_key =
            balance_key(&nam(), &Address::Internal(InternalAddress::IbcEscrow));
        let amount = Amount::whole(100);
        wl_storage
            .write_log
            .write(&balance_key, amount.try_to_vec().unwrap())
            .expect("write failed");
        // commitment
        let sender = established_address_1();
        let transfer_msg = MsgTransfer {
            port_id_on_a: get_port_id(),
            chan_id_on_a: get_channel_id(),
            token: Coin {
                denom: nam().to_string(),
                amount: 100u64.to_string(),
            },
            sender: Signer::from_str(&sender.to_string())
                .expect("invalid signer"),
            receiver: Signer::from_str("receiver").expect("invalid signer"),
            timeout_height_on_b: TimeoutHeight::Never,
            timeout_timestamp_on_b: Timestamp::none(),
        };
        let sequence = 1.into();
        let packet = packet_from_message(
            &transfer_msg,
            sequence,
            &get_channel_counterparty(),
        );
        let commitment_key = commitment_key(
            &transfer_msg.port_id_on_a,
            &transfer_msg.chan_id_on_a,
            sequence,
        );
        let commitment = commitment(&packet);
        let bytes = commitment.into_vec();
        wl_storage
            .write_log
            .write(&commitment_key, bytes)
            .expect("write failed");
        wl_storage.write_log.commit_tx();
        wl_storage.commit_block().expect("commit failed");
        // for next block
        wl_storage
            .storage
            .set_header(get_dummy_header())
            .expect("Setting a dummy header shouldn't fail");
        wl_storage
            .storage
            .begin_block(BlockHash::default(), BlockHeight(2))
            .unwrap();

<<<<<<< HEAD
        // prepare data
        let msg = MsgTimeoutOnClose {
            packet: packet.clone(),
            next_seq_recv_on_b: sequence,
            proof_unreceived_on_b: dummy_proof(),
            proof_close_on_b: dummy_proof(),
            proof_height_on_b: Height::new(0, 1).unwrap(),
            signer: Signer::from_str("account0").expect("invalid signer"),
        };
=======
        let tx_index = TxIndex::default();
        let tx_code = vec![];
        let mut tx_data = vec![];
        msg.to_any().encode(&mut tx_data).expect("encoding failed");
        let tx = Tx::new(
            tx_code,
            Some(tx_data),
            wl_storage.storage.chain_id.clone(),
            None,
        )
        .sign(&keypair_1());
        let gas_meter = VpGasMeter::new(0);
        let (vp_wasm_cache, _vp_cache_dir) =
            wasm::compilation_cache::common::testing::cache();
        let mut keys_changed = BTreeSet::new();
        keys_changed.insert(receipt_key);

        let verifiers = BTreeSet::new();
        let ctx = Ctx::new(
            &ADDRESS,
            &wl_storage.storage,
            &wl_storage.write_log,
            &tx,
            &tx_index,
            gas_meter,
            &keys_changed,
            &verifiers,
            vp_wasm_cache,
        );

        let ibc = Ibc { ctx };
        assert!(
            ibc.validate_tx(
                tx.data.as_ref().unwrap(),
                &keys_changed,
                &verifiers
            )
            .expect("validation failed")
        );
    }

    #[test]
    fn test_validate_ack() {
        let mut wl_storage = insert_init_states();
>>>>>>> 29d7c58f

        // delete the commitment
        wl_storage
            .write_log
            .delete(&commitment_key)
            .expect("delete failed");
        keys_changed.insert(commitment_key);
        // event
        let data = serde_json::from_slice::<PacketData>(&packet.data)
            .expect("decoding packet data failed");
        let timeout_event = TimeoutEvent {
            refund_receiver: data.sender,
            refund_denom: data.token.denom,
            refund_amount: data.token.amount,
        };
        let event = RawIbcEvent::AppModule(ModuleEvent::from(timeout_event));
        wl_storage
            .write_log
            .emit_ibc_event(event.try_into().unwrap());
        let event = RawIbcEvent::TimeoutPacket(TimeoutPacket::new(
            packet,
            Order::Unordered,
        ));
        let message_event = RawIbcEvent::Message(event.event_type());
        wl_storage
            .write_log
            .emit_ibc_event(message_event.try_into().unwrap());
        wl_storage
            .write_log
            .emit_ibc_event(event.try_into().unwrap());

        let tx_index = TxIndex::default();
        let tx_code = vec![];
<<<<<<< HEAD
        let mut tx_data = vec![];
        msg.to_any().encode(&mut tx_data).expect("encoding failed");
        let tx = Tx::new(tx_code, Some(tx_data)).sign(&keypair_1());
=======
        let tx_data = vec![];
        let tx = Tx::new(
            tx_code,
            Some(tx_data),
            wl_storage.storage.chain_id.clone(),
            None,
        )
        .sign(&keypair_1());
>>>>>>> 29d7c58f
        let gas_meter = VpGasMeter::new(0);
        let (vp_wasm_cache, _vp_cache_dir) =
            wasm::compilation_cache::common::testing::cache();

        let verifiers = BTreeSet::new();
        let ctx = Ctx::new(
            &ADDRESS,
            &wl_storage.storage,
            &wl_storage.write_log,
            &tx,
            &tx_index,
            gas_meter,
            &keys_changed,
            &verifiers,
            vp_wasm_cache,
        );
        let ibc = Ibc { ctx };
        assert!(
            ibc.validate_tx(
                tx.data.as_ref().unwrap(),
                &keys_changed,
                &verifiers
            )
            .expect("validation failed")
        );
    }
}<|MERGE_RESOLUTION|>--- conflicted
+++ resolved
@@ -338,26 +338,9 @@
     use crate::ibc::tx_msg::Msg;
     use crate::ibc::Height;
     use crate::ibc_proto::cosmos::base::v1beta1::Coin;
-<<<<<<< HEAD
     use crate::ibc_proto::google::protobuf::Any;
     use crate::ibc_proto::ibc::core::connection::v1::MsgConnectionOpenTry as RawMsgConnectionOpenTry;
     use crate::ibc_proto::protobuf::Protobuf;
-=======
-    use namada_core::ledger::storage::testing::TestWlStorage;
-    use prost::Message;
-    use crate::tendermint::time::Time as TmTime;
-    use crate::tendermint_proto::Protobuf;
-
-    use super::super::storage::{
-        ack_key, capability_key, channel_key, client_state_key,
-        client_type_key, client_update_height_key, client_update_timestamp_key,
-        commitment_key, connection_key, consensus_state_key,
-        next_sequence_ack_key, next_sequence_recv_key, next_sequence_send_key,
-        port_key, receipt_key,
-    };
-    use super::get_dummy_header;
-    use super::*;
->>>>>>> 29d7c58f
     use crate::ledger::gas::VpGasMeter;
     use crate::ledger::parameters::storage::{
         get_epoch_duration_storage_key, get_max_expected_time_per_block_key,
@@ -366,7 +349,6 @@
     use crate::ledger::{ibc, pos};
     use crate::proof_of_stake::parameters::PosParams;
     use crate::proto::Tx;
-<<<<<<< HEAD
     use crate::tendermint::time::Time as TmTime;
     use crate::tendermint_proto::Protobuf as TmProtobuf;
     use crate::types::key::testing::keypair_1;
@@ -374,22 +356,6 @@
     use crate::types::time::DurationSecs;
     use crate::types::token::{balance_key, Amount};
     use crate::vm::wasm;
-=======
-    use crate::types::ibc::data::{PacketAck, PacketReceipt};
-    use crate::types::key::testing::keypair_1;
-    use crate::types::storage::TxIndex;
-    use crate::types::storage::{BlockHash, BlockHeight};
-    use crate::vm::wasm;
-    use namada_core::ledger::ibc::actions::{
-        self, commitment_prefix, init_connection, make_create_client_event,
-        make_open_ack_channel_event, make_open_ack_connection_event,
-        make_open_confirm_channel_event, make_open_confirm_connection_event,
-        make_open_init_channel_event, make_open_init_connection_event,
-        make_open_try_channel_event, make_open_try_connection_event,
-        make_send_packet_event, make_update_client_event, packet_from_message,
-        try_connection,
-    };
->>>>>>> 29d7c58f
 
     const ADDRESS: Address = Address::Internal(InternalAddress::Ibc);
     const COMMITMENT_PREFIX: &[u8] = b"ibc";
@@ -744,9 +710,13 @@
         let tx_code = vec![];
         let mut tx_data = vec![];
         msg.to_any().encode(&mut tx_data).expect("encoding failed");
-        let tx =
-            Tx::new(tx_code, Some(tx_data), storage.chain_id.clone(), None)
-                .sign(&keypair_1());
+        let tx = Tx::new(
+            tx_code,
+            Some(tx_data),
+            wl_storage.storage.chain_id.clone(),
+            None,
+        )
+        .sign(&keypair_1());
         let gas_meter = VpGasMeter::new(0);
         let (vp_wasm_cache, _vp_cache_dir) =
             wasm::compilation_cache::common::testing::cache();
@@ -816,143 +786,6 @@
             consensus_state: consensus_state.into(),
             signer: Signer::from_str("account0").expect("invalid signer"),
         };
-
-        let tx_index = TxIndex::default();
-        let tx_code = vec![];
-<<<<<<< HEAD
-        let mut tx_data = vec![];
-        msg.to_any().encode(&mut tx_data).expect("encoding failed");
-        let tx = Tx::new(tx_code, Some(tx_data)).sign(&keypair_1());
-=======
-        let tx_data = vec![];
-        let tx =
-            Tx::new(tx_code, Some(tx_data), storage.chain_id.clone(), None)
-                .sign(&keypair_1());
->>>>>>> 29d7c58f
-        let gas_meter = VpGasMeter::new(0);
-        let (vp_wasm_cache, _vp_cache_dir) =
-            wasm::compilation_cache::common::testing::cache();
-
-        let verifiers = BTreeSet::new();
-        let ctx = Ctx::new(
-            &ADDRESS,
-            &wl_storage.storage,
-            &wl_storage.write_log,
-            &tx,
-            &tx_index,
-            gas_meter,
-            &keys_changed,
-            &verifiers,
-            vp_wasm_cache,
-        );
-
-        let ibc = Ibc { ctx };
-        // this should fail because no state is stored
-        let result = ibc
-            .validate_tx(tx.data.as_ref().unwrap(), &keys_changed, &verifiers)
-            .unwrap_err();
-        assert_matches!(result, Error::StateChange(_));
-    }
-
-    #[test]
-    fn test_update_client() {
-        let mut keys_changed = BTreeSet::new();
-        let mut wl_storage = init_storage();
-        insert_init_client(&mut wl_storage);
-        wl_storage.write_log.commit_tx();
-        wl_storage.commit_block().expect("commit failed");
-
-        // for next block
-        wl_storage
-            .storage
-            .set_header(get_dummy_header())
-            .expect("Setting a dummy header shouldn't fail");
-        wl_storage
-            .storage
-            .begin_block(BlockHash::default(), BlockHeight(2))
-            .unwrap();
-
-        // update the client
-        let client_id = get_client_id();
-        let client_state_key = client_state_key(&get_client_id());
-        let height = Height::new(0, 11).unwrap();
-        // the header should be created before
-        let time = (TmTime::now() - std::time::Duration::new(100, 0)).unwrap();
-        let header = MockHeader {
-            height,
-            timestamp: time.into(),
-        };
-        let msg = MsgUpdateClient {
-            client_id: client_id.clone(),
-            header: header.into(),
-            signer: Signer::from_str("account0").expect("invalid signer"),
-        };
-        // client state
-        let client_state = MockClientState::new(header);
-        let bytes = Protobuf::<Any>::encode_vec(&client_state)
-            .expect("encoding failed");
-        wl_storage
-            .write_log
-            .write(&client_state_key, bytes)
-            .expect("write failed");
-        keys_changed.insert(client_state_key);
-        // consensus state
-        let consensus_key = consensus_state_key(&client_id, height);
-        let consensus_state = MockConsensusState::new(header);
-        let bytes = Protobuf::<Any>::encode_vec(&consensus_state)
-            .expect("encoding failed");
-        wl_storage
-            .write_log
-            .write(&consensus_key, bytes)
-            .expect("write failed");
-        keys_changed.insert(consensus_key);
-        // client update time
-        let client_update_time_key = client_update_timestamp_key(&client_id);
-        let time = wl_storage
-            .storage
-            .get_block_header(None)
-            .unwrap()
-            .0
-            .unwrap()
-            .time;
-        let bytes = TmTime::try_from(time)
-            .unwrap()
-            .encode_vec()
-            .expect("encoding failed");
-        wl_storage
-            .write_log
-            .write(&client_update_time_key, bytes)
-            .expect("write failed");
-        keys_changed.insert(client_update_time_key);
-        // client update height
-        let client_update_height_key = client_update_height_key(&client_id);
-        let host_height = wl_storage.storage.get_block_height().0;
-        let host_height =
-            Height::new(0, host_height.0).expect("invalid height");
-        wl_storage
-            .write_log
-            .write(
-                &client_update_height_key,
-                host_height.encode_vec().expect("encoding failed"),
-            )
-            .expect("write failed");
-        keys_changed.insert(client_update_height_key);
-        // event
-        let consensus_height = client_state.latest_height();
-        let event = RawIbcEvent::UpdateClient(UpdateClient::new(
-            client_id,
-            client_state.client_type(),
-            consensus_height,
-            vec![consensus_height],
-            header.into(),
-        ));
-        let message_event = RawIbcEvent::Message(event.event_type());
-        wl_storage
-            .write_log
-            .emit_ibc_event(message_event.try_into().unwrap());
-        wl_storage
-            .write_log
-            .emit_ibc_event(event.try_into().unwrap());
 
         let tx_index = TxIndex::default();
         let tx_code = vec![];
@@ -981,25 +814,23 @@
             &verifiers,
             vp_wasm_cache,
         );
+
         let ibc = Ibc { ctx };
-        // this should return true because state has been stored
-        assert!(
-            ibc.validate_tx(
-                tx.data.as_ref().unwrap(),
-                &keys_changed,
-                &verifiers
-            )
-            .expect("validation failed")
-        );
+        // this should fail because no state is stored
+        let result = ibc
+            .validate_tx(tx.data.as_ref().unwrap(), &keys_changed, &verifiers)
+            .unwrap_err();
+        assert_matches!(result, Error::StateChange(_));
     }
 
     #[test]
-    fn test_init_connection() {
+    fn test_update_client() {
         let mut keys_changed = BTreeSet::new();
         let mut wl_storage = init_storage();
         insert_init_client(&mut wl_storage);
         wl_storage.write_log.commit_tx();
         wl_storage.commit_block().expect("commit failed");
+
         // for next block
         wl_storage
             .storage
@@ -1010,51 +841,79 @@
             .begin_block(BlockHash::default(), BlockHeight(2))
             .unwrap();
 
-        // prepare a message
-        let mut counterparty = get_conn_counterparty();
-        counterparty.connection_id = None;
-        let msg = MsgConnectionOpenInit {
-            client_id_on_a: get_client_id(),
-            counterparty,
-            version: Some(ConnVersion::default()),
-            delay_period: Duration::new(100, 0),
+        // update the client
+        let client_id = get_client_id();
+        let client_state_key = client_state_key(&get_client_id());
+        let height = Height::new(0, 11).unwrap();
+        // the header should be created before
+        let time = (TmTime::now() - std::time::Duration::new(100, 0)).unwrap();
+        let header = MockHeader {
+            height,
+            timestamp: time.into(),
+        };
+        let msg = MsgUpdateClient {
+            client_id: client_id.clone(),
+            header: header.into(),
             signer: Signer::from_str("account0").expect("invalid signer"),
         };
-
-        // insert an INIT connection
-        let conn_id = get_connection_id();
-        let conn_key = connection_key(&conn_id);
-        let conn = ConnectionEnd::new(
-            ConnState::Init,
-            msg.client_id_on_a.clone(),
-            msg.counterparty.clone(),
-            vec![msg.version.clone().unwrap()],
-            msg.delay_period,
-        );
-        let bytes = conn.encode_vec().expect("encoding failed");
-        wl_storage
-            .write_log
-            .write(&conn_key, bytes)
-            .expect("write failed");
-        keys_changed.insert(conn_key);
-        // client connection list
-        let client_conn_key = client_connections_key(&msg.client_id_on_a);
-        let conn_list = conn_id.to_string();
-        let bytes = conn_list.as_bytes().to_vec();
-        wl_storage
-            .write_log
-            .write(&client_conn_key, bytes)
-            .expect("write failed");
-        keys_changed.insert(client_conn_key);
-        // connection counter
-        let conn_counter_key = connection_counter_key();
-        increment_counter(&mut wl_storage, &conn_counter_key);
-        keys_changed.insert(conn_counter_key);
+        // client state
+        let client_state = MockClientState::new(header);
+        let bytes = Protobuf::<Any>::encode_vec(&client_state)
+            .expect("encoding failed");
+        wl_storage
+            .write_log
+            .write(&client_state_key, bytes)
+            .expect("write failed");
+        keys_changed.insert(client_state_key);
+        // consensus state
+        let consensus_key = consensus_state_key(&client_id, height);
+        let consensus_state = MockConsensusState::new(header);
+        let bytes = Protobuf::<Any>::encode_vec(&consensus_state)
+            .expect("encoding failed");
+        wl_storage
+            .write_log
+            .write(&consensus_key, bytes)
+            .expect("write failed");
+        keys_changed.insert(consensus_key);
+        // client update time
+        let client_update_time_key = client_update_timestamp_key(&client_id);
+        let time = wl_storage
+            .storage
+            .get_block_header(None)
+            .unwrap()
+            .0
+            .unwrap()
+            .time;
+        let bytes = TmTime::try_from(time)
+            .unwrap()
+            .encode_vec()
+            .expect("encoding failed");
+        wl_storage
+            .write_log
+            .write(&client_update_time_key, bytes)
+            .expect("write failed");
+        keys_changed.insert(client_update_time_key);
+        // client update height
+        let client_update_height_key = client_update_height_key(&client_id);
+        let host_height = wl_storage.storage.get_block_height().0;
+        let host_height =
+            Height::new(0, host_height.0).expect("invalid height");
+        wl_storage
+            .write_log
+            .write(
+                &client_update_height_key,
+                host_height.encode_vec().expect("encoding failed"),
+            )
+            .expect("write failed");
+        keys_changed.insert(client_update_height_key);
         // event
-        let event = RawIbcEvent::OpenInitConnection(ConnOpenInit::new(
-            conn_id,
-            msg.client_id_on_a.clone(),
-            msg.counterparty.client_id().clone(),
+        let consensus_height = client_state.latest_height();
+        let event = RawIbcEvent::UpdateClient(UpdateClient::new(
+            client_id,
+            client_state.client_type(),
+            consensus_height,
+            vec![consensus_height],
+            header.into(),
         ));
         let message_event = RawIbcEvent::Message(event.event_type());
         wl_storage
@@ -1104,6 +963,116 @@
     }
 
     #[test]
+    fn test_init_connection() {
+        let mut keys_changed = BTreeSet::new();
+        let mut wl_storage = init_storage();
+        insert_init_client(&mut wl_storage);
+        wl_storage.write_log.commit_tx();
+        wl_storage.commit_block().expect("commit failed");
+        // for next block
+        wl_storage
+            .storage
+            .set_header(get_dummy_header())
+            .expect("Setting a dummy header shouldn't fail");
+        wl_storage
+            .storage
+            .begin_block(BlockHash::default(), BlockHeight(2))
+            .unwrap();
+
+        // prepare a message
+        let mut counterparty = get_conn_counterparty();
+        counterparty.connection_id = None;
+        let msg = MsgConnectionOpenInit {
+            client_id_on_a: get_client_id(),
+            counterparty,
+            version: Some(ConnVersion::default()),
+            delay_period: Duration::new(100, 0),
+            signer: Signer::from_str("account0").expect("invalid signer"),
+        };
+
+        // insert an INIT connection
+        let conn_id = get_connection_id();
+        let conn_key = connection_key(&conn_id);
+        let conn = ConnectionEnd::new(
+            ConnState::Init,
+            msg.client_id_on_a.clone(),
+            msg.counterparty.clone(),
+            vec![msg.version.clone().unwrap()],
+            msg.delay_period,
+        );
+        let bytes = conn.encode_vec().expect("encoding failed");
+        wl_storage
+            .write_log
+            .write(&conn_key, bytes)
+            .expect("write failed");
+        keys_changed.insert(conn_key);
+        // client connection list
+        let client_conn_key = client_connections_key(&msg.client_id_on_a);
+        let conn_list = conn_id.to_string();
+        let bytes = conn_list.as_bytes().to_vec();
+        wl_storage
+            .write_log
+            .write(&client_conn_key, bytes)
+            .expect("write failed");
+        keys_changed.insert(client_conn_key);
+        // connection counter
+        let conn_counter_key = connection_counter_key();
+        increment_counter(&mut wl_storage, &conn_counter_key);
+        keys_changed.insert(conn_counter_key);
+        // event
+        let event = RawIbcEvent::OpenInitConnection(ConnOpenInit::new(
+            conn_id,
+            msg.client_id_on_a.clone(),
+            msg.counterparty.client_id().clone(),
+        ));
+        let message_event = RawIbcEvent::Message(event.event_type());
+        wl_storage
+            .write_log
+            .emit_ibc_event(message_event.try_into().unwrap());
+        wl_storage
+            .write_log
+            .emit_ibc_event(event.try_into().unwrap());
+
+        let tx_index = TxIndex::default();
+        let tx_code = vec![];
+        let mut tx_data = vec![];
+        msg.to_any().encode(&mut tx_data).expect("encoding failed");
+        let tx = Tx::new(
+            tx_code,
+            Some(tx_data),
+            wl_storage.storage.chain_id.clone(),
+            None,
+        )
+        .sign(&keypair_1());
+        let gas_meter = VpGasMeter::new(0);
+        let (vp_wasm_cache, _vp_cache_dir) =
+            wasm::compilation_cache::common::testing::cache();
+
+        let verifiers = BTreeSet::new();
+        let ctx = Ctx::new(
+            &ADDRESS,
+            &wl_storage.storage,
+            &wl_storage.write_log,
+            &tx,
+            &tx_index,
+            gas_meter,
+            &keys_changed,
+            &verifiers,
+            vp_wasm_cache,
+        );
+        let ibc = Ibc { ctx };
+        // this should return true because state has been stored
+        assert!(
+            ibc.validate_tx(
+                tx.data.as_ref().unwrap(),
+                &keys_changed,
+                &verifiers
+            )
+            .expect("validation failed")
+        );
+    }
+
+    #[test]
     fn test_init_connection_fail() {
         let mut wl_storage = TestWlStorage::default();
         let mut keys_changed = BTreeSet::new();
@@ -1166,9 +1135,13 @@
         let tx_code = vec![];
         let mut tx_data = vec![];
         msg.to_any().encode(&mut tx_data).expect("encoding failed");
-        let tx =
-            Tx::new(tx_code, Some(tx_data), storage.chain_id.clone(), None)
-                .sign(&keypair_1());
+        let tx = Tx::new(
+            tx_code,
+            Some(tx_data),
+            wl_storage.storage.chain_id.clone(),
+            None,
+        )
+        .sign(&keypair_1());
         let gas_meter = VpGasMeter::new(0);
         let (vp_wasm_cache, _vp_cache_dir) =
             wasm::compilation_cache::common::testing::cache();
@@ -1987,81 +1960,11 @@
         );
     }
 
-<<<<<<< HEAD
     // skip test_close_init_channel() and test_close_confirm_channel() since it
     // is not allowed to close the transfer channel
 
     #[test]
     fn test_send_packet() {
-=======
-    #[test]
-    fn test_validate_port() {
-        let mut wl_storage = insert_init_states();
-        // insert a port
-        set_port(&mut wl_storage.write_log, 0);
-
-        let tx_index = TxIndex::default();
-        let tx_code = vec![];
-        let tx_data = vec![];
-        let tx = Tx::new(
-            tx_code,
-            Some(tx_data),
-            wl_storage.storage.chain_id.clone(),
-            None,
-        )
-        .sign(&keypair_1());
-        let gas_meter = VpGasMeter::new(0);
-        let (vp_wasm_cache, _vp_cache_dir) =
-            wasm::compilation_cache::common::testing::cache();
-
-        let mut keys_changed = BTreeSet::new();
-        keys_changed.insert(port_key(&get_port_id()));
-
-        let verifiers = BTreeSet::new();
-        let ctx = Ctx::new(
-            &ADDRESS,
-            &wl_storage.storage,
-            &wl_storage.write_log,
-            &tx,
-            &tx_index,
-            gas_meter,
-            &keys_changed,
-            &verifiers,
-            vp_wasm_cache,
-        );
-        let ibc = Ibc { ctx };
-        assert!(
-            ibc.validate_tx(
-                tx.data.as_ref().unwrap(),
-                &keys_changed,
-                &verifiers
-            )
-            .expect("validation failed")
-        );
-    }
-
-    #[test]
-    fn test_validate_capability() {
-        let mut wl_storage = insert_init_states();
-        // insert a port
-        let index = 0;
-        set_port(&mut wl_storage.write_log, index);
-
-        let tx_index = TxIndex::default();
-        let tx_code = vec![];
-        let tx_data = vec![];
-        let tx = Tx::new(
-            tx_code,
-            Some(tx_data),
-            wl_storage.storage.chain_id.clone(),
-            None,
-        )
-        .sign(&keypair_1());
-        let gas_meter = VpGasMeter::new(0);
-        let (vp_wasm_cache, _vp_cache_dir) =
-            wasm::compilation_cache::common::testing::cache();
-
->>>>>>> 29d7c58f
         let mut keys_changed = BTreeSet::new();
         let mut wl_storage = init_storage();
         insert_init_client(&mut wl_storage);
@@ -2748,7 +2651,6 @@
             .begin_block(BlockHash::default(), BlockHeight(2))
             .unwrap();
 
-<<<<<<< HEAD
         // prepare data
         let msg = MsgTimeoutOnClose {
             packet: packet.clone(),
@@ -2758,7 +2660,37 @@
             proof_height_on_b: Height::new(0, 1).unwrap(),
             signer: Signer::from_str("account0").expect("invalid signer"),
         };
-=======
+
+        // delete the commitment
+        wl_storage
+            .write_log
+            .delete(&commitment_key)
+            .expect("delete failed");
+        keys_changed.insert(commitment_key);
+        // event
+        let data = serde_json::from_slice::<PacketData>(&packet.data)
+            .expect("decoding packet data failed");
+        let timeout_event = TimeoutEvent {
+            refund_receiver: data.sender,
+            refund_denom: data.token.denom,
+            refund_amount: data.token.amount,
+        };
+        let event = RawIbcEvent::AppModule(ModuleEvent::from(timeout_event));
+        wl_storage
+            .write_log
+            .emit_ibc_event(event.try_into().unwrap());
+        let event = RawIbcEvent::TimeoutPacket(TimeoutPacket::new(
+            packet,
+            Order::Unordered,
+        ));
+        let message_event = RawIbcEvent::Message(event.event_type());
+        wl_storage
+            .write_log
+            .emit_ibc_event(message_event.try_into().unwrap());
+        wl_storage
+            .write_log
+            .emit_ibc_event(event.try_into().unwrap());
+
         let tx_index = TxIndex::default();
         let tx_code = vec![];
         let mut tx_data = vec![];
@@ -2773,8 +2705,6 @@
         let gas_meter = VpGasMeter::new(0);
         let (vp_wasm_cache, _vp_cache_dir) =
             wasm::compilation_cache::common::testing::cache();
-        let mut keys_changed = BTreeSet::new();
-        keys_changed.insert(receipt_key);
 
         let verifiers = BTreeSet::new();
         let ctx = Ctx::new(
@@ -2788,7 +2718,6 @@
             &verifiers,
             vp_wasm_cache,
         );
-
         let ibc = Ibc { ctx };
         assert!(
             ibc.validate_tx(
@@ -2799,82 +2728,4 @@
             .expect("validation failed")
         );
     }
-
-    #[test]
-    fn test_validate_ack() {
-        let mut wl_storage = insert_init_states();
->>>>>>> 29d7c58f
-
-        // delete the commitment
-        wl_storage
-            .write_log
-            .delete(&commitment_key)
-            .expect("delete failed");
-        keys_changed.insert(commitment_key);
-        // event
-        let data = serde_json::from_slice::<PacketData>(&packet.data)
-            .expect("decoding packet data failed");
-        let timeout_event = TimeoutEvent {
-            refund_receiver: data.sender,
-            refund_denom: data.token.denom,
-            refund_amount: data.token.amount,
-        };
-        let event = RawIbcEvent::AppModule(ModuleEvent::from(timeout_event));
-        wl_storage
-            .write_log
-            .emit_ibc_event(event.try_into().unwrap());
-        let event = RawIbcEvent::TimeoutPacket(TimeoutPacket::new(
-            packet,
-            Order::Unordered,
-        ));
-        let message_event = RawIbcEvent::Message(event.event_type());
-        wl_storage
-            .write_log
-            .emit_ibc_event(message_event.try_into().unwrap());
-        wl_storage
-            .write_log
-            .emit_ibc_event(event.try_into().unwrap());
-
-        let tx_index = TxIndex::default();
-        let tx_code = vec![];
-<<<<<<< HEAD
-        let mut tx_data = vec![];
-        msg.to_any().encode(&mut tx_data).expect("encoding failed");
-        let tx = Tx::new(tx_code, Some(tx_data)).sign(&keypair_1());
-=======
-        let tx_data = vec![];
-        let tx = Tx::new(
-            tx_code,
-            Some(tx_data),
-            wl_storage.storage.chain_id.clone(),
-            None,
-        )
-        .sign(&keypair_1());
->>>>>>> 29d7c58f
-        let gas_meter = VpGasMeter::new(0);
-        let (vp_wasm_cache, _vp_cache_dir) =
-            wasm::compilation_cache::common::testing::cache();
-
-        let verifiers = BTreeSet::new();
-        let ctx = Ctx::new(
-            &ADDRESS,
-            &wl_storage.storage,
-            &wl_storage.write_log,
-            &tx,
-            &tx_index,
-            gas_meter,
-            &keys_changed,
-            &verifiers,
-            vp_wasm_cache,
-        );
-        let ibc = Ibc { ctx };
-        assert!(
-            ibc.validate_tx(
-                tx.data.as_ref().unwrap(),
-                &keys_changed,
-                &verifiers
-            )
-            .expect("validation failed")
-        );
-    }
 }