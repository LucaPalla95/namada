//! Client RPC queries

use std::collections::{BTreeMap, BTreeSet};
use std::io;

use borsh::BorshDeserialize;
use data_encoding::HEXLOWER;
use masp_primitives::asset_type::AssetType;
use masp_primitives::merkle_tree::MerklePath;
use masp_primitives::sapling::Node;
use masp_primitives::transaction::components::I128Sum;
use masp_primitives::zip32::ExtendedFullViewingKey;
use namada::core::address::{Address, InternalAddress, MASP};
use namada::core::collections::{HashMap, HashSet};
use namada::core::hash::Hash;
use namada::core::key::*;
use namada::core::masp::BalanceOwner;
use namada::core::storage::{BlockHeight, BlockResults, Epoch};
use namada::core::token::MaspDigitPos;
use namada::governance::parameters::GovernanceParameters;
use namada::governance::pgf::parameters::PgfParameters;
use namada::governance::pgf::storage::steward::StewardDetail;
use namada::governance::storage::keys as governance_storage;
use namada::governance::storage::proposal::{
    StoragePgfFunding, StorageProposal,
};
use namada::governance::utils::{ProposalVotes, VotePower};
use namada::governance::ProposalVote;
use namada::io::Io;
use namada::ledger::events::Event;
use namada::ledger::parameters::{storage as param_storage, EpochDuration};
use namada::ledger::pos::types::{CommissionPair, Slash};
use namada::ledger::pos::PosParams;
use namada::ledger::queries::RPC;
use namada::proof_of_stake::types::{
    ValidatorState, ValidatorStateInfo, WeightedValidator,
};
use namada::{state as storage, token};
use namada_sdk::control_flow::time::{Duration, Instant};
use namada_sdk::masp::MaspTokenRewardData;
use namada_sdk::proof_of_stake::types::ValidatorMetaData;
use namada_sdk::queries::Client;
use namada_sdk::rpc::{
    self, enriched_bonds_and_unbonds, query_epoch, TxResponse,
};
use namada_sdk::tendermint_rpc::endpoint::status;
use namada_sdk::tx::display_batch_resp;
use namada_sdk::wallet::AddressVpType;
use namada_sdk::{display, display_line, edisplay_line, error, Namada};

use crate::cli::{self, args};
use crate::facade::tendermint::merkle::proof::ProofOps;

/// Query the status of a given transaction.
///
/// If a response is not delivered until `deadline`, we exit the cli with an
/// error.
pub async fn query_tx_status(
    namada: &impl Namada,
    status: namada_sdk::rpc::TxEventQuery<'_>,
    deadline: Instant,
) -> Event {
    rpc::query_tx_status(namada, status, deadline)
        .await
        .unwrap()
}

/// Query and print the epoch of the last committed block
pub async fn query_and_print_epoch(context: &impl Namada) -> Epoch {
    let epoch = rpc::query_epoch(context.client()).await.unwrap();
    display_line!(context.io(), "Last committed epoch: {}", epoch);
    epoch
}

/// Query and print some information to help discern when the next epoch will
/// begin.
pub async fn query_and_print_next_epoch_info(context: &impl Namada) {
    let (this_epoch_first_height, epoch_duration) =
        rpc::query_next_epoch_info(context.client()).await.unwrap();

    display_line!(
        context.io(),
        "First block height of this current epoch: {this_epoch_first_height}."
    );
    display_line!(
        context.io(),
        "Minimum number of blocks in an epoch: {}.",
        epoch_duration.min_num_of_blocks
    );
    display_line!(
        context.io(),
        "Minimum amount of time for an epoch: {} seconds.",
        epoch_duration.min_duration
    );
    display_line!(
        context.io(),
        "\nEarliest height at which the next epoch can begin is block {}.",
        this_epoch_first_height.0 + epoch_duration.min_num_of_blocks
    );
}

/// Query and print node's status.
pub async fn query_and_print_status(
    context: &impl Namada,
) -> Option<status::Response> {
    let status = context.client().status().await;
    match status {
        Ok(status) => {
            display_line!(context.io(), "Node's status {status:#?}");
            Some(status)
        }
        Err(err) => {
            edisplay_line!(context.io(), "Status query failed with {err:#?}");
            None
        }
    }
}

/// Query the last committed block
pub async fn query_block(context: &impl Namada) {
    let block = namada_sdk::rpc::query_block(context.client())
        .await
        .unwrap();
    match block {
        Some(block) => {
            display_line!(
                context.io(),
                "Last committed block height: {}, time: {}",
                block.height,
                block.time
            );
        }
        None => {
            display_line!(context.io(), "No block has been committed yet.");
        }
    }
}

/// Query the results of the last committed block
pub async fn query_results<C: namada::ledger::queries::Client + Sync>(
    client: &C,
    _args: args::Query,
) -> Vec<BlockResults> {
    unwrap_client_response::<C, Vec<BlockResults>>(
        RPC.shell().read_results(client).await,
    )
}

/// Query the raw bytes of given storage key
pub async fn query_raw_bytes<N: Namada>(
    context: &N,
    args: args::QueryRawBytes,
) {
    let response = unwrap_client_response::<N::Client, _>(
        RPC.shell()
            .storage_value(
                context.client(),
                None,
                None,
                false,
                &args.storage_key,
            )
            .await,
    );
    if !response.data.is_empty() {
        display_line!(
            context.io(),
            "Found data: 0x{}",
            HEXLOWER.encode(&response.data)
        );
    } else {
        display_line!(
            context.io(),
            "No data found for key {}",
            args.storage_key
        );
    }
}

/// Query token balance(s)
pub async fn query_balance(context: &impl Namada, args: args::QueryBalance) {
    match &args.owner {
        BalanceOwner::Address(_) => {
            query_transparent_balance(context, args).await
        }
        BalanceOwner::FullViewingKey(_) => {
            query_shielded_balance(context, args).await
        }
    }
}

/// Query token balance(s)
async fn query_transparent_balance(
    context: &impl Namada,
    args: args::QueryBalance,
) {
    let args::QueryBalance {
        // Token owner (needs to be a transparent address)
        owner,
        // The token to query
        token,
        ..
    } = args;

    let owner = owner
        .address()
        .expect("Balance owner should have been a transparent address");

    let token_alias = lookup_token_alias(context, &token, &owner).await;
    let token_balance_result =
        namada_sdk::rpc::get_token_balance(context.client(), &token, &owner)
            .await;

    match token_balance_result {
        Ok(balance) => {
            let balance = context.format_amount(&token, balance).await;
            display_line!(context.io(), "{token_alias}: {balance}");
        }
        Err(e) => {
            display_line!(
                context.io(),
                "Error querying balance of {token_alias}: {e}"
            );
        }
    }
}

/// Return the token alias of the given `token`.
async fn lookup_token_alias(
    context: &impl Namada,
    token: &Address,
    owner: &Address,
) -> String {
    match token {
        Address::Internal(InternalAddress::Erc20(eth_addr)) => {
            eth_addr.to_canonical()
        }
        Address::Internal(InternalAddress::IbcToken(_)) => {
            let ibc_denom =
                rpc::query_ibc_denom(context, token.to_string(), Some(owner))
                    .await;

            context.wallet().await.lookup_ibc_token_alias(ibc_denom)
        }
        _ => context
            .wallet()
            .await
            .find_alias(token)
            .map(|alias| alias.to_string())
            .unwrap_or(token.to_string()),
    }
}

/// Query votes for the given proposal
pub async fn query_proposal_votes(
    context: &impl Namada,
    args: args::QueryProposalVotes,
) {
    let result = namada_sdk::rpc::query_proposal_votes(
        context.client(),
        args.proposal_id,
    )
    .await
    .unwrap();

    match args.voter {
        Some(voter) => {
            match result.into_iter().find(|vote| vote.delegator == voter) {
                Some(vote) => display_line!(context.io(), "{}", vote,),
                None => display_line!(
                    context.io(),
                    "The address {} has not voted on proposal {}",
                    voter,
                    args.proposal_id
                ),
            }
        }
        None => {
            display_line!(
                context.io(),
                "Votes for proposal id {}\n",
                args.proposal_id
            );
            for vote in result {
                display_line!(context.io(), "{}\n", vote);
            }
        }
    }
}

/// Query Proposals
pub async fn query_proposal(context: &impl Namada, args: args::QueryProposal) {
    let current_epoch = query_and_print_epoch(context).await;

    if let Some(id) = args.proposal_id {
        let proposal =
            query_proposal_by_id(context.client(), id).await.unwrap();
        if let Some(proposal) = proposal {
            display_line!(
                context.io(),
                "{}",
                proposal.to_string_with_status(current_epoch)
            );
        } else {
            edisplay_line!(context.io(), "No proposal found with id: {}", id);
        }
    } else {
        let last_proposal_id_key = governance_storage::get_counter_key();
        let last_proposal_id: u64 =
            query_storage_value(context.client(), &last_proposal_id_key)
                .await
                .unwrap();

        let from_id = if last_proposal_id > 10 {
            last_proposal_id - 10
        } else {
            0
        };

        display_line!(context.io(), "id: {}", last_proposal_id);

        for id in from_id..last_proposal_id {
            let proposal = query_proposal_by_id(context.client(), id)
                .await
                .unwrap()
                .expect("Proposal should be written to storage.");
            display_line!(context.io(), "{}", proposal);
        }
    }
}

/// Query proposal by Id
pub async fn query_proposal_by_id<C: namada::ledger::queries::Client + Sync>(
    client: &C,
    proposal_id: u64,
) -> Result<Option<StorageProposal>, error::Error> {
    namada_sdk::rpc::query_proposal_by_id(client, proposal_id).await
}

/// Query token shielded balance(s)
async fn query_shielded_balance(
    context: &impl Namada,
    args: args::QueryBalance,
) {
    let args::QueryBalance {
        // Token owner (needs to be a viewing key)
        owner,
        // The token to query
        token,
        // Used to control whether conversions are automatically performed
        no_conversions,
        ..
    } = args;

    let viewing_key = ExtendedFullViewingKey::from(
        owner
            .full_viewing_key()
            .expect("Balance owner should have been a masp full viewing key"),
    )
    .fvk
    .vk;

    // Pre-compute the masp asset types of `token`
    {
        let mut shielded = context.shielded_mut().await;
        let _ = shielded.load().await;
        let _ = shielded
            .precompute_asset_types(context.client(), vec![&token])
            .await;
        // Save the update state so that future fetches can be short-circuited
        let _ = shielded.save().await;
    }

    // The epoch is required to identify timestamped tokens
    let epoch = query_and_print_epoch(context).await;

    // Query the token alias in the wallet for pretty printing token balances
    let token_alias = lookup_token_alias(context, &token, &MASP).await;

    // Query the multi-asset balance at the given spending key
    let mut shielded = context.shielded_mut().await;

    let no_balance = || {
        display_line!(context.io(), "{token_alias}: 0");
    };

    let balance = if no_conversions {
        let Some(bal) = shielded
            .compute_shielded_balance(&viewing_key)
            .await
            .unwrap()
        else {
            no_balance();
            return;
        };
        bal
    } else {
        let Some(bal) = shielded
            .compute_exchanged_balance(
                context.client(),
                context.io(),
                &viewing_key,
                epoch,
            )
            .await
            .unwrap()
        else {
            no_balance();
            return;
        };
        bal
    };

    let total_balance = shielded
        .decode_combine_sum_to_epoch(context.client(), balance, epoch)
        .await
        .0
        .get(&token);

    if total_balance.is_zero() {
        no_balance();
    } else {
        display_line!(
            context.io(),
            "{}: {}",
            token_alias,
            context.format_amount(&token, total_balance.into()).await
        );
    }
}

pub async fn query_proposal_result(
    context: &impl Namada,
    args: args::QueryProposalResult,
) {
    let proposal_id = args.proposal_id;

    let current_epoch = query_epoch(context.client()).await.unwrap();
    let proposal_result =
        namada_sdk::rpc::query_proposal_result(context.client(), proposal_id)
            .await;
    let proposal_query =
        namada_sdk::rpc::query_proposal_by_id(context.client(), proposal_id)
            .await;

    if let (Ok(Some(proposal_result)), Ok(Some(proposal_query))) =
        (proposal_result, proposal_query)
    {
        display_line!(context.io(), "Proposal Id: {} ", proposal_id);
        if current_epoch >= proposal_query.voting_end_epoch {
            display_line!(context.io(), "{:4}{}", "", proposal_result);
        } else {
            display_line!(
                context.io(),
                "{:4}Still voting until epoch {} begins.",
                "",
                proposal_query.voting_end_epoch
            );
            let res = format!("{}", proposal_result);
            if let Some(idx) = res.find(' ') {
                let slice = &res[idx..];
                display_line!(context.io(), "{:4}Currently{}", "", slice);
            } else {
                display_line!(
                    context.io(),
                    "{:4}Error parsing the result string",
                    "",
                );
            }
        }
    } else {
        edisplay_line!(context.io(), "Proposal {} not found.", proposal_id);
    }
}

pub async fn query_account(context: &impl Namada, args: args::QueryAccount) {
    let account = rpc::get_account_info(context.client(), &args.owner)
        .await
        .unwrap();
    if let Some(account) = account {
        display_line!(context.io(), "Address: {}", account.address);
        display_line!(context.io(), "Threshold: {}", account.threshold);
        display_line!(context.io(), "Public keys:");
        for (public_key, _) in account.public_keys_map.pk_to_idx {
            display_line!(context.io(), "- {}", public_key);
        }
    } else {
        display_line!(context.io(), "No account exists for {}", args.owner);
    }
}

pub async fn query_pgf(context: &impl Namada, _args: args::QueryPgf) {
    let stewards = query_pgf_stewards(context.client()).await;
    let fundings = query_pgf_fundings(context.client()).await;

    match stewards.is_empty() {
        true => {
            display_line!(
                context.io(),
                "Pgf stewards: no stewards are currently set."
            )
        }
        false => {
            display_line!(context.io(), "Pgf stewards:");
            for steward in stewards {
                display_line!(context.io(), "{:4}- {}", "", steward.address);
                display_line!(context.io(), "{:4}  Reward distribution:", "");
                for (address, percentage) in steward.reward_distribution {
                    display_line!(
                        context.io(),
                        "{:6}- {} to {}",
                        "",
                        percentage,
                        address
                    );
                }
            }
        }
    }

    match fundings.is_empty() {
        true => {
            display_line!(
                context.io(),
                "Pgf fundings: no fundings are currently set."
            )
        }
        false => {
            display_line!(context.io(), "Pgf fundings:");
            for funding in fundings {
                display_line!(
                    context.io(),
                    "{:4}- {} for {}",
                    "",
                    funding.detail.target(),
                    funding.detail.amount().to_string_native()
                );
            }
        }
    }
}

pub async fn query_protocol_parameters(
    context: &impl Namada,
    _args: args::QueryProtocolParameters,
) {
    let governance_parameters =
        query_governance_parameters(context.client()).await;
    display_line!(context.io(), "\nGovernance Parameters");
    display_line!(
        context.io(),
        "{:4}Min. proposal fund: {}",
        "",
        governance_parameters.min_proposal_fund.to_string_native()
    );
    display_line!(
        context.io(),
        "{:4}Max. proposal code size: {}",
        "",
        governance_parameters.max_proposal_code_size
    );
    display_line!(
        context.io(),
        "{:4}Min. proposal voting period: {}",
        "",
        governance_parameters.min_proposal_voting_period
    );
    display_line!(
        context.io(),
        "{:4}Max. proposal period: {}",
        "",
        governance_parameters.max_proposal_period
    );
    display_line!(
        context.io(),
        "{:4}Max. proposal content size: {}",
        "",
        governance_parameters.max_proposal_content_size
    );
    display_line!(
        context.io(),
        "{:4}Min. proposal grace epochs: {}",
        "",
        governance_parameters.min_proposal_grace_epochs
    );

    let pgf_parameters = query_pgf_parameters(context.client()).await;
    display_line!(context.io(), "\nPublic Goods Funding Parameters");
    display_line!(
        context.io(),
        "{:4}Pgf inflation rate: {}",
        "",
        pgf_parameters.pgf_inflation_rate
    );
    display_line!(
        context.io(),
        "{:4}Steward inflation rate: {}",
        "",
        pgf_parameters.stewards_inflation_rate
    );

    display_line!(context.io(), "\nProtocol parameters");
    let key = param_storage::get_epoch_duration_storage_key();
    let epoch_duration: EpochDuration =
        query_storage_value(context.client(), &key)
            .await
            .expect("Parameter should be defined.");
    display_line!(
        context.io(),
        "{:4}Min. epoch duration: {}",
        "",
        epoch_duration.min_duration
    );
    display_line!(
        context.io(),
        "{:4}Min. number of blocks: {}",
        "",
        epoch_duration.min_num_of_blocks
    );

    let key = param_storage::get_max_expected_time_per_block_key();
    let max_block_duration: u64 = query_storage_value(context.client(), &key)
        .await
        .expect("Parameter should be defined.");
    display_line!(
        context.io(),
        "{:4}Max. block duration: {}",
        "",
        max_block_duration
    );

    let key = param_storage::get_tx_allowlist_storage_key();
    let vp_allowlist: Vec<String> = query_storage_value(context.client(), &key)
        .await
        .expect("Parameter should be defined.");
    display_line!(context.io(), "{:4}VP allowlist: {:?}", "", vp_allowlist);

    let key = param_storage::get_tx_allowlist_storage_key();
    let tx_allowlist: Vec<String> = query_storage_value(context.client(), &key)
        .await
        .expect("Parameter should be defined.");
    display_line!(
        context.io(),
        "{:4}Transactions allowlist: {:?}",
        "",
        tx_allowlist
    );

    let key = param_storage::get_max_block_gas_key();
    let max_block_gas: u64 = query_storage_value(context.client(), &key)
        .await
        .expect("Parameter should be defined.");
    display_line!(context.io(), "{:4}Max block gas: {:?}", "", max_block_gas);

    let key = param_storage::get_fee_unshielding_gas_limit_key();
    let fee_unshielding_gas_limit: u64 =
        query_storage_value(context.client(), &key)
            .await
            .expect("Parameter should be defined.");
    display_line!(
        context.io(),
        "{:4}Fee unshielding gas limit: {:?}",
        "",
        fee_unshielding_gas_limit
    );

    let key = param_storage::get_fee_unshielding_descriptions_limit_key();
    let fee_unshielding_descriptions_limit: u64 =
        query_storage_value(context.client(), &key)
            .await
            .expect("Parameter should be defined.");
    display_line!(
        context.io(),
        "{:4}Fee unshielding descriptions limit: {:?}",
        "",
        fee_unshielding_descriptions_limit
    );

    let key = param_storage::get_gas_cost_key();
    let gas_cost_table: BTreeMap<Address, token::Amount> =
        query_storage_value(context.client(), &key)
            .await
            .expect("Parameter should be defined.");
    display_line!(context.io(), "{:4}Gas cost table:", "");
    for (token, gas_cost) in gas_cost_table {
        display_line!(context.io(), "{:8}{}: {:?}", "", token, gas_cost);
    }

    display_line!(context.io(), "PoS parameters");
    let pos_params = query_pos_parameters(context.client()).await;
    display_line!(
        context.io(),
        "{:4}Pipeline length: {}",
        "",
        pos_params.pipeline_len
    );
    display_line!(
        context.io(),
        "{:4}Unbonding length: {}",
        "",
        pos_params.unbonding_len
    );
    display_line!(
        context.io(),
        "{:4}Cubic slashing window length: {}",
        "",
        pos_params.cubic_slashing_window_length
    );
    display_line!(
        context.io(),
        "{:4}Max. consensus validator slots: {}",
        "",
        pos_params.max_validator_slots
    );
    display_line!(
        context.io(),
        "{:4}Validator stake threshold: {}",
        "",
        pos_params.validator_stake_threshold
    );
    display_line!(
        context.io(),
        "{:4}Duplicate vote minimum slash rate: {}",
        "",
        pos_params.duplicate_vote_min_slash_rate
    );
    display_line!(
        context.io(),
        "{:4}Light client attack minimum slash rate: {}",
        "",
        pos_params.light_client_attack_min_slash_rate
    );
    display_line!(
        context.io(),
        "{:4}Liveness window: {} blocks",
        "",
        pos_params.liveness_window_check
    );
    display_line!(
        context.io(),
        "{:4}Liveness threshold: {}",
        "",
        pos_params.liveness_threshold
    );
    display_line!(
        context.io(),
        "{:4}Block proposer reward: {}",
        "",
        pos_params.block_proposer_reward
    );
    display_line!(
        context.io(),
        "{:4}Block vote reward: {}",
        "",
        pos_params.block_vote_reward
    );
    display_line!(
        context.io(),
        "{:4}Max inflation rate: {}",
        "",
        pos_params.max_inflation_rate
    );
    display_line!(
        context.io(),
        "{:4}Target staked ratio: {}",
        "",
        pos_params.target_staked_ratio
    );
    display_line!(
        context.io(),
        "{:4}Inflation kP gain: {}",
        "",
        pos_params.rewards_gain_p
    );
    display_line!(
        context.io(),
        "{:4}Inflation kD gain: {}",
        "",
        pos_params.rewards_gain_d
    );
    display_line!(
        context.io(),
        "{:4}Votes per raw token: {}",
        "",
        pos_params.tm_votes_per_token
    );
}

pub async fn query_bond<C: namada::ledger::queries::Client + Sync>(
    client: &C,
    source: &Address,
    validator: &Address,
    epoch: Option<Epoch>,
) -> token::Amount {
    unwrap_client_response::<C, token::Amount>(
        RPC.vp().pos().bond(client, source, validator, &epoch).await,
    )
}

pub async fn query_unbond_with_slashing<
    C: namada::ledger::queries::Client + Sync,
>(
    client: &C,
    source: &Address,
    validator: &Address,
) -> HashMap<(Epoch, Epoch), token::Amount> {
    unwrap_client_response::<C, HashMap<(Epoch, Epoch), token::Amount>>(
        RPC.vp()
            .pos()
            .unbond_with_slashing(client, source, validator)
            .await,
    )
}

pub async fn query_pos_parameters<C: namada::ledger::queries::Client + Sync>(
    client: &C,
) -> PosParams {
    unwrap_client_response::<C, PosParams>(
        RPC.vp().pos().pos_params(client).await,
    )
}

pub async fn query_consensus_keys<C: namada::ledger::queries::Client + Sync>(
    client: &C,
) -> BTreeSet<common::PublicKey> {
    unwrap_client_response::<C, BTreeSet<common::PublicKey>>(
        RPC.vp().pos().consensus_key_set(client).await,
    )
}

pub async fn query_pgf_stewards<C: namada::ledger::queries::Client + Sync>(
    client: &C,
) -> Vec<StewardDetail> {
    unwrap_client_response::<C, _>(RPC.vp().pgf().stewards(client).await)
}

pub async fn query_pgf_fundings<C: namada::ledger::queries::Client + Sync>(
    client: &C,
) -> Vec<StoragePgfFunding> {
    unwrap_client_response::<C, _>(RPC.vp().pgf().funding(client).await)
}

pub async fn query_pgf_parameters<C: namada::ledger::queries::Client + Sync>(
    client: &C,
) -> PgfParameters {
    unwrap_client_response::<C, _>(RPC.vp().pgf().parameters(client).await)
}

pub async fn query_and_print_unbonds(
    context: &impl Namada,
    source: &Address,
    validator: &Address,
) {
    let unbonds =
        query_unbond_with_slashing(context.client(), source, validator).await;
    let current_epoch = query_epoch(context.client()).await.unwrap();

    let mut total_withdrawable = token::Amount::zero();
    let mut not_yet_withdrawable = HashMap::<Epoch, token::Amount>::new();
    for ((_start_epoch, withdraw_epoch), amount) in unbonds.into_iter() {
        if withdraw_epoch <= current_epoch {
            total_withdrawable =
                total_withdrawable.checked_add(amount).unwrap();
        } else {
            let withdrawable_amount =
                not_yet_withdrawable.entry(withdraw_epoch).or_default();
            *withdrawable_amount =
                withdrawable_amount.checked_add(amount).unwrap();
        }
    }
    if !total_withdrawable.is_zero() {
        display_line!(
            context.io(),
            "Total withdrawable now: {}.",
            total_withdrawable.to_string_native()
        );
    }
    if !not_yet_withdrawable.is_empty() {
        display_line!(context.io(), "Current epoch: {current_epoch}.");
    }
    for (withdraw_epoch, amount) in not_yet_withdrawable {
        display_line!(
            context.io(),
            "Amount {} withdrawable starting from epoch {withdraw_epoch}.",
            amount.to_string_native(),
        );
    }
}

pub async fn query_withdrawable_tokens<
    C: namada::ledger::queries::Client + Sync,
>(
    client: &C,
    bond_source: &Address,
    validator: &Address,
    epoch: Option<Epoch>,
) -> token::Amount {
    unwrap_client_response::<C, token::Amount>(
        RPC.vp()
            .pos()
            .withdrawable_tokens(client, bond_source, validator, &epoch)
            .await,
    )
}

/// Query PoS bond(s) and unbond(s)
pub async fn query_bonds(
    context: &impl Namada,
    args: args::QueryBonds,
) -> std::io::Result<()> {
    let epoch = query_and_print_epoch(context).await;

    let source = args.owner;
    let validator = args.validator;

    let stdout = io::stdout();
    let mut w = stdout.lock();

    let bonds_and_unbonds = enriched_bonds_and_unbonds(
        context.client(),
        epoch,
        &source,
        &validator,
    )
    .await
    .unwrap();

    for (bond_id, details) in &bonds_and_unbonds.data {
        let bond_type = if bond_id.source == bond_id.validator {
            format!("Self-bonds from {}", bond_id.validator)
        } else {
            format!(
                "Delegations from {} to {}",
                bond_id.source, bond_id.validator
            )
        };
        display_line!(context.io(), &mut w; "{}:", bond_type)?;
        for bond in &details.data.bonds {
            display_line!(
                context.io(),
                &mut w;
                "  Remaining active bond from epoch {}: Δ {} (slashed {})",
                bond.start,
                bond.amount.to_string_native(),
                bond.slashed_amount.unwrap_or_default().to_string_native()
            )?;
        }
        if !details.bonds_total.is_zero() {
            display_line!(
                context.io(),
                &mut w;
                "Active (slashable) bonds total: {}",
                details.bonds_total_active().unwrap().to_string_native()
            )?;
        }
        display_line!(context.io(), &mut w; "Bonds total: {}", details.bonds_total.to_string_native())?;
        display_line!(context.io(), &mut w; "")?;

        if !details.data.unbonds.is_empty() {
            let bond_type = if bond_id.source == bond_id.validator {
                format!("Unbonded self-bonds from {}", bond_id.validator)
            } else {
                format!("Unbonded delegations from {}", bond_id.source)
            };
            display_line!(context.io(), &mut w; "{}:", bond_type)?;
            for unbond in &details.data.unbonds {
                display_line!(
                    context.io(),
                    &mut w;
                    "  Withdrawable from epoch {} (active from {}): Δ {} (slashed {})",
                    unbond.withdraw,
                    unbond.start,
                    unbond.amount.to_string_native(),
                    unbond.slashed_amount.unwrap_or_default().to_string_native()
                )?;
            }
            display_line!(
                context.io(),
                &mut w;
                "Unbonded total: {}",
                details.unbonds_total.to_string_native()
            )?;
        }
        display_line!(
            context.io(),
            &mut w;
            "Withdrawable total: {}",
            details.total_withdrawable.to_string_native()
        )?;
        display_line!(context.io(), &mut w; "")?;
    }
    if bonds_and_unbonds.bonds_total != bonds_and_unbonds.bonds_total_slashed {
        display_line!(
            context.io(),
            &mut w;
            "All bonds total active: {}",
            bonds_and_unbonds.bonds_total_active().unwrap().to_string_native()
        )?;
    }
    display_line!(
        context.io(),
        &mut w;
        "All bonds total: {}",
        bonds_and_unbonds.bonds_total.to_string_native()
    )?;
    display_line!(
        context.io(),
        &mut w;
        "All bonds total slashed: {}",
        bonds_and_unbonds.bonds_total_slashed.to_string_native()
    )?;

    if bonds_and_unbonds.unbonds_total
        != bonds_and_unbonds.unbonds_total_slashed
    {
        display_line!(
            context.io(),
            &mut w;
            "All unbonds total active: {}",
            bonds_and_unbonds.unbonds_total_active().unwrap().to_string_native()
        )?;
    }
    display_line!(
        context.io(),
        &mut w;
        "All unbonds total: {}",
        bonds_and_unbonds.unbonds_total.to_string_native()
    )?;
    display_line!(
        context.io(),
        &mut w;
        "All unbonds total withdrawable: {}",
        bonds_and_unbonds.total_withdrawable.to_string_native()
    )?;
    display_line!(
        context.io(),
        &mut w;
        "All unbonds total slashed: {}",
        bonds_and_unbonds.unbonds_total_slashed.to_string_native()
    )?;
    Ok(())
}

/// Query PoS bonded stake
pub async fn query_bonded_stake<N: Namada>(
    context: &N,
    args: args::QueryBondedStake,
) {
    let epoch = match args.epoch {
        Some(epoch) => epoch,
        None => query_and_print_epoch(context).await,
    };

    match args.validator {
        Some(validator) => {
            // Find bonded stake for the given validator
            let stake =
                get_validator_stake(context.client(), epoch, &validator).await;
            match stake {
                Some(stake) => {
                    // TODO: show if it's in consensus set, below capacity, or
                    // below threshold set
                    display_line!(
                        context.io(),
                        "Bonded stake of validator {validator}: {}",
                        stake.to_string_native()
                    )
                }
                None => {
                    display_line!(
                        context.io(),
                        "No bonded stake found for {validator}"
                    );
                }
            }
        }
        None => {
            let consensus: BTreeSet<WeightedValidator> =
                unwrap_client_response::<N::Client, _>(
                    RPC.vp()
                        .pos()
                        .consensus_validator_set(context.client(), &Some(epoch))
                        .await,
                );
            let below_capacity: BTreeSet<WeightedValidator> =
                unwrap_client_response::<N::Client, _>(
                    RPC.vp()
                        .pos()
                        .below_capacity_validator_set(
                            context.client(),
                            &Some(epoch),
                        )
                        .await,
                );

            // Iterate all validators
            let stdout = io::stdout();
            let mut w = stdout.lock();

            display_line!(context.io(), &mut w; "Consensus validators:")
                .unwrap();
            for val in consensus.into_iter().rev() {
                display_line!(
                    context.io(),
                    &mut w;
                    "  {}: {}",
                    val.address.encode(),
                    val.bonded_stake.to_string_native()
                )
                .unwrap();
            }
            if !below_capacity.is_empty() {
                display_line!(context.io(), &mut w; "Below capacity validators:")
                    .unwrap();
                for val in below_capacity.into_iter().rev() {
                    display_line!(
                        context.io(),
                        &mut w;
                        "  {}: {}",
                        val.address.encode(),
                        val.bonded_stake.to_string_native()
                    )
                    .unwrap();
                }
            }
        }
    }

    let total_staked_tokens =
        get_total_staked_tokens(context.client(), epoch).await;
    display_line!(
        context.io(),
        "Total bonded stake: {}",
        total_staked_tokens.to_string_native()
    );
}

/// Query and return validator's commission rate and max commission rate change
/// per epoch
pub async fn query_commission_rate<
    C: namada::ledger::queries::Client + Sync,
>(
    client: &C,
    validator: &Address,
    epoch: Option<Epoch>,
) -> CommissionPair {
    unwrap_client_response::<C, CommissionPair>(
        RPC.vp()
            .pos()
            .validator_commission(client, validator, &epoch)
            .await,
    )
}

/// Query and return validator's metadata
pub async fn query_metadata<C: namada::ledger::queries::Client + Sync>(
    client: &C,
    validator: &Address,
) -> Option<ValidatorMetaData> {
    unwrap_client_response::<C, Option<ValidatorMetaData>>(
        RPC.vp().pos().validator_metadata(client, validator).await,
    )
}

/// Query and return validator's state
pub async fn query_validator_state<
    C: namada::ledger::queries::Client + Sync,
>(
    client: &C,
    validator: &Address,
    epoch: Option<Epoch>,
) -> ValidatorStateInfo {
    unwrap_client_response::<C, ValidatorStateInfo>(
        RPC.vp()
            .pos()
            .validator_state(client, validator, &epoch)
            .await,
    )
}

/// Query and return the available reward tokens corresponding to the bond
pub async fn query_rewards<C: namada::ledger::queries::Client + Sync>(
    client: &C,
    source: &Option<Address>,
    validator: &Address,
) -> token::Amount {
    unwrap_client_response::<C, token::Amount>(
        RPC.vp().pos().rewards(client, validator, source).await,
    )
}

/// Query a validator's state information
pub async fn query_and_print_validator_state(
    context: &impl Namada,
    args: args::QueryValidatorState,
) {
    let validator = args.validator;
    let (state, epoch): ValidatorStateInfo =
        query_validator_state(context.client(), &validator, args.epoch).await;

    match state {
        Some(state) => match state {
            ValidatorState::Consensus => {
                display_line!(
                    context.io(),
                    "Validator {validator} is in the consensus set in epoch \
                     {epoch}"
                )
            }
            ValidatorState::BelowCapacity => {
                display_line!(
                    context.io(),
                    "Validator {validator} is in the below-capacity set in \
                     epoch {epoch}"
                )
            }
            ValidatorState::BelowThreshold => {
                display_line!(
                    context.io(),
                    "Validator {validator} is in the below-threshold set in \
                     epoch {epoch}"
                )
            }
            ValidatorState::Inactive => {
                display_line!(
                    context.io(),
                    "Validator {validator} is inactive in epoch {epoch}"
                )
            }
            ValidatorState::Jailed => {
                display_line!(
                    context.io(),
                    "Validator {validator} is jailed in epoch {epoch}"
                )
            }
        },
        None => display_line!(
            context.io(),
            "Validator {validator} not found in epoch {epoch}. This account \
             may not be a validator, or the validator account has been \
             recently initialized and may not be active yet. It is also \
             possible that this data is no longer available in storage if an \
             epoch before the current epoch has been queried."
        ),
    }
}

/// Query PoS validator's commission rate information
pub async fn query_and_print_commission_rate(
    context: &impl Namada,
    args: args::QueryCommissionRate,
) {
    let validator = args.validator;

    let CommissionPair {
        commission_rate,
        max_commission_change_per_epoch,
        epoch: query_epoch,
    } = query_commission_rate(context.client(), &validator, args.epoch).await;
    match (commission_rate, max_commission_change_per_epoch) {
        (Some(commission_rate), Some(max_commission_change_per_epoch)) => {
            display_line!(
                context.io(),
                "Validator {validator} commission rate: {commission_rate}, \
                 max change per epoch: {max_commission_change_per_epoch} in \
                 epoch {query_epoch}"
            )
        }
        (None, None) => display_line!(
            context.io(),
            "Validator {validator} not found in epoch {query_epoch}. This \
             account may not be a validator, or the validator account has \
             been recently initialized and may not be active yet. It is also \
             possible that this data is no longer available in storage if an \
             epoch before the current epoch has been queried."
        ),
        _ => display_line!(
            context.io(),
            "Only one of the commission rate and max commission change per \
             epoch was found for validator {validator} in epoch \
             {query_epoch}. This is a bug and should be reported."
        ),
    }
}

/// Query PoS validator's metadata
pub async fn query_and_print_metadata(
    context: &impl Namada,
    args: args::QueryMetaData,
) {
    let validator = args.validator;

    let metadata: Option<ValidatorMetaData> =
        query_metadata(context.client(), &validator).await;

    match metadata {
        Some(ValidatorMetaData {
            email,
            description,
            website,
            discord_handle,
            avatar,
            name,
        }) => {
            display_line!(
                context.io(),
                "Validator {} metadata:",
                validator.encode()
            );
            if let Some(name) = name {
                display_line!(context.io(), "Validator name: {}", name);
            } else {
                display_line!(context.io(), "No validator name");
            }
            display_line!(context.io(), "Email: {}", email);
            if let Some(description) = description {
                display_line!(context.io(), "Description: {}", description);
            } else {
                display_line!(context.io(), "No description");
            }
            if let Some(website) = website {
                display_line!(context.io(), "Website: {}", website);
            } else {
                display_line!(context.io(), "No website");
            }
            if let Some(discord_handle) = discord_handle {
                display_line!(
                    context.io(),
                    "Discord handle: {}",
                    discord_handle
                );
            } else {
                display_line!(context.io(), "No discord handle");
            }
            if let Some(avatar) = avatar {
                display_line!(context.io(), "Avatar: {}", avatar);
            } else {
                display_line!(context.io(), "No avatar");
            }
        }
        None => display_line!(
            context.io(),
            "Validator {} does not have an email set and may not exist",
            validator.encode()
        ),
    }

    // Get commission rate info for the current epoch
    let CommissionPair {
        commission_rate,
        max_commission_change_per_epoch,
        epoch: query_epoch,
    } = query_commission_rate(context.client(), &validator, None).await;
    match (commission_rate, max_commission_change_per_epoch) {
        (Some(commission_rate), Some(max_commission_change_per_epoch)) => {
            display_line!(
                context.io(),
                "Validator {validator} commission rate: {commission_rate}, \
                 max change per epoch: {max_commission_change_per_epoch} in \
                 epoch {query_epoch}"
            )
        }
        (None, None) => display_line!(
            context.io(),
            "Validator {validator} not found in epoch {query_epoch}. This \
             account may not be a validator, or the validator account has \
             been recently initialized and may not be active yet. It is also \
             possible that this data is no longer available in storage if an \
             epoch before the current epoch has been queried."
        ),
        _ => display_line!(
            context.io(),
            "Only one of the commission rate and max commission change per \
             epoch was found for validator {validator} in epoch \
             {query_epoch}. This is a bug and should be reported."
        ),
    }
}

/// Query PoS slashes
pub async fn query_slashes<N: Namada>(context: &N, args: args::QuerySlashes) {
    match args.validator {
        Some(validator) => {
            // Find slashes for the given validator
            let slashes: Vec<Slash> = unwrap_client_response::<N::Client, _>(
                RPC.vp()
                    .pos()
                    .validator_slashes(context.client(), &validator)
                    .await,
            );
            if !slashes.is_empty() {
                display_line!(context.io(), "Processed slashes:");
                let stdout = io::stdout();
                let mut w = stdout.lock();
                for slash in slashes {
                    display_line!(
                        context.io(),
                        &mut w;
                        "Infraction epoch {}, block height {}, type {}, rate \
                         {}",
                        slash.epoch,
                        slash.block_height,
                        slash.r#type,
                        slash.rate
                    )
                    .unwrap();
                }
            } else {
                display_line!(
                    context.io(),
                    "No processed slashes found for {}",
                    validator.encode()
                )
            }
            // Find enqueued slashes to be processed in the future for the given
            // validator
            let enqueued_slashes: HashMap<
                Address,
                BTreeMap<Epoch, Vec<Slash>>,
            > = unwrap_client_response::<N::Client, _>(
                RPC.vp().pos().enqueued_slashes(context.client()).await,
            );
            let enqueued_slashes = enqueued_slashes.get(&validator).cloned();
            if let Some(enqueued) = enqueued_slashes {
                display_line!(
                    context.io(),
                    "\nEnqueued slashes for future processing"
                );
                for (epoch, slashes) in enqueued {
                    display_line!(
                        context.io(),
                        "To be processed in epoch {}",
                        epoch
                    );
                    for slash in slashes {
                        let stdout = io::stdout();
                        let mut w = stdout.lock();
                        display_line!(
                            context.io(),
                            &mut w;
                            "Infraction epoch {}, block height {}, type {}",
                            slash.epoch, slash.block_height, slash.r#type,
                        )
                        .unwrap();
                    }
                }
            } else {
                display_line!(
                    context.io(),
                    "No enqueued slashes found for {}",
                    validator.encode()
                )
            }
        }
        None => {
            let all_slashes: HashMap<Address, Vec<Slash>> =
                unwrap_client_response::<N::Client, _>(
                    RPC.vp().pos().slashes(context.client()).await,
                );

            if !all_slashes.is_empty() {
                let stdout = io::stdout();
                let mut w = stdout.lock();
                display_line!(context.io(), "Processed slashes:");
                for (validator, slashes) in all_slashes.into_iter() {
                    for slash in slashes {
                        display_line!(
                            context.io(),
                            &mut w;
                            "Infraction epoch {}, block height {}, rate {}, \
                             type {}, validator {}",
                            slash.epoch,
                            slash.block_height,
                            slash.rate,
                            slash.r#type,
                            validator,
                        )
                        .unwrap();
                    }
                }
            } else {
                display_line!(context.io(), "No processed slashes found")
            }

            // Find enqueued slashes to be processed in the future for the given
            // validator
            let enqueued_slashes: HashMap<
                Address,
                BTreeMap<Epoch, Vec<Slash>>,
            > = unwrap_client_response::<N::Client, _>(
                RPC.vp().pos().enqueued_slashes(context.client()).await,
            );
            if !enqueued_slashes.is_empty() {
                display_line!(
                    context.io(),
                    "\nEnqueued slashes for future processing"
                );
                for (validator, slashes_by_epoch) in enqueued_slashes {
                    for (epoch, slashes) in slashes_by_epoch {
                        display_line!(
                            context.io(),
                            "\nTo be processed in epoch {}",
                            epoch
                        );
                        for slash in slashes {
                            let stdout = io::stdout();
                            let mut w = stdout.lock();
                            display_line!(
                                context.io(),
                                &mut w;
                                "Infraction epoch {}, block height {}, type \
                                 {}, validator {}",
                                slash.epoch,
                                slash.block_height,
                                slash.r#type,
                                validator
                            )
                            .unwrap();
                        }
                    }
                }
            } else {
                display_line!(
                    context.io(),
                    "\nNo enqueued slashes found for future processing"
                )
            }
        }
    }
}

pub async fn query_and_print_rewards<N: Namada>(
    context: &N,
    args: args::QueryRewards,
) {
    let (source, validator) = (args.source, args.validator);

    let rewards = query_rewards(context.client(), &source, &validator).await;
    display_line!(
        context.io(),
        "Current rewards available for claim: {} NAM",
        rewards.to_string_native()
    );
}

pub async fn query_delegations<N: Namada>(
    context: &N,
    args: args::QueryDelegations,
) {
    let owner = args.owner;
    let delegations: HashSet<Address> = unwrap_client_response::<N::Client, _>(
        RPC.vp()
            .pos()
            .delegation_validators(context.client(), &owner, &None)
            .await,
    );
    if delegations.is_empty() {
        display_line!(
            context.io(),
            "No delegations found active in the current epoch"
        );
    } else {
        display_line!(
            context.io(),
            "Found delegations in the current epoch to:"
        );
        for delegation in delegations {
            display_line!(context.io(), "  {delegation}");
        }
    }
}

pub async fn query_find_validator<N: Namada>(
    context: &N,
    args: args::QueryFindValidator,
) {
    let args::QueryFindValidator {
        query: _,
        tm_addr,
        mut validator_addr,
    } = args;
    if let Some(tm_addr) = tm_addr {
        if tm_addr.len() != 40 {
            edisplay_line!(
                context.io(),
                "Expected 40 characters in Tendermint address, got {}",
                tm_addr.len()
            );
            cli::safe_exit(1);
        }
        let tm_addr = tm_addr.to_ascii_uppercase();
        let validator = unwrap_client_response::<N::Client, _>(
            RPC.vp()
                .pos()
                .validator_by_tm_addr(context.client(), &tm_addr)
                .await,
        );
        match validator {
            Some(address) => {
                display_line!(
                    context.io(),
                    "Found validator address \"{address}\"."
                );
                if validator_addr.is_none() {
                    validator_addr = Some(address);
                }
            }
            None => {
                display_line!(
                    context.io(),
                    "No validator with Tendermint address {tm_addr} found."
                )
            }
        }
    }
    if let Some(validator_addr) = validator_addr {
        if let Some(consensus_key) = unwrap_client_response::<N::Client, _>(
            RPC.vp()
                .pos()
                .consensus_key(context.client(), &validator_addr)
                .await,
        ) {
            let pkh: PublicKeyHash = (&consensus_key).into();
            display_line!(context.io(), "Consensus key: {consensus_key}");
            display_line!(
                context.io(),
                "Tendermint key: {}",
                tm_consensus_key_raw_hash(&consensus_key)
            );
            display_line!(context.io(), "Consensus key hash: {}", pkh);
        } else {
            display_line!(
                context.io(),
                "Consensus key for validator {validator_addr} could not be \
                 found."
            )
        }
    }
}

/// Get account's public key stored in its storage sub-space
pub async fn get_public_key<C: namada::ledger::queries::Client + Sync>(
    client: &C,
    address: &Address,
    index: u8,
) -> Result<Option<common::PublicKey>, error::Error> {
    rpc::get_public_key_at(client, address, index).await
}

/// Check if the given address has any bonds.
pub async fn is_validator<C: namada::ledger::queries::Client + Sync>(
    client: &C,
    address: &Address,
) -> bool {
    namada_sdk::rpc::is_validator(client, address)
        .await
        .unwrap()
}

/// Check if a given address is a known delegator
pub async fn is_delegator<C: namada::ledger::queries::Client + Sync>(
    client: &C,
    address: &Address,
) -> bool {
    namada_sdk::rpc::is_delegator(client, address)
        .await
        .unwrap()
}

pub async fn is_delegator_at<C: namada::ledger::queries::Client + Sync>(
    client: &C,
    address: &Address,
    epoch: Epoch,
) -> bool {
    namada_sdk::rpc::is_delegator_at(client, address, epoch)
        .await
        .unwrap()
}

/// Check if the given address has any bonds.
pub async fn has_bonds<C: namada::ledger::queries::Client + Sync>(
    client: &C,
    address: &Address,
) -> bool {
    namada_sdk::rpc::has_bonds(client, address).await.unwrap()
}

/// Check if the address exists on chain. Established address exists if it has a
/// stored validity predicate. Implicit and internal addresses always return
/// true.
pub async fn known_address<C: namada::ledger::queries::Client + Sync>(
    client: &C,
    address: &Address,
) -> bool {
    namada_sdk::rpc::known_address(client, address)
        .await
        .unwrap()
}

/// Query for all conversions.
pub async fn query_conversions(
    context: &impl Namada,
    args: args::QueryConversions,
) {
    // The chosen token type of the conversions
    let target_token = args.token;
    // To facilitate human readable token addresses
    let tokens = context
        .wallet()
        .await
        .get_addresses_with_vp_type(AddressVpType::Token);
    let conversions = rpc::query_conversions(context.client())
        .await
        .expect("Conversions should be defined");
    // Track whether any non-sentinel conversions are found
    let mut conversions_found = false;
    for (addr, _denom, digit, epoch, amt) in conversions.values() {
        // If the user has specified any targets, then meet them
        // If we have a sentinel conversion, then skip printing
        if matches!(&target_token, Some(target) if target != addr)
            || matches!(&args.epoch, Some(target) if target != epoch)
            || amt.is_zero()
        {
            continue;
        }
        conversions_found = true;
        // Print the asset to which the conversion applies
        display!(
            context.io(),
            "{}*2^{}[{}]: ",
            tokens.get(addr).cloned().unwrap_or_else(|| addr.clone()),
            *digit as u8 * 64,
            epoch,
        );
        // Now print out the components of the allowed conversion
        let mut prefix = "";
        for (asset_type, val) in amt.components() {
            // Look up the address and epoch of asset to facilitate pretty
            // printing
            let (addr, _denom, digit, epoch, _) = &conversions[asset_type];
            // Now print out this component of the conversion
            display!(
                context.io(),
                "{}{} {}*2^{}[{}]",
                prefix,
                val,
                tokens.get(addr).cloned().unwrap_or_else(|| addr.clone()),
                *digit as u8 * 64,
                epoch
            );
            // Future iterations need to be prefixed with +
            prefix = " + ";
        }
        // Allowed conversions are always implicit equations
        display_line!(context.io(), " = 0");
    }
    if !conversions_found {
        display_line!(
            context.io(),
            "No conversions found satisfying specified criteria."
        );
    }
}

/// Query a conversion.
pub async fn query_conversion<C: namada::ledger::queries::Client + Sync>(
    client: &C,
    asset_type: AssetType,
) -> Option<(
    Address,
    token::Denomination,
    MaspDigitPos,
    Epoch,
    I128Sum,
    MerklePath<Node>,
)> {
    namada_sdk::rpc::query_conversion(client, asset_type).await
}

/// Query to read the tokens that earn masp rewards.
pub async fn query_masp_reward_tokens(context: &impl Namada) {
    let tokens = namada_sdk::rpc::query_masp_reward_tokens(context.client())
        .await
        .expect("The tokens that may earn MASP rewards should be defined");
    display_line!(context.io(), "The following tokens may earn MASP rewards:");
    for MaspTokenRewardData {
        name,
        address,
        max_reward_rate,
        kp_gain,
        kd_gain,
        locked_amount_target,
    } in tokens
    {
        display_line!(context.io(), "{}: {}", name, address);
        display_line!(context.io(), "  Max reward rate: {}", max_reward_rate);
        display_line!(context.io(), "  Kp gain: {}", kp_gain);
        display_line!(context.io(), "  Kd gain: {}", kd_gain);
        display_line!(
            context.io(),
            "  Locked amount target: {}",
            locked_amount_target
        );
    }
}

/// Query a wasm code hash
pub async fn query_wasm_code_hash(
    context: &impl Namada,
    code_path: impl AsRef<str>,
) -> Result<Hash, error::Error> {
    rpc::query_wasm_code_hash(context, code_path).await
}

/// Query a storage value and decode it with [`BorshDeserialize`].
pub async fn query_storage_value<C: namada::ledger::queries::Client + Sync, T>(
    client: &C,
    key: &storage::Key,
) -> Result<T, error::Error>
where
    T: BorshDeserialize,
{
    namada_sdk::rpc::query_storage_value(client, key).await
}

/// Query a storage value and the proof without decoding.
pub async fn query_storage_value_bytes<
    C: namada::ledger::queries::Client + Sync,
>(
    client: &C,
    key: &storage::Key,
    height: Option<BlockHeight>,
    prove: bool,
) -> (Option<Vec<u8>>, Option<ProofOps>) {
    namada_sdk::rpc::query_storage_value_bytes(client, key, height, prove)
        .await
        .unwrap()
}

/// Query a range of storage values with a matching prefix and decode them with
/// [`BorshDeserialize`]. Returns an iterator of the storage keys paired with
/// their associated values.
pub async fn query_storage_prefix<'b, T>(
    context: &'b impl Namada,
    key: &storage::Key,
) -> Option<impl 'b + Iterator<Item = (storage::Key, T)>>
where
    T: BorshDeserialize,
{
    rpc::query_storage_prefix(context, key).await.unwrap()
}

/// Query to check if the given storage key exists.
pub async fn query_has_storage_key<
    C: namada::ledger::queries::Client + Sync,
>(
    client: &C,
    key: &storage::Key,
) -> bool {
    namada_sdk::rpc::query_has_storage_key(client, key)
        .await
        .unwrap()
}

/// Call the corresponding `tx_event_query` RPC method, to fetch
/// the current status of a transaction.
pub async fn query_tx_events<C: namada::ledger::queries::Client + Sync>(
    client: &C,
    tx_event_query: namada_sdk::rpc::TxEventQuery<'_>,
) -> std::result::Result<
    Option<Event>,
    <C as namada::ledger::queries::Client>::Error,
> {
    namada_sdk::rpc::query_tx_events(client, tx_event_query).await
}

/// Lookup the results of applying the specified transaction to the
/// blockchain.
pub async fn query_result(context: &impl Namada, args: args::QueryResult) {
    display_line!(
        context.io(),
        "Checking if tx {} is applied...",
        args.tx_hash
    );

    match rpc::query_tx_status(
        context,
        namada_sdk::rpc::TxEventQuery::Applied(&args.tx_hash),
        Instant::now() + Duration::from_secs(10),
    )
    .await
    {
        Ok(resp) => {
<<<<<<< HEAD
            display_batch_resp(context, &resp);
=======
            let resp = match TxResponse::try_from(resp) {
                Ok(resp) => resp,
                Err(err) => {
                    edisplay_line!(context.io(), "{err}");
                    cli::safe_exit(1)
                }
            };
            display_inner_resp(context, &resp);
>>>>>>> 4ed62290
        }
        Err(err) => {
            // Print the errors that caused the lookups to fail
            edisplay_line!(context.io(), "{}", err);
            cli::safe_exit(1)
        }
    }
}

pub async fn epoch_sleep(context: &impl Namada, _args: args::Query) {
    let start_epoch = query_and_print_epoch(context).await;
    loop {
        tokio::time::sleep(core::time::Duration::from_secs(1)).await;
        let current_epoch = query_epoch(context.client()).await.unwrap();
        if current_epoch > start_epoch {
            display_line!(context.io(), "Reached epoch {}", current_epoch);
            break;
        }
    }
}

pub async fn get_bond_amount_at<C: namada::ledger::queries::Client + Sync>(
    client: &C,
    delegator: &Address,
    validator: &Address,
    epoch: Epoch,
) -> Option<token::Amount> {
    let total_active = unwrap_client_response::<C, token::Amount>(
        RPC.vp()
            .pos()
            .bond_with_slashing(client, delegator, validator, &Some(epoch))
            .await,
    );
    Some(total_active)
}

pub async fn get_all_validators<C: namada::ledger::queries::Client + Sync>(
    client: &C,
    epoch: Epoch,
) -> HashSet<Address> {
    namada_sdk::rpc::get_all_validators(client, epoch)
        .await
        .unwrap()
}

pub async fn get_total_staked_tokens<
    C: namada::ledger::queries::Client + Sync,
>(
    client: &C,
    epoch: Epoch,
) -> token::Amount {
    namada_sdk::rpc::get_total_staked_tokens(client, epoch)
        .await
        .unwrap()
}

/// Get the total stake of a validator at the given epoch. The total stake is a
/// sum of validator's self-bonds and delegations to their address.
/// Returns `None` when the given address is not a validator address. For a
/// validator with `0` stake, this returns `Ok(token::Amount::zero())`.
async fn get_validator_stake<C: namada::ledger::queries::Client + Sync>(
    client: &C,
    epoch: Epoch,
    validator: &Address,
) -> Option<token::Amount> {
    unwrap_client_response::<C, Option<token::Amount>>(
        RPC.vp()
            .pos()
            .validator_stake(client, validator, &Some(epoch))
            .await,
    )
}

pub async fn get_delegation_validators<
    C: namada::ledger::queries::Client + Sync,
>(
    client: &C,
    address: &Address,
) -> HashSet<Address> {
    let epoch = namada_sdk::rpc::query_epoch(client).await.unwrap();
    namada_sdk::rpc::get_delegation_validators(client, address, epoch)
        .await
        .unwrap()
}

pub async fn get_delegations_of_delegator_at<
    C: namada::ledger::queries::Client + Sync,
>(
    client: &C,
    address: &Address,
    epoch: Epoch,
) -> HashMap<Address, token::Amount> {
    namada_sdk::rpc::get_delegations_of_delegator_at(client, address, epoch)
        .await
        .unwrap()
}

pub async fn query_governance_parameters<
    C: namada::ledger::queries::Client + Sync,
>(
    client: &C,
) -> GovernanceParameters {
    namada_sdk::rpc::query_governance_parameters(client).await
}

/// A helper to unwrap client's response. Will shut down process on error.
fn unwrap_client_response<C: namada::ledger::queries::Client, T>(
    response: Result<T, C::Error>,
) -> T {
    response.unwrap_or_else(|err| {
        eprintln!("Error in the query: {:?}", err);
        cli::safe_exit(1)
    })
}

pub async fn compute_proposal_votes<
    C: namada::ledger::queries::Client + Sync,
>(
    client: &C,
    proposal_id: u64,
    epoch: Epoch,
) -> ProposalVotes {
    let votes = namada_sdk::rpc::query_proposal_votes(client, proposal_id)
        .await
        .unwrap();

    let mut validators_vote: HashMap<Address, ProposalVote> =
        HashMap::default();
    let mut validator_voting_power: HashMap<Address, VotePower> =
        HashMap::default();
    let mut delegators_vote: HashMap<Address, ProposalVote> =
        HashMap::default();
    let mut delegator_voting_power: HashMap<
        Address,
        HashMap<Address, VotePower>,
    > = HashMap::default();

    for vote in votes {
        if vote.is_validator() {
            let validator_stake =
                get_validator_stake(client, epoch, &vote.validator.clone())
                    .await
                    .unwrap_or_default();

            validators_vote.insert(vote.validator.clone(), vote.data);
            validator_voting_power.insert(vote.validator, validator_stake);
        } else {
            let delegator_stake = get_bond_amount_at(
                client,
                &vote.delegator,
                &vote.validator,
                epoch,
            )
            .await;

            if let Some(stake) = delegator_stake {
                delegators_vote.insert(vote.delegator.clone(), vote.data);
                delegator_voting_power
                    .entry(vote.delegator.clone())
                    .or_default()
                    .insert(vote.validator, stake);
            } else {
                continue;
            }
        }
    }

    ProposalVotes {
        validators_vote,
        validator_voting_power,
        delegators_vote,
        delegator_voting_power,
    }
}<|MERGE_RESOLUTION|>--- conflicted
+++ resolved
@@ -1891,9 +1891,6 @@
     .await
     {
         Ok(resp) => {
-<<<<<<< HEAD
-            display_batch_resp(context, &resp);
-=======
             let resp = match TxResponse::try_from(resp) {
                 Ok(resp) => resp,
                 Err(err) => {
@@ -1901,8 +1898,7 @@
                     cli::safe_exit(1)
                 }
             };
-            display_inner_resp(context, &resp);
->>>>>>> 4ed62290
+            display_batch_resp(context, &resp);
         }
         Err(err) => {
             // Print the errors that caused the lookups to fail
