--- conflicted
+++ resolved
@@ -917,41 +917,20 @@
                     .iter()
                     .enumerate()
                     .map(|(idx, (tx, changed_keys))| {
-<<<<<<< HEAD
-                        let tx_result = TxResult::<String>(
-                            [(
-                                tx.first_commitments().unwrap().get_hash(),
+                        let tx_result = {
+                            let mut batch_results = TxResult::new();
+                            batch_results.insert_inner_tx_result(
+                                tx.wrapper_hash().as_ref(),
+                                either::Right(tx.first_commitments().unwrap()),
                                 Ok(BatchedTxResult {
                                     changed_keys: changed_keys.to_owned(),
                                     vps_result: VpsResult::default(),
                                     initialized_accounts: vec![],
                                     events: BTreeSet::default(),
                                 }),
-                            )]
-                            .into_iter()
-                            .collect(),
-                        );
-=======
-                        let tx_result = TxResult::<String> {
-                            gas_used: 0.into(),
-                            batch_results: {
-                                let mut batch_results = BatchResults::new();
-                                batch_results.insert_inner_tx_result(
-                                    tx.wrapper_hash().as_ref(),
-                                    either::Right(
-                                        tx.first_commitments().unwrap(),
-                                    ),
-                                    Ok(BatchedTxResult {
-                                        changed_keys: changed_keys.to_owned(),
-                                        vps_result: VpsResult::default(),
-                                        initialized_accounts: vec![],
-                                        events: BTreeSet::default(),
-                                    }),
-                                );
-                                batch_results
-                            },
+                            );
+                            batch_results
                         };
->>>>>>> 8479d381
                         let event: Event = new_tx_event(tx, height.value())
                             .with(Batch(&tx_result))
                             .with(MaspTxBlockIndex(TxIndex::must_from_usize(
