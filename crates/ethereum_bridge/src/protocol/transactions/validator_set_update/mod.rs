--- conflicted
+++ resolved
@@ -134,13 +134,9 @@
     };
     let valset_upd_keys = vote_tallies::Keys::from(&next_epoch);
     let maybe_proof = 'check_storage: {
-<<<<<<< HEAD
-        let Some(seen) = votes::storage::maybe_read_seen(state, &valset_upd_keys)? else {
-=======
         let Some(seen) =
-            votes::storage::maybe_read_seen(wl_storage, &valset_upd_keys)?
+            votes::storage::maybe_read_seen(state, &valset_upd_keys)?
         else {
->>>>>>> 92fc1f67
             break 'check_storage None;
         };
         if seen {
