--- conflicted
+++ resolved
@@ -2294,7 +2294,6 @@
     }
 
     #[derive(Clone, Debug)]
-<<<<<<< HEAD
     pub struct Complete(pub args::Complete);
 
     impl SubCmd for Complete {
@@ -2307,7 +2306,16 @@
             matches
                 .subcommand_matches(Self::CMD)
                 .map(|matches| Complete(args::Complete::parse(matches)))
-=======
+        }
+
+        fn def() -> App {
+            App::new(Self::CMD)
+                .about(wrap!("Generate shell completions"))
+                .add_args::<args::Complete>()
+        }
+    }
+
+    #[derive(Clone, Debug)]
     pub struct GenIbcShieldingTransfer(
         pub args::GenIbcShieldingTransfer<args::CliTypes>,
     );
@@ -2321,18 +2329,12 @@
                     matches,
                 ))
             })
->>>>>>> 7212f7e1
-        }
-
-        fn def() -> App {
-            App::new(Self::CMD)
-<<<<<<< HEAD
-                .about(wrap!("Generate shell completions"))
-                .add_args::<args::Complete>()
-=======
+        }
+
+        fn def() -> App {
+            App::new(Self::CMD)
                 .about("Generate shielding transfer for IBC.")
                 .add_args::<args::GenIbcShieldingTransfer<args::CliTypes>>()
->>>>>>> 7212f7e1
         }
     }
 
