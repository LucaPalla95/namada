//! The CLI commands that are re-used between the executables `namada`,
//! `namada-node` and `namada-client`.
//!
//! The `namada` executable groups together the most commonly used commands
//! inlined from the node and the client. The other commands for the node or the
//! client can be dispatched via `namada node ...` or `namada client ...`,
//! respectively.

pub mod api;
pub mod client;
pub mod context;
pub mod relayer;
mod utils;
pub mod wallet;

use clap::{ArgGroup, ArgMatches, ColorChoice};
use color_eyre::eyre::Result;
use namada_sdk::io::StdIo;
use utils::*;
pub use utils::{safe_exit, Cmd};

pub use self::context::Context;
use crate::cli::api::CliIo;

include!("../version.rs");

const APP_NAME: &str = "Namada";

// Main Namada sub-commands
const NODE_CMD: &str = "node";
const CLIENT_CMD: &str = "client";
const WALLET_CMD: &str = "wallet";
const RELAYER_CMD: &str = "relayer";

pub mod cmds {
    use super::utils::*;
    use super::{
        args, ArgMatches, CLIENT_CMD, NODE_CMD, RELAYER_CMD, WALLET_CMD,
    };
    use crate::wrap;

    /// Commands for `namada` binary.
    #[allow(clippy::large_enum_variant)]
    #[derive(Clone, Debug)]
    pub enum Namada {
        // Sub-binary-commands
        Node(NamadaNode),
        Relayer(NamadaRelayer),
        Client(NamadaClient),
        Wallet(NamadaWallet),

        // Inlined commands from the node.
        Ledger(Ledger),

        // Inlined commands from the relayer.
        EthBridgePool(EthBridgePool),

        // Inlined commands from the client.
        TxCustom(TxCustom),
        TxTransparentTransfer(TxTransparentTransfer),
        TxShieldedTransfer(TxShieldedTransfer),
        TxShieldingTransfer(TxShieldingTransfer),
        TxUnshieldingTransfer(TxUnshieldingTransfer),
        TxIbcTransfer(TxIbcTransfer),
        TxUpdateAccount(TxUpdateAccount),
        TxInitProposal(TxInitProposal),
        TxVoteProposal(TxVoteProposal),
        TxRevealPk(TxRevealPk),

        // Generate CLI completions
        Complete(Complete),
    }

    impl Cmd for Namada {
        fn add_sub(app: App) -> App {
            app.subcommand(NamadaNode::def().display_order(1))
                .subcommand(NamadaRelayer::def().display_order(1))
                .subcommand(NamadaClient::def().display_order(1))
                .subcommand(NamadaWallet::def().display_order(1))
                .subcommand(EthBridgePool::def().display_order(2))
                .subcommand(Ledger::def().display_order(2))
                .subcommand(TxCustom::def().display_order(2))
                .subcommand(TxTransparentTransfer::def().display_order(2))
                .subcommand(TxShieldedTransfer::def().display_order(2))
                .subcommand(TxShieldingTransfer::def().display_order(2))
                .subcommand(TxUnshieldingTransfer::def().display_order(2))
                .subcommand(TxIbcTransfer::def().display_order(2))
                .subcommand(TxUpdateAccount::def().display_order(2))
                .subcommand(TxInitProposal::def().display_order(2))
                .subcommand(TxVoteProposal::def().display_order(2))
                .subcommand(TxRevealPk::def().display_order(2))
                .subcommand(Complete::def().display_order(3))
        }

        fn parse(matches: &ArgMatches) -> Option<Self> {
            let node = SubCmd::parse(matches).map(Self::Node);
            let client = SubCmd::parse(matches).map(Self::Client);
            let relayer = SubCmd::parse(matches).map(Self::Relayer);
            let eth_bridge_pool =
                SubCmd::parse(matches).map(Self::EthBridgePool);
            let wallet = SubCmd::parse(matches).map(Self::Wallet);
            let ledger = SubCmd::parse(matches).map(Self::Ledger);
            let tx_custom = SubCmd::parse(matches).map(Self::TxCustom);
            let tx_transparent_transfer =
                SubCmd::parse(matches).map(Self::TxTransparentTransfer);
            let tx_shielded_transfer =
                SubCmd::parse(matches).map(Self::TxShieldedTransfer);
            let tx_shielding_transfer =
                SubCmd::parse(matches).map(Self::TxShieldingTransfer);
            let tx_unshielding_transfer =
                SubCmd::parse(matches).map(Self::TxUnshieldingTransfer);
            let tx_ibc_transfer =
                SubCmd::parse(matches).map(Self::TxIbcTransfer);
            let tx_update_account =
                SubCmd::parse(matches).map(Self::TxUpdateAccount);
            let tx_init_proposal =
                SubCmd::parse(matches).map(Self::TxInitProposal);
            let tx_vote_proposal =
                SubCmd::parse(matches).map(Self::TxVoteProposal);
            let tx_reveal_pk = SubCmd::parse(matches).map(Self::TxRevealPk);
            let complete = SubCmd::parse(matches).map(Self::Complete);
            node.or(client)
                .or(relayer)
                .or(eth_bridge_pool)
                .or(wallet)
                .or(ledger)
                .or(tx_custom)
                .or(tx_transparent_transfer)
                .or(tx_shielded_transfer)
                .or(tx_shielding_transfer)
                .or(tx_unshielding_transfer)
                .or(tx_ibc_transfer)
                .or(tx_update_account)
                .or(tx_init_proposal)
                .or(tx_vote_proposal)
                .or(tx_reveal_pk)
                .or(complete)
        }
    }

    /// Used as top-level commands (`Cmd` instance) in `namadan` binary.
    /// Used as sub-commands (`SubCmd` instance) in `namada` binary.
    #[derive(Clone, Debug)]
    #[allow(clippy::large_enum_variant)]
    pub enum NamadaNode {
        Ledger(Ledger),
        Config(Config),
        Utils(NodeUtils),
    }

    impl Cmd for NamadaNode {
        fn add_sub(app: App) -> App {
            app.subcommand(Ledger::def())
                .subcommand(Config::def())
                .subcommand(NodeUtils::def())
        }

        fn parse(matches: &ArgMatches) -> Option<Self> {
            let ledger = SubCmd::parse(matches).map(Self::Ledger);
            let config = SubCmd::parse(matches).map(Self::Config);
            let utils = SubCmd::parse(matches).map(Self::Utils);
            ledger.or(config).or(utils)
        }
    }
    impl SubCmd for NamadaNode {
        const CMD: &'static str = NODE_CMD;

        fn parse(matches: &ArgMatches) -> Option<Self> {
            matches
                .subcommand_matches(Self::CMD)
                .and_then(<Self as Cmd>::parse)
        }

        fn def() -> App {
            <Self as Cmd>::add_sub(
                App::new(Self::CMD)
                    .about(wrap!("Node sub-commands."))
                    .subcommand_required(true)
                    .arg_required_else_help(true),
            )
        }
    }

    /// Used as top-level commands (`Cmd` instance) in `namadar` binary.
    /// Used as sub-commands (`SubCmd` instance) in `namada` binary.
    #[derive(Clone, Debug)]
    #[allow(clippy::large_enum_variant)]
    pub enum NamadaRelayer {
        EthBridgePool(EthBridgePool),
        ValidatorSet(ValidatorSet),
    }

    impl Cmd for NamadaRelayer {
        fn add_sub(app: App) -> App {
            app.subcommand(EthBridgePool::def())
                .subcommand(ValidatorSet::def())
        }

        fn parse(matches: &ArgMatches) -> Option<Self> {
            let eth_bridge_pool =
                SubCmd::parse(matches).map(Self::EthBridgePool);
            let validator_set = SubCmd::parse(matches).map(Self::ValidatorSet);
            eth_bridge_pool.or(validator_set)
        }
    }

    impl SubCmd for NamadaRelayer {
        const CMD: &'static str = RELAYER_CMD;

        fn parse(matches: &ArgMatches) -> Option<Self> {
            matches
                .subcommand_matches(Self::CMD)
                .and_then(<Self as Cmd>::parse)
        }

        fn def() -> App {
            <Self as Cmd>::add_sub(
                App::new(Self::CMD)
                    .about(wrap!("Relayer sub-commands."))
                    .subcommand_required(true),
            )
        }
    }

    /// Used as top-level commands (`Cmd` instance) in `namadac` binary.
    /// Used as sub-commands (`SubCmd` instance) in `namada` binary.
    #[derive(Clone, Debug)]
    #[allow(clippy::large_enum_variant)]
    pub enum NamadaClient {
        /// The [`super::Context`] provides access to the wallet and the
        /// config. It will generate a new wallet and config, if they
        /// don't exist.
        WithContext(NamadaClientWithContext),
        /// Utils don't have [`super::Context`], only the global arguments.
        WithoutContext(ClientUtils),
    }

    impl Cmd for NamadaClient {
        fn add_sub(app: App) -> App {
            app
                // Simple transactions
                .subcommand(TxCustom::def().display_order(1))
                .subcommand(TxTransparentTransfer::def().display_order(1))
                .subcommand(TxShieldedTransfer::def().display_order(1))
                .subcommand(TxShieldingTransfer::def().display_order(1))
                .subcommand(TxUnshieldingTransfer::def().display_order(1))
                .subcommand(TxIbcTransfer::def().display_order(1))
                .subcommand(TxUpdateAccount::def().display_order(1))
                .subcommand(TxInitAccount::def().display_order(1))
                .subcommand(TxRevealPk::def().display_order(1))
                // Governance transactions
                .subcommand(TxInitProposal::def().display_order(1))
                .subcommand(TxVoteProposal::def().display_order(1))
                // PoS transactions
                .subcommand(TxBecomeValidator::def().display_order(2))
                .subcommand(TxInitValidator::def().display_order(2))
                .subcommand(TxUnjailValidator::def().display_order(2))
                .subcommand(TxDeactivateValidator::def().display_order(2))
                .subcommand(TxReactivateValidator::def().display_order(2))
                .subcommand(Bond::def().display_order(2))
                .subcommand(Unbond::def().display_order(2))
                .subcommand(Withdraw::def().display_order(2))
                .subcommand(Redelegate::def().display_order(2))
                .subcommand(ClaimRewards::def().display_order(2))
                .subcommand(TxCommissionRateChange::def().display_order(2))
                .subcommand(TxChangeConsensusKey::def().display_order(2))
                .subcommand(TxMetadataChange::def().display_order(2))
                // Ethereum bridge transactions
                .subcommand(AddToEthBridgePool::def().display_order(3))
                // PGF transactions
                .subcommand(TxUpdateStewardCommission::def().display_order(4))
                .subcommand(TxResignSteward::def().display_order(4))
                // Queries
                .subcommand(QueryEpoch::def().display_order(5))
                .subcommand(QueryNextEpochInfo::def().display_order(5))
                .subcommand(QueryStatus::def().display_order(5))
                .subcommand(QueryAccount::def().display_order(5))
                .subcommand(QueryConversions::def().display_order(5))
                .subcommand(QueryMaspRewardTokens::def().display_order(5))
                .subcommand(QueryBlock::def().display_order(5))
                .subcommand(QueryBalance::def().display_order(5))
                .subcommand(QueryBonds::def().display_order(5))
                .subcommand(QueryBondedStake::def().display_order(5))
                .subcommand(QuerySlashes::def().display_order(5))
                .subcommand(QueryDelegations::def().display_order(5))
                .subcommand(QueryFindValidator::def().display_order(5))
                .subcommand(QueryResult::def().display_order(5))
                .subcommand(QueryRawBytes::def().display_order(5))
                .subcommand(QueryProposal::def().display_order(5))
                .subcommand(QueryProposalVotes::def().display_order(5))
                .subcommand(QueryProposalResult::def().display_order(5))
                .subcommand(QueryProtocolParameters::def().display_order(5))
                .subcommand(QueryPgf::def().display_order(5))
                .subcommand(QueryValidatorState::def().display_order(5))
                .subcommand(QueryCommissionRate::def().display_order(5))
                .subcommand(QueryRewards::def().display_order(5))
                .subcommand(QueryMetaData::def().display_order(5))
                // Actions
                .subcommand(SignTx::def().display_order(6))
                .subcommand(ShieldedSync::def().display_order(6))
                .subcommand(GenIbcShieldingTransfer::def().display_order(6))
                // Utils
                .subcommand(ClientUtils::def().display_order(7))
        }

        fn parse(matches: &ArgMatches) -> Option<Self> {
            use NamadaClientWithContext::*;
            let tx_custom = Self::parse_with_ctx(matches, TxCustom);
            let tx_transparent_transfer =
                Self::parse_with_ctx(matches, TxTransparentTransfer);
            let tx_shielded_transfer =
                Self::parse_with_ctx(matches, TxShieldedTransfer);
            let tx_shielding_transfer =
                Self::parse_with_ctx(matches, TxShieldingTransfer);
            let tx_unshielding_transfer =
                Self::parse_with_ctx(matches, TxUnshieldingTransfer);
            let tx_ibc_transfer = Self::parse_with_ctx(matches, TxIbcTransfer);
            let tx_update_account =
                Self::parse_with_ctx(matches, TxUpdateAccount);
            let tx_init_account = Self::parse_with_ctx(matches, TxInitAccount);
            let tx_become_validator =
                Self::parse_with_ctx(matches, TxBecomeValidator);
            let tx_init_validator =
                Self::parse_with_ctx(matches, TxInitValidator);
            let tx_unjail_validator =
                Self::parse_with_ctx(matches, TxUnjailValidator);
            let tx_deactivate_validator =
                Self::parse_with_ctx(matches, TxDeactivateValidator);
            let tx_reactivate_validator =
                Self::parse_with_ctx(matches, TxReactivateValidator);
            let tx_reveal_pk = Self::parse_with_ctx(matches, TxRevealPk);
            let tx_init_proposal =
                Self::parse_with_ctx(matches, TxInitProposal);
            let tx_vote_proposal =
                Self::parse_with_ctx(matches, TxVoteProposal);
            let tx_update_steward_commission =
                Self::parse_with_ctx(matches, TxUpdateStewardCommission);
            let tx_resign_steward =
                Self::parse_with_ctx(matches, TxResignSteward);
            let tx_commission_rate_change =
                Self::parse_with_ctx(matches, TxCommissionRateChange);
            let tx_change_consensus_key =
                Self::parse_with_ctx(matches, TxChangeConsensusKey);
            let tx_change_metadata =
                Self::parse_with_ctx(matches, TxMetadataChange);
            let bond = Self::parse_with_ctx(matches, Bond);
            let unbond = Self::parse_with_ctx(matches, Unbond);
            let withdraw = Self::parse_with_ctx(matches, Withdraw);
            let redelegate = Self::parse_with_ctx(matches, Redelegate);
            let claim_rewards = Self::parse_with_ctx(matches, ClaimRewards);
            let query_epoch = Self::parse_with_ctx(matches, QueryEpoch);
            let query_next_epoch_info =
                Self::parse_with_ctx(matches, QueryNextEpochInfo);
            let query_status = Self::parse_with_ctx(matches, QueryStatus);
            let query_account = Self::parse_with_ctx(matches, QueryAccount);
            let query_conversions =
                Self::parse_with_ctx(matches, QueryConversions);
            let query_masp_reward_tokens =
                Self::parse_with_ctx(matches, QueryMaspRewardTokens);
            let query_block = Self::parse_with_ctx(matches, QueryBlock);
            let query_balance = Self::parse_with_ctx(matches, QueryBalance);
            let query_bonds = Self::parse_with_ctx(matches, QueryBonds);
            let query_bonded_stake =
                Self::parse_with_ctx(matches, QueryBondedStake);
            let query_slashes = Self::parse_with_ctx(matches, QuerySlashes);
            let query_rewards = Self::parse_with_ctx(matches, QueryRewards);
            let query_delegations =
                Self::parse_with_ctx(matches, QueryDelegations);
            let query_find_validator =
                Self::parse_with_ctx(matches, QueryFindValidator);
            let query_result = Self::parse_with_ctx(matches, QueryResult);
            let query_raw_bytes = Self::parse_with_ctx(matches, QueryRawBytes);
            let query_proposal = Self::parse_with_ctx(matches, QueryProposal);
            let query_proposal_votes =
                Self::parse_with_ctx(matches, QueryProposalVotes);
            let query_proposal_result =
                Self::parse_with_ctx(matches, QueryProposalResult);
            let query_protocol_parameters =
                Self::parse_with_ctx(matches, QueryProtocolParameters);
            let query_pgf = Self::parse_with_ctx(matches, QueryPgf);
            let query_validator_state =
                Self::parse_with_ctx(matches, QueryValidatorState);
            let query_commission =
                Self::parse_with_ctx(matches, QueryCommissionRate);
            let query_metadata = Self::parse_with_ctx(matches, QueryMetaData);
            let add_to_eth_bridge_pool =
                Self::parse_with_ctx(matches, AddToEthBridgePool);
            let sign_tx = Self::parse_with_ctx(matches, SignTx);
            let shielded_sync = Self::parse_with_ctx(matches, ShieldedSync);
            let gen_ibc_shielding =
                Self::parse_with_ctx(matches, GenIbcShieldingTransfer);
            let utils = SubCmd::parse(matches).map(Self::WithoutContext);
            tx_custom
                .or(tx_transparent_transfer)
                .or(tx_shielded_transfer)
                .or(tx_shielding_transfer)
                .or(tx_unshielding_transfer)
                .or(tx_ibc_transfer)
                .or(tx_update_account)
                .or(tx_init_account)
                .or(tx_reveal_pk)
                .or(tx_init_proposal)
                .or(tx_vote_proposal)
                .or(tx_become_validator)
                .or(tx_init_validator)
                .or(tx_commission_rate_change)
                .or(tx_change_consensus_key)
                .or(tx_change_metadata)
                .or(tx_unjail_validator)
                .or(tx_deactivate_validator)
                .or(tx_reactivate_validator)
                .or(bond)
                .or(unbond)
                .or(withdraw)
                .or(redelegate)
                .or(claim_rewards)
                .or(add_to_eth_bridge_pool)
                .or(tx_update_steward_commission)
                .or(tx_resign_steward)
                .or(query_epoch)
                .or(query_next_epoch_info)
                .or(query_status)
                .or(query_conversions)
                .or(query_masp_reward_tokens)
                .or(query_block)
                .or(query_balance)
                .or(query_bonds)
                .or(query_bonded_stake)
                .or(query_slashes)
                .or(query_rewards)
                .or(query_delegations)
                .or(query_find_validator)
                .or(query_result)
                .or(query_raw_bytes)
                .or(query_proposal)
                .or(query_proposal_votes)
                .or(query_proposal_result)
                .or(query_protocol_parameters)
                .or(query_pgf)
                .or(query_validator_state)
                .or(query_commission)
                .or(query_metadata)
                .or(query_account)
                .or(sign_tx)
                .or(shielded_sync)
                .or(gen_ibc_shielding)
                .or(utils)
        }
    }

    impl NamadaClient {
        /// A helper method to parse sub cmds with context
        fn parse_with_ctx<T: SubCmd>(
            matches: &ArgMatches,
            sub_to_self: impl Fn(T) -> NamadaClientWithContext,
        ) -> Option<Self> {
            SubCmd::parse(matches)
                .map(|sub| Self::WithContext(sub_to_self(sub)))
        }
    }

    impl SubCmd for NamadaClient {
        const CMD: &'static str = CLIENT_CMD;

        fn parse(matches: &ArgMatches) -> Option<Self> {
            matches
                .subcommand_matches(Self::CMD)
                .and_then(<Self as Cmd>::parse)
        }

        fn def() -> App {
            <Self as Cmd>::add_sub(
                App::new(Self::CMD)
                    .about(wrap!("Client sub-commands."))
                    .subcommand_required(true)
                    .arg_required_else_help(true),
            )
        }
    }

    #[derive(Clone, Debug)]
    pub enum NamadaClientWithContext {
        // Ledger cmds
        TxCustom(TxCustom),
        TxTransparentTransfer(TxTransparentTransfer),
        TxShieldedTransfer(TxShieldedTransfer),
        TxShieldingTransfer(TxShieldingTransfer),
        TxUnshieldingTransfer(TxUnshieldingTransfer),
        TxIbcTransfer(TxIbcTransfer),
        QueryResult(QueryResult),
        TxUpdateAccount(TxUpdateAccount),
        TxInitAccount(TxInitAccount),
        TxBecomeValidator(TxBecomeValidator),
        TxInitValidator(TxInitValidator),
        TxCommissionRateChange(TxCommissionRateChange),
        TxChangeConsensusKey(TxChangeConsensusKey),
        TxMetadataChange(TxMetadataChange),
        TxUnjailValidator(TxUnjailValidator),
        TxDeactivateValidator(TxDeactivateValidator),
        TxReactivateValidator(TxReactivateValidator),
        TxInitProposal(TxInitProposal),
        TxVoteProposal(TxVoteProposal),
        TxRevealPk(TxRevealPk),
        Bond(Bond),
        Unbond(Unbond),
        Withdraw(Withdraw),
        ClaimRewards(ClaimRewards),
        Redelegate(Redelegate),
        AddToEthBridgePool(AddToEthBridgePool),
        TxUpdateStewardCommission(TxUpdateStewardCommission),
        TxResignSteward(TxResignSteward),
        QueryEpoch(QueryEpoch),
        QueryNextEpochInfo(QueryNextEpochInfo),
        QueryStatus(QueryStatus),
        QueryAccount(QueryAccount),
        QueryConversions(QueryConversions),
        QueryMaspRewardTokens(QueryMaspRewardTokens),
        QueryBlock(QueryBlock),
        QueryBalance(QueryBalance),
        QueryBonds(QueryBonds),
        QueryBondedStake(QueryBondedStake),
        QueryCommissionRate(QueryCommissionRate),
        QueryMetaData(QueryMetaData),
        QuerySlashes(QuerySlashes),
        QueryDelegations(QueryDelegations),
        QueryFindValidator(QueryFindValidator),
        QueryRawBytes(QueryRawBytes),
        QueryProposal(QueryProposal),
        QueryProposalVotes(QueryProposalVotes),
        QueryProposalResult(QueryProposalResult),
        QueryProtocolParameters(QueryProtocolParameters),
        QueryPgf(QueryPgf),
        QueryValidatorState(QueryValidatorState),
        QueryRewards(QueryRewards),
        SignTx(SignTx),
        ShieldedSync(ShieldedSync),
        GenIbcShieldingTransfer(GenIbcShieldingTransfer),
    }

    #[allow(clippy::large_enum_variant)]
    #[derive(Clone, Debug)]
    pub enum NamadaWallet {
        /// Key generation
        KeyGen(WalletGen),
        /// Key derivation
        KeyDerive(WalletDerive),
        /// Payment address generation
        PayAddrGen(WalletGenPaymentAddress),
        /// Key / address list
        KeyAddrList(WalletListKeysAddresses),
        /// Key / address search
        KeyAddrFind(WalletFindKeysAddresses),
        /// Key export
        KeyExport(WalletExportKey),
        /// Key convert
        KeyConvert(WalletConvertKey),
        /// Key import
        KeyImport(WalletImportKey),
        /// Key / address add
        KeyAddrAdd(WalletAddKeyAddress),
        /// Key / address remove
        KeyAddrRemove(WalletRemoveKeyAddress),
    }

    impl Cmd for NamadaWallet {
        fn add_sub(app: App) -> App {
            app.subcommand(WalletGen::def())
                .subcommand(WalletDerive::def())
                .subcommand(WalletGenPaymentAddress::def())
                .subcommand(WalletListKeysAddresses::def())
                .subcommand(WalletFindKeysAddresses::def())
                .subcommand(WalletExportKey::def())
                .subcommand(WalletConvertKey::def())
                .subcommand(WalletImportKey::def())
                .subcommand(WalletAddKeyAddress::def())
                .subcommand(WalletRemoveKeyAddress::def())
        }

        fn parse(matches: &ArgMatches) -> Option<Self> {
            let gen = SubCmd::parse(matches).map(Self::KeyGen);
            let derive = SubCmd::parse(matches).map(Self::KeyDerive);
            let pay_addr_gen = SubCmd::parse(matches).map(Self::PayAddrGen);
            let key_addr_list = SubCmd::parse(matches).map(Self::KeyAddrList);
            let key_addr_find = SubCmd::parse(matches).map(Self::KeyAddrFind);
            let export = SubCmd::parse(matches).map(Self::KeyExport);
            let convert = SubCmd::parse(matches).map(Self::KeyConvert);
            let import = SubCmd::parse(matches).map(Self::KeyImport);
            let key_addr_add = SubCmd::parse(matches).map(Self::KeyAddrAdd);
            let key_addr_remove =
                SubCmd::parse(matches).map(Self::KeyAddrRemove);
            gen.or(derive)
                .or(pay_addr_gen)
                .or(key_addr_list)
                .or(key_addr_find)
                .or(export)
                .or(convert)
                .or(import)
                .or(key_addr_add)
                .or(key_addr_remove)
        }
    }

    impl SubCmd for NamadaWallet {
        const CMD: &'static str = WALLET_CMD;

        fn parse(matches: &ArgMatches) -> Option<Self> {
            matches
                .subcommand_matches(Self::CMD)
                .and_then(<Self as Cmd>::parse)
        }

        fn def() -> App {
            <Self as Cmd>::add_sub(
                App::new(Self::CMD)
                    .about(wrap!("Wallet sub-commands."))
                    .subcommand_required(true)
                    .arg_required_else_help(true),
            )
        }
    }

    /// In the transparent setting, generate a new keypair and an implicit
    /// address derived from it. In the shielded setting, generate a new
    /// spending key.
    #[derive(Clone, Debug)]
    pub struct WalletGen(pub args::KeyGen);

    impl SubCmd for WalletGen {
        const CMD: &'static str = "gen";

        fn parse(matches: &ArgMatches) -> Option<Self> {
            matches
                .subcommand_matches(Self::CMD)
                .map(|matches| Self(args::KeyGen::parse(matches)))
        }

        fn def() -> App {
            App::new(Self::CMD)
                .about(wrap!(
                    "Generates a new transparent / shielded secret key."
                ))
                .long_about(wrap!(
                    "In the transparent setting, generates a keypair with a \
                     given alias and derives the implicit address from its \
                     public key. The address will be stored with the same \
                     alias.\nIn the shielded setting, generates a new \
                     spending key with a given alias.\nIn both settings, by \
                     default, an HD-key with a default derivation path is \
                     generated, with a random mnemonic code."
                ))
                .add_args::<args::KeyGen>()
        }
    }

    /// In the transparent setting, derive a keypair and implicit address from
    /// the mnemonic code.
    /// In the shielded setting, derive a spending key from the mnemonic code.
    #[derive(Clone, Debug)]
    pub struct WalletDerive(pub args::KeyDerive);

    impl SubCmd for WalletDerive {
        const CMD: &'static str = "derive";

        fn parse(matches: &ArgMatches) -> Option<Self> {
            matches
                .subcommand_matches(Self::CMD)
                .map(|matches| Self(args::KeyDerive::parse(matches)))
        }

        fn def() -> App {
            App::new(Self::CMD)
                .about(wrap!(
                    "Derive transparent / shielded key from the mnemonic code \
                     or a seed stored on the hardware wallet device."
                ))
                .long_about(wrap!(
                    "In the transparent setting, derives a keypair from the \
                     given mnemonic code and HD derivation path and derives \
                     the implicit address from its public key. Stores the \
                     keypair and the address with the given alias.\nIn the \
                     shielded setting, derives a spending key.\nA hardware \
                     wallet can be used, in which case the private key is not \
                     derivable."
                ))
                .add_args::<args::KeyDerive>()
        }
    }

    /// List known keys and addresses
    #[derive(Clone, Debug)]
    pub struct WalletListKeysAddresses(pub args::KeyAddressList);

    impl SubCmd for WalletListKeysAddresses {
        const CMD: &'static str = "list";

        fn parse(matches: &ArgMatches) -> Option<Self> {
            matches
                .subcommand_matches(Self::CMD)
                .map(|matches| (Self(args::KeyAddressList::parse(matches))))
        }

        fn def() -> App {
            App::new(Self::CMD)
                .about(wrap!("List known keys and addresses in the wallet."))
                .long_about(wrap!(
                    "In the transparent setting, list known keypairs and \
                     addresses.\nIn the shielded setting, list known spending \
                     / viewing keys and payment addresses."
                ))
                .add_args::<args::KeyAddressList>()
        }
    }

    /// Find known keys and addresses
    #[derive(Clone, Debug)]
    pub struct WalletFindKeysAddresses(pub args::KeyAddressFind);

    impl SubCmd for WalletFindKeysAddresses {
        const CMD: &'static str = "find";

        fn parse(matches: &ArgMatches) -> Option<Self> {
            matches
                .subcommand_matches(Self::CMD)
                .map(|matches| Self(args::KeyAddressFind::parse(matches)))
        }

        fn def() -> App {
            App::new(Self::CMD)
                .about(wrap!("Find known keys and addresses in the wallet."))
                .long_about(wrap!(
                    "In the transparent setting, searches for a keypair / \
                     address by a given alias, public key, or a public key \
                     hash. Looks up an alias of the given address.\nIn the \
                     shielded setting, searches for a spending / viewing key \
                     and payment address by a given alias. Looks up an alias \
                     of the given payment address."
                ))
                .add_args::<args::KeyAddressFind>()
        }
    }

    /// Export key to a file
    #[derive(Clone, Debug)]
    pub struct WalletExportKey(pub args::KeyExport);

    impl SubCmd for WalletExportKey {
        const CMD: &'static str = "export";

        fn parse(matches: &ArgMatches) -> Option<Self> {
            matches
                .subcommand_matches(Self::CMD)
                .map(|matches| (Self(args::KeyExport::parse(matches))))
        }

        fn def() -> App {
            App::new(Self::CMD)
                .about(wrap!(
                    "Exports a transparent keypair / shielded spending key to \
                     a file."
                ))
                .add_args::<args::KeyExport>()
        }
    }

    /// Export key to a file
    #[derive(Clone, Debug)]
    pub struct WalletConvertKey(pub args::KeyConvert);

    impl SubCmd for WalletConvertKey {
        const CMD: &'static str = "convert";

        fn parse(matches: &ArgMatches) -> Option<Self> {
            matches
                .subcommand_matches(Self::CMD)
                .map(|matches| (Self(args::KeyConvert::parse(matches))))
        }

        fn def() -> App {
            App::new(Self::CMD)
                .about(wrap!(
                    "Convert to tendermint priv_validator_key.json with your \
                     consensus key alias"
                ))
                .add_args::<args::KeyConvert>()
        }
    }

    /// Import key from a file
    #[derive(Clone, Debug)]
    pub struct WalletImportKey(pub args::KeyImport);

    impl SubCmd for WalletImportKey {
        const CMD: &'static str = "import";

        fn parse(matches: &ArgMatches) -> Option<Self> {
            matches
                .subcommand_matches(Self::CMD)
                .map(|matches| (Self(args::KeyImport::parse(matches))))
        }

        fn def() -> App {
            App::new(Self::CMD)
                .about(wrap!(
                    "Imports a transparent keypair / shielded spending key \
                     from a file."
                ))
                .add_args::<args::KeyImport>()
        }
    }

    /// Add public / payment address to the wallet
    #[derive(Clone, Debug)]
    pub struct WalletAddKeyAddress(pub args::KeyAddressAdd);

    impl SubCmd for WalletAddKeyAddress {
        const CMD: &'static str = "add";

        fn parse(matches: &ArgMatches) -> Option<Self> {
            matches
                .subcommand_matches(Self::CMD)
                .map(|matches| (Self(args::KeyAddressAdd::parse(matches))))
        }

        fn def() -> App {
            App::new(Self::CMD)
                .about(wrap!("Adds the given key or address to the wallet."))
                .add_args::<args::KeyAddressAdd>()
        }
    }

    /// Remove key / address
    #[derive(Clone, Debug)]
    pub struct WalletRemoveKeyAddress(pub args::KeyAddressRemove);

    impl SubCmd for WalletRemoveKeyAddress {
        const CMD: &'static str = "remove";

        fn parse(matches: &ArgMatches) -> Option<Self> {
            matches
                .subcommand_matches(Self::CMD)
                .map(|matches| Self(args::KeyAddressRemove::parse(matches)))
        }

        fn def() -> App {
            App::new(Self::CMD)
                .about(wrap!(
                    "Remove the given alias and all associated keys / \
                     addresses from the wallet."
                ))
                .add_args::<args::KeyAddressRemove>()
        }
    }

    /// Generate a payment address from a viewing key or payment address
    #[derive(Clone, Debug)]
    pub struct WalletGenPaymentAddress(pub args::PayAddressGen<args::CliTypes>);

    impl SubCmd for WalletGenPaymentAddress {
        const CMD: &'static str = "gen-payment-addr";

        fn parse(matches: &ArgMatches) -> Option<Self> {
            matches
                .subcommand_matches(Self::CMD)
                .map(|matches| Self(args::PayAddressGen::parse(matches)))
        }

        fn def() -> App {
            App::new(Self::CMD)
                .about(wrap!(
                    "Generates a payment address from the given spending key."
                ))
                .add_args::<args::PayAddressGen<args::CliTypes>>()
        }
    }

    #[derive(Clone, Debug)]
    pub enum Ledger {
        Run(LedgerRun),
        RunUntil(LedgerRunUntil),
        Reset(LedgerReset),
        DumpDb(LedgerDumpDb),
        UpdateDB(LedgerUpdateDB),
        QueryDB(LedgerQueryDB),
        RollBack(LedgerRollBack),
    }

    impl SubCmd for Ledger {
        const CMD: &'static str = "ledger";

        fn parse(matches: &ArgMatches) -> Option<Self> {
            matches.subcommand_matches(Self::CMD).and_then(|matches| {
                let run = SubCmd::parse(matches).map(Self::Run);
                let reset = SubCmd::parse(matches).map(Self::Reset);
                let dump_db = SubCmd::parse(matches).map(Self::DumpDb);
                let update_db = SubCmd::parse(matches).map(Self::UpdateDB);
                let query_db = SubCmd::parse(matches).map(Self::QueryDB);
                let rollback = SubCmd::parse(matches).map(Self::RollBack);
                let run_until = SubCmd::parse(matches).map(Self::RunUntil);
                run.or(reset)
                    .or(dump_db)
                    .or(update_db)
                    .or(query_db)
                    .or(rollback)
                    .or(run_until)
                    // The `run` command is the default if no sub-command given
                    .or(Some(Self::Run(LedgerRun(args::LedgerRun {
                        start_time: None,
                        migration_path: None,
                        migration_hash: None,
                        migration_height: None,
                    }))))
            })
        }

        fn def() -> App {
            App::new(Self::CMD)
                .about(wrap!(
                    "Ledger node sub-commands. If no sub-command specified, \
                     defaults to run the node."
                ))
                .subcommand(LedgerRun::def())
                .subcommand(LedgerRunUntil::def())
                .subcommand(LedgerReset::def())
                .subcommand(LedgerDumpDb::def())
                .subcommand(LedgerUpdateDB::def())
                .subcommand(LedgerQueryDB::def())
                .subcommand(LedgerRollBack::def())
        }
    }

    #[derive(Clone, Debug)]
    pub struct LedgerRun(pub args::LedgerRun);

    impl SubCmd for LedgerRun {
        const CMD: &'static str = "run";

        fn parse(matches: &ArgMatches) -> Option<Self> {
            matches
                .subcommand_matches(Self::CMD)
                .map(|matches| Self(args::LedgerRun::parse(matches)))
        }

        fn def() -> App {
            App::new(Self::CMD)
                .about(wrap!("Run Namada ledger node."))
                .add_args::<args::LedgerRun>()
        }
    }

    #[derive(Clone, Debug)]
    pub struct LedgerRunUntil(pub args::LedgerRunUntil);

    impl SubCmd for LedgerRunUntil {
        const CMD: &'static str = "run-until";

        fn parse(matches: &ArgMatches) -> Option<Self> {
            matches
                .subcommand_matches(Self::CMD)
                .map(|matches| Self(args::LedgerRunUntil::parse(matches)))
        }

        fn def() -> App {
            App::new(Self::CMD)
                .about(wrap!(
                    "Run Namada ledger node until a given height. Then halt \
                     or suspend."
                ))
                .add_args::<args::LedgerRunUntil>()
        }
    }

    #[derive(Clone, Debug)]
    pub struct LedgerReset;

    impl SubCmd for LedgerReset {
        const CMD: &'static str = "reset";

        fn parse(matches: &ArgMatches) -> Option<Self> {
            matches.subcommand_matches(Self::CMD).map(|_matches| Self)
        }

        fn def() -> App {
            App::new(Self::CMD).about(wrap!(
                "Delete Namada ledger node's and Tendermint node's storage \
                 data."
            ))
        }
    }

    #[derive(Clone, Debug)]
    pub struct LedgerDumpDb(pub args::LedgerDumpDb);

    impl SubCmd for LedgerDumpDb {
        const CMD: &'static str = "dump-db";

        fn parse(matches: &ArgMatches) -> Option<Self> {
            matches
                .subcommand_matches(Self::CMD)
                .map(|matches| Self(args::LedgerDumpDb::parse(matches)))
        }

        fn def() -> App {
            App::new(Self::CMD)
                .about(wrap!(
                    "Dump Namada ledger node's DB from a block into a file."
                ))
                .add_args::<args::LedgerDumpDb>()
        }
    }

    #[derive(Clone, Debug)]
    pub struct LedgerUpdateDB(pub args::LedgerUpdateDb);

    impl SubCmd for LedgerUpdateDB {
        const CMD: &'static str = "update-db";

        fn parse(matches: &ArgMatches) -> Option<Self> {
            matches
                .subcommand_matches(Self::CMD)
                .map(|matches| Self(args::LedgerUpdateDb::parse(matches)))
        }

        fn def() -> App {
            App::new(Self::CMD)
                .about(wrap!(
                    "Applies a set of updates to the DB for hard forking. The \
                     input should be a path to a file dictating a set of keys \
                     and their new values. Can be dry-run for testing."
                ))
                .add_args::<args::LedgerUpdateDb>()
        }
    }

    #[derive(Clone, Debug)]
    pub struct LedgerQueryDB(pub args::LedgerQueryDb);

    impl SubCmd for LedgerQueryDB {
        const CMD: &'static str = "query-db";

        fn parse(matches: &ArgMatches) -> Option<Self> {
            matches
                .subcommand_matches(Self::CMD)
                .map(|matches| Self(args::LedgerQueryDb::parse(matches)))
        }

        fn def() -> App {
            App::new(Self::CMD)
                .about(wrap!(
                    "Query the value of keys from the DB while the ledger is \
                     not running."
                ))
                .add_args::<args::LedgerQueryDb>()
        }
    }

    #[derive(Clone, Debug)]
    pub struct LedgerRollBack;

    impl SubCmd for LedgerRollBack {
        const CMD: &'static str = "rollback";

        fn parse(matches: &ArgMatches) -> Option<Self> {
            matches.subcommand_matches(Self::CMD).map(|_matches| Self)
        }

        fn def() -> App {
            App::new(Self::CMD).about(wrap!(
                "Roll Namada state back to the previous height. This command \
                 does not create a backup of neither the Namada nor the \
                 Tendermint state before execution: for extra safety, it is \
                 recommended to make a backup in advance."
            ))
        }
    }

    #[derive(Clone, Debug)]
    pub enum Config {
        Gen(ConfigGen),
        UpdateValidatorLocalConfig(ValidatorLocalConfig),
        UpdateLocalConfig(LocalConfig),
    }

    impl SubCmd for Config {
        const CMD: &'static str = "config";

        fn parse(matches: &ArgMatches) -> Option<Self> {
            matches.subcommand_matches(Self::CMD).and_then(|matches| {
                let gen = SubCmd::parse(matches).map(Self::Gen);
                let validator_cfg = SubCmd::parse(matches)
                    .map(Self::UpdateValidatorLocalConfig);
                let local_cfg =
                    SubCmd::parse(matches).map(Self::UpdateLocalConfig);
                gen.or(validator_cfg).or(local_cfg)
            })
        }

        fn def() -> App {
            App::new(Self::CMD)
                .subcommand_required(true)
                .arg_required_else_help(true)
                .about(wrap!("Configuration sub-commands."))
                .subcommand(ConfigGen::def())
                .subcommand(ValidatorLocalConfig::def())
                .subcommand(LocalConfig::def())
        }
    }

    #[derive(Clone, Debug)]
    pub struct ConfigGen;

    impl SubCmd for ConfigGen {
        const CMD: &'static str = "gen";

        fn parse(matches: &ArgMatches) -> Option<Self> {
            matches.subcommand_matches(Self::CMD).map(|_matches| Self)
        }

        fn def() -> App {
            App::new(Self::CMD)
                .about(wrap!("Generate the default configuration file."))
        }
    }

    #[derive(Clone, Debug)]
    pub struct ValidatorLocalConfig(pub args::UpdateValidatorLocalConfig);

    impl SubCmd for ValidatorLocalConfig {
        const CMD: &'static str = "update-validator-local-config";

        fn parse(matches: &ArgMatches) -> Option<Self> {
            matches.subcommand_matches(Self::CMD).map(|matches| {
                Self(args::UpdateValidatorLocalConfig::parse(matches))
            })
        }

        fn def() -> App {
            App::new(Self::CMD)
                .about(wrap!("Update the validator's local configuration."))
                .add_args::<args::UpdateValidatorLocalConfig>()
        }
    }

    #[derive(Clone, Debug)]
    pub struct LocalConfig(pub args::UpdateLocalConfig);

    impl SubCmd for LocalConfig {
        const CMD: &'static str = "update-local-config";

        fn parse(matches: &ArgMatches) -> Option<Self> {
            matches
                .subcommand_matches(Self::CMD)
                .map(|matches| Self(args::UpdateLocalConfig::parse(matches)))
        }

        fn def() -> App {
            App::new(Self::CMD)
                .about(wrap!("Update the node's local configuration."))
                .add_args::<args::UpdateLocalConfig>()
        }
    }

    #[derive(Clone, Debug)]
    pub struct QueryResult(pub args::QueryResult<args::CliTypes>);

    impl SubCmd for QueryResult {
        const CMD: &'static str = "tx-result";

        fn parse(matches: &ArgMatches) -> Option<Self> {
            matches
                .subcommand_matches(Self::CMD)
                .map(|matches| QueryResult(args::QueryResult::parse(matches)))
        }

        fn def() -> App {
            App::new(Self::CMD)
                .about(wrap!("Query the result of a transaction."))
                .add_args::<args::QueryResult<args::CliTypes>>()
        }
    }

    #[derive(Debug, Clone)]
    pub struct QueryProposalVotes(pub args::QueryProposalVotes<args::CliTypes>);

    impl SubCmd for QueryProposalVotes {
        const CMD: &'static str = "query-proposal-votes";

        fn parse(matches: &ArgMatches) -> Option<Self>
        where
            Self: Sized,
        {
            matches.subcommand_matches(Self::CMD).map(|matches| {
                QueryProposalVotes(args::QueryProposalVotes::parse(matches))
            })
        }

        fn def() -> App {
            App::new(Self::CMD)
                .about(wrap!("Query votes for the proposal."))
                .arg_required_else_help(true)
                .add_args::<args::QueryProposalVotes<args::CliTypes>>()
        }
    }

    #[derive(Clone, Debug)]
    pub struct QueryProposal(pub args::QueryProposal<args::CliTypes>);

    impl SubCmd for QueryProposal {
        const CMD: &'static str = "query-proposal";

        fn parse(matches: &ArgMatches) -> Option<Self>
        where
            Self: Sized,
        {
            matches.subcommand_matches(Self::CMD).map(|matches| {
                QueryProposal(args::QueryProposal::parse(matches))
            })
        }

        fn def() -> App {
            App::new(Self::CMD)
                .about(wrap!("Query proposals."))
                .add_args::<args::QueryProposal<args::CliTypes>>()
        }
    }

    #[derive(Clone, Debug)]
    pub struct QueryProposalResult(
        pub args::QueryProposalResult<args::CliTypes>,
    );

    impl SubCmd for QueryProposalResult {
        const CMD: &'static str = "query-proposal-result";

        fn parse(matches: &ArgMatches) -> Option<Self>
        where
            Self: Sized,
        {
            matches.subcommand_matches(Self::CMD).map(|matches| {
                QueryProposalResult(args::QueryProposalResult::parse(matches))
            })
        }

        fn def() -> App {
            App::new(Self::CMD)
                .about(wrap!("Query proposals result."))
                .add_args::<args::QueryProposalResult<args::CliTypes>>()
        }
    }

    #[derive(Clone, Debug)]
    pub struct QueryProtocolParameters(
        pub args::QueryProtocolParameters<args::CliTypes>,
    );

    impl SubCmd for QueryProtocolParameters {
        const CMD: &'static str = "query-protocol-parameters";

        fn parse(matches: &ArgMatches) -> Option<Self>
        where
            Self: Sized,
        {
            matches.subcommand_matches(Self::CMD).map(|matches| {
                QueryProtocolParameters(args::QueryProtocolParameters::parse(
                    matches,
                ))
            })
        }

        fn def() -> App {
            App::new(Self::CMD)
                .about(wrap!("Query protocol parameters."))
                .add_args::<args::QueryProtocolParameters<args::CliTypes>>()
        }
    }

    #[derive(Clone, Debug)]
    pub struct QueryPgf(pub args::QueryPgf<args::CliTypes>);

    impl SubCmd for QueryPgf {
        const CMD: &'static str = "query-pgf";

        fn parse(matches: &ArgMatches) -> Option<Self>
        where
            Self: Sized,
        {
            matches
                .subcommand_matches(Self::CMD)
                .map(|matches| QueryPgf(args::QueryPgf::parse(matches)))
        }

        fn def() -> App {
            App::new(Self::CMD)
                .about(wrap!("Query PGF stewards and continuous funding."))
                .add_args::<args::QueryPgf<args::CliTypes>>()
        }
    }

    #[derive(Clone, Debug)]
    pub struct TxCustom(pub args::TxCustom<args::CliTypes>);

    impl SubCmd for TxCustom {
        const CMD: &'static str = "tx";

        fn parse(matches: &ArgMatches) -> Option<Self> {
            matches
                .subcommand_matches(Self::CMD)
                .map(|matches| TxCustom(args::TxCustom::parse(matches)))
        }

        fn def() -> App {
            App::new(Self::CMD)
                .about(wrap!("Send a transaction with custom WASM code."))
                .add_args::<args::TxCustom<args::CliTypes>>()
        }
    }

    #[derive(Clone, Debug)]
    pub struct TxTransparentTransfer(
        pub args::TxTransparentTransfer<crate::cli::args::CliTypes>,
    );

    impl SubCmd for TxTransparentTransfer {
        const CMD: &'static str = "transparent-transfer";

        fn parse(matches: &ArgMatches) -> Option<Self> {
            matches.subcommand_matches(Self::CMD).map(|matches| {
                TxTransparentTransfer(args::TxTransparentTransfer::parse(
                    matches,
                ))
            })
        }

        fn def() -> App {
            App::new(Self::CMD)
                .about(wrap!("Send a transparent transfer transaction."))
                .add_args::<args::TxTransparentTransfer<crate::cli::args::CliTypes>>()
        }
    }

    #[derive(Clone, Debug)]
    pub struct TxShieldedTransfer(
        pub args::TxShieldedTransfer<crate::cli::args::CliTypes>,
    );

    impl SubCmd for TxShieldedTransfer {
        const CMD: &'static str = "transfer";

        fn parse(matches: &ArgMatches) -> Option<Self> {
            matches.subcommand_matches(Self::CMD).map(|matches| {
                TxShieldedTransfer(args::TxShieldedTransfer::parse(matches))
            })
        }

        fn def() -> App {
            App::new(Self::CMD)
                .about(wrap!("Send a shielded transfer transaction (from a shielded address to a shielded address)."))
                .add_args::<args::TxShieldedTransfer<crate::cli::args::CliTypes>>()
        }
    }

    #[derive(Clone, Debug)]
    pub struct TxShieldingTransfer(
        pub args::TxShieldingTransfer<crate::cli::args::CliTypes>,
    );

    impl SubCmd for TxShieldingTransfer {
        const CMD: &'static str = "shield";

        fn parse(matches: &ArgMatches) -> Option<Self> {
            matches.subcommand_matches(Self::CMD).map(|matches| {
                TxShieldingTransfer(args::TxShieldingTransfer::parse(matches))
            })
        }

        fn def() -> App {
            App::new(Self::CMD)
                .about(wrap!("Send a shielding transfer transaction (from a transparent address to a shielded address)."))
                .add_args::<args::TxShieldingTransfer<crate::cli::args::CliTypes>>()
        }
    }

    #[derive(Clone, Debug)]
    pub struct TxUnshieldingTransfer(
        pub args::TxUnshieldingTransfer<crate::cli::args::CliTypes>,
    );

    impl SubCmd for TxUnshieldingTransfer {
        const CMD: &'static str = "unshield";

        fn parse(matches: &ArgMatches) -> Option<Self> {
            matches.subcommand_matches(Self::CMD).map(|matches| {
                TxUnshieldingTransfer(args::TxUnshieldingTransfer::parse(
                    matches,
                ))
            })
        }

        fn def() -> App {
            App::new(Self::CMD)
                .about(wrap!("Send an unshielding transfer transaction (from a shielded address to a transparent address)."))
                .add_args::<args::TxUnshieldingTransfer<crate::cli::args::CliTypes>>()
        }
    }

    #[derive(Clone, Debug)]
    pub struct TxIbcTransfer(pub args::TxIbcTransfer<args::CliTypes>);

    impl SubCmd for TxIbcTransfer {
        const CMD: &'static str = "ibc-transfer";

        fn parse(matches: &ArgMatches) -> Option<Self> {
            matches.subcommand_matches(Self::CMD).map(|matches| {
                TxIbcTransfer(args::TxIbcTransfer::parse(matches))
            })
        }

        fn def() -> App {
            App::new(Self::CMD)
                .about(wrap!("Send a signed IBC transfer transaction."))
                .add_args::<args::TxIbcTransfer<args::CliTypes>>()
        }
    }

    #[derive(Clone, Debug)]
    pub struct TxUpdateAccount(pub args::TxUpdateAccount<args::CliTypes>);

    impl SubCmd for TxUpdateAccount {
        const CMD: &'static str = "update-account";

        fn parse(matches: &ArgMatches) -> Option<Self> {
            matches.subcommand_matches(Self::CMD).map(|matches| {
                TxUpdateAccount(args::TxUpdateAccount::parse(matches))
            })
        }

        fn def() -> App {
            App::new(Self::CMD)
                .about(wrap!(
                    "Send a signed transaction to update account's validity \
                     predicate."
                ))
                .add_args::<args::TxUpdateAccount<args::CliTypes>>()
        }
    }

    #[derive(Clone, Debug)]
    pub struct TxInitAccount(pub args::TxInitAccount<args::CliTypes>);

    impl SubCmd for TxInitAccount {
        const CMD: &'static str = "init-account";

        fn parse(matches: &ArgMatches) -> Option<Self> {
            matches.subcommand_matches(Self::CMD).map(|matches| {
                TxInitAccount(args::TxInitAccount::parse(matches))
            })
        }

        fn def() -> App {
            App::new(Self::CMD)
                .about(wrap!(
                    "Send a signed transaction to create a new established \
                     account."
                ))
                .add_args::<args::TxInitAccount<args::CliTypes>>()
        }
    }

    #[derive(Clone, Debug)]
    pub struct TxBecomeValidator(pub args::TxBecomeValidator<args::CliTypes>);

    impl SubCmd for TxBecomeValidator {
        const CMD: &'static str = "become-validator";

        fn parse(matches: &ArgMatches) -> Option<Self> {
            matches.subcommand_matches(Self::CMD).map(|matches| {
                TxBecomeValidator(args::TxBecomeValidator::parse(matches))
            })
        }

        fn def() -> App {
            App::new(Self::CMD)
                .about(wrap!(
                    "Send a signed transaction to become a validator."
                ))
                .add_args::<args::TxBecomeValidator<args::CliTypes>>()
        }
    }

    #[derive(Clone, Debug)]
    pub struct TxInitValidator(pub args::TxInitValidator<args::CliTypes>);

    impl SubCmd for TxInitValidator {
        const CMD: &'static str = "init-validator";

        fn parse(matches: &ArgMatches) -> Option<Self> {
            matches.subcommand_matches(Self::CMD).map(|matches| {
                TxInitValidator(args::TxInitValidator::parse(matches))
            })
        }

        fn def() -> App {
            App::new(Self::CMD)
                .about(wrap!(
                    "Send a signed transaction to create an established \
                     account and then become a validator."
                ))
                .add_args::<args::TxInitValidator<args::CliTypes>>()
        }
    }

    #[derive(Clone, Debug)]
    pub struct TxUnjailValidator(pub args::TxUnjailValidator<args::CliTypes>);

    impl SubCmd for TxUnjailValidator {
        const CMD: &'static str = "unjail-validator";

        fn parse(matches: &ArgMatches) -> Option<Self> {
            matches.subcommand_matches(Self::CMD).map(|matches| {
                TxUnjailValidator(args::TxUnjailValidator::parse(matches))
            })
        }

        fn def() -> App {
            App::new(Self::CMD)
                .about(wrap!(
                    "Send a signed transaction to unjail a jailed validator."
                ))
                .add_args::<args::TxUnjailValidator<args::CliTypes>>()
        }
    }

    #[derive(Clone, Debug)]
    pub struct TxDeactivateValidator(
        pub args::TxDeactivateValidator<args::CliTypes>,
    );

    impl SubCmd for TxDeactivateValidator {
        const CMD: &'static str = "deactivate-validator";

        fn parse(matches: &ArgMatches) -> Option<Self> {
            matches.subcommand_matches(Self::CMD).map(|matches| {
                TxDeactivateValidator(args::TxDeactivateValidator::parse(
                    matches,
                ))
            })
        }

        fn def() -> App {
            App::new(Self::CMD)
                .about(wrap!(
                    "Send a signed transaction to deactivate a validator."
                ))
                .add_args::<args::TxDeactivateValidator<args::CliTypes>>()
        }
    }

    #[derive(Clone, Debug)]
    pub struct TxReactivateValidator(
        pub args::TxReactivateValidator<args::CliTypes>,
    );

    impl SubCmd for TxReactivateValidator {
        const CMD: &'static str = "reactivate-validator";

        fn parse(matches: &ArgMatches) -> Option<Self> {
            matches.subcommand_matches(Self::CMD).map(|matches| {
                TxReactivateValidator(args::TxReactivateValidator::parse(
                    matches,
                ))
            })
        }

        fn def() -> App {
            App::new(Self::CMD)
                .about(wrap!(
                    "Send a signed transaction to reactivate an inactive \
                     validator."
                ))
                .add_args::<args::TxReactivateValidator<args::CliTypes>>()
        }
    }

    #[derive(Clone, Debug)]
    pub struct ShieldedSync(pub args::ShieldedSync<args::CliTypes>);

    impl SubCmd for ShieldedSync {
        const CMD: &'static str = "shielded-sync";

        fn parse(matches: &ArgMatches) -> Option<Self> {
            matches
                .subcommand_matches(Self::CMD)
                .map(|matches| ShieldedSync(args::ShieldedSync::parse(matches)))
        }

        fn def() -> App {
            App::new(Self::CMD)
                .about(wrap!(
                    "Sync the local shielded context with MASP notes owned by \
                     the provided viewing / spending keys up to an optional \
                     specified block height."
                ))
                .add_args::<args::ShieldedSync<args::CliTypes>>()
        }
    }

    #[derive(Clone, Debug)]
    pub struct Bond(pub args::Bond<args::CliTypes>);

    impl SubCmd for Bond {
        const CMD: &'static str = "bond";

        fn parse(matches: &ArgMatches) -> Option<Self> {
            matches
                .subcommand_matches(Self::CMD)
                .map(|matches| Bond(args::Bond::parse(matches)))
        }

        fn def() -> App {
            App::new(Self::CMD)
                .about(wrap!("Bond tokens in PoS system."))
                .add_args::<args::Bond<args::CliTypes>>()
        }
    }

    #[derive(Clone, Debug)]
    pub struct Unbond(pub args::Unbond<args::CliTypes>);

    impl SubCmd for Unbond {
        const CMD: &'static str = "unbond";

        fn parse(matches: &ArgMatches) -> Option<Self> {
            matches
                .subcommand_matches(Self::CMD)
                .map(|matches| Unbond(args::Unbond::parse(matches)))
        }

        fn def() -> App {
            App::new(Self::CMD)
                .about(wrap!("Unbond tokens from a PoS bond."))
                .add_args::<args::Unbond<args::CliTypes>>()
        }
    }

    #[derive(Clone, Debug)]
    pub struct Withdraw(pub args::Withdraw<args::CliTypes>);

    impl SubCmd for Withdraw {
        const CMD: &'static str = "withdraw";

        fn parse(matches: &ArgMatches) -> Option<Self> {
            matches
                .subcommand_matches(Self::CMD)
                .map(|matches| Withdraw(args::Withdraw::parse(matches)))
        }

        fn def() -> App {
            App::new(Self::CMD)
                .about(wrap!(
                    "Withdraw tokens from previously unbonded PoS bond."
                ))
                .add_args::<args::Withdraw<args::CliTypes>>()
        }
    }

    #[derive(Clone, Debug)]
    pub struct ClaimRewards(pub args::ClaimRewards<args::CliTypes>);

    impl SubCmd for ClaimRewards {
        const CMD: &'static str = "claim-rewards";

        fn parse(matches: &ArgMatches) -> Option<Self> {
            matches
                .subcommand_matches(Self::CMD)
                .map(|matches| ClaimRewards(args::ClaimRewards::parse(matches)))
        }

        fn def() -> App {
            App::new(Self::CMD)
                .about(wrap!(
                    "Claim available rewards tokens from bonds that \
                     contributed in consensus."
                ))
                .add_args::<args::ClaimRewards<args::CliTypes>>()
        }
    }

    #[derive(Clone, Debug)]
    pub struct Redelegate(pub args::Redelegate<args::CliTypes>);

    impl SubCmd for Redelegate {
        const CMD: &'static str = "redelegate";

        fn parse(matches: &ArgMatches) -> Option<Self> {
            matches
                .subcommand_matches(Self::CMD)
                .map(|matches| Redelegate(args::Redelegate::parse(matches)))
        }

        fn def() -> App {
            App::new(Self::CMD)
                .about(wrap!(
                    "Redelegate bonded tokens from one validator to another."
                ))
                .add_args::<args::Redelegate<args::CliTypes>>()
        }
    }

    #[derive(Clone, Debug)]
    pub struct QueryEpoch(pub args::Query<args::CliTypes>);

    impl SubCmd for QueryEpoch {
        const CMD: &'static str = "epoch";

        fn parse(matches: &ArgMatches) -> Option<Self> {
            matches
                .subcommand_matches(Self::CMD)
                .map(|matches| QueryEpoch(args::Query::parse(matches)))
        }

        fn def() -> App {
            App::new(Self::CMD)
                .about(wrap!("Query the epoch of the last committed block."))
                .add_args::<args::Query<args::CliTypes>>()
        }
    }

    #[derive(Clone, Debug)]
    pub struct QueryNextEpochInfo(pub args::Query<args::CliTypes>);

    impl SubCmd for QueryNextEpochInfo {
        const CMD: &'static str = "next-epoch-info";

        fn parse(matches: &ArgMatches) -> Option<Self> {
            matches
                .subcommand_matches(Self::CMD)
                .map(|matches| QueryNextEpochInfo(args::Query::parse(matches)))
        }

        fn def() -> App {
            App::new(Self::CMD)
                .about(wrap!(
                    "Query some info to help discern when the next epoch will \
                     begin."
                ))
                .add_args::<args::Query<args::CliTypes>>()
        }
    }

    #[derive(Clone, Debug)]
    pub struct QueryStatus(pub args::Query<args::CliTypes>);

    impl SubCmd for QueryStatus {
        const CMD: &'static str = "status";

        fn parse(matches: &ArgMatches) -> Option<Self> {
            matches
                .subcommand_matches(Self::CMD)
                .map(|matches| QueryStatus(args::Query::parse(matches)))
        }

        fn def() -> App {
            App::new(Self::CMD)
                .about(wrap!("Query the node's status."))
                .add_args::<args::Query<args::CliTypes>>()
        }
    }

    #[derive(Clone, Debug)]
    pub struct QueryAccount(pub args::QueryAccount<args::CliTypes>);

    impl SubCmd for QueryAccount {
        const CMD: &'static str = "query-account";

        fn parse(matches: &ArgMatches) -> Option<Self> {
            matches
                .subcommand_matches(Self::CMD)
                .map(|matches| QueryAccount(args::QueryAccount::parse(matches)))
        }

        fn def() -> App {
            App::new(Self::CMD)
                .about(wrap!(
                    "Query the substorage space of a specific enstablished \
                     address."
                ))
                .add_args::<args::QueryAccount<args::CliTypes>>()
        }
    }

    #[derive(Clone, Debug)]
    pub struct QueryConversions(pub args::QueryConversions<args::CliTypes>);

    impl SubCmd for QueryConversions {
        const CMD: &'static str = "conversions";

        fn parse(matches: &ArgMatches) -> Option<Self> {
            matches.subcommand_matches(Self::CMD).map(|matches| {
                QueryConversions(args::QueryConversions::parse(matches))
            })
        }

        fn def() -> App {
            App::new(Self::CMD)
                .about(wrap!("Query currently applicable conversions."))
                .add_args::<args::QueryConversions<args::CliTypes>>()
        }
    }

    #[derive(Clone, Debug)]
    pub struct QueryMaspRewardTokens(pub args::Query<args::CliTypes>);

    impl SubCmd for QueryMaspRewardTokens {
        const CMD: &'static str = "masp-reward-tokens";

        fn parse(matches: &ArgMatches) -> Option<Self> {
            matches.subcommand_matches(Self::CMD).map(|matches| {
                QueryMaspRewardTokens(args::Query::parse(matches))
            })
        }

        fn def() -> App {
            App::new(Self::CMD)
                .about(wrap!(
                    "Query the tokens which can earn MASP rewards while \
                     shielded."
                ))
                .add_args::<args::Query<args::CliTypes>>()
        }
    }

    #[derive(Clone, Debug)]
    pub struct QueryBlock(pub args::Query<args::CliTypes>);

    impl SubCmd for QueryBlock {
        const CMD: &'static str = "block";

        fn parse(matches: &ArgMatches) -> Option<Self> {
            matches
                .subcommand_matches(Self::CMD)
                .map(|matches| QueryBlock(args::Query::parse(matches)))
        }

        fn def() -> App {
            App::new(Self::CMD)
                .about(wrap!("Query the last committed block."))
                .add_args::<args::Query<args::CliTypes>>()
        }
    }

    #[derive(Clone, Debug)]
    pub struct QueryBalance(pub args::QueryBalance<args::CliTypes>);

    impl SubCmd for QueryBalance {
        const CMD: &'static str = "balance";

        fn parse(matches: &ArgMatches) -> Option<Self> {
            matches
                .subcommand_matches(Self::CMD)
                .map(|matches| QueryBalance(args::QueryBalance::parse(matches)))
        }

        fn def() -> App {
            App::new(Self::CMD)
                .about(wrap!("Query the token balance of some account."))
                .add_args::<args::QueryBalance<args::CliTypes>>()
        }
    }

    #[derive(Clone, Debug)]
    pub struct QueryBonds(pub args::QueryBonds<args::CliTypes>);

    impl SubCmd for QueryBonds {
        const CMD: &'static str = "bonds";

        fn parse(matches: &ArgMatches) -> Option<Self> {
            matches
                .subcommand_matches(Self::CMD)
                .map(|matches| QueryBonds(args::QueryBonds::parse(matches)))
        }

        fn def() -> App {
            App::new(Self::CMD)
                .about(wrap!("Query PoS bond(s)."))
                .add_args::<args::QueryBonds<args::CliTypes>>()
        }
    }

    #[derive(Clone, Debug)]
    pub struct QueryBondedStake(pub args::QueryBondedStake<args::CliTypes>);

    impl SubCmd for QueryBondedStake {
        const CMD: &'static str = "bonded-stake";

        fn parse(matches: &ArgMatches) -> Option<Self> {
            matches.subcommand_matches(Self::CMD).map(|matches| {
                QueryBondedStake(args::QueryBondedStake::parse(matches))
            })
        }

        fn def() -> App {
            App::new(Self::CMD)
                .about(wrap!("Query PoS bonded stake."))
                .add_args::<args::QueryBondedStake<args::CliTypes>>()
        }
    }

    #[derive(Clone, Debug)]
    pub struct SignTx(pub args::SignTx<args::CliTypes>);

    impl SubCmd for SignTx {
        const CMD: &'static str = "sign-tx";

        fn parse(matches: &ArgMatches) -> Option<Self> {
            matches
                .subcommand_matches(Self::CMD)
                .map(|matches| SignTx(args::SignTx::parse(matches)))
        }

        fn def() -> App {
            App::new(Self::CMD)
                .about(wrap!("Sign a transaction offline."))
                .add_args::<args::SignTx<args::CliTypes>>()
        }
    }

    #[derive(Clone, Debug)]
    pub struct QueryValidatorState(
        pub args::QueryValidatorState<args::CliTypes>,
    );

    impl SubCmd for QueryValidatorState {
        const CMD: &'static str = "validator-state";

        fn parse(matches: &ArgMatches) -> Option<Self> {
            matches.subcommand_matches(Self::CMD).map(|matches| {
                QueryValidatorState(args::QueryValidatorState::parse(matches))
            })
        }

        fn def() -> App {
            App::new(Self::CMD)
                .about(wrap!("Query the state of a PoS validator."))
                .add_args::<args::QueryValidatorState<args::CliTypes>>()
        }
    }

    #[derive(Clone, Debug)]
    pub struct QueryCommissionRate(
        pub args::QueryCommissionRate<args::CliTypes>,
    );

    impl SubCmd for QueryCommissionRate {
        const CMD: &'static str = "commission-rate";

        fn parse(matches: &ArgMatches) -> Option<Self> {
            matches.subcommand_matches(Self::CMD).map(|matches| {
                QueryCommissionRate(args::QueryCommissionRate::parse(matches))
            })
        }

        fn def() -> App {
            App::new(Self::CMD)
                .about(wrap!("Query a validator's commission rate."))
                .add_args::<args::QueryCommissionRate<args::CliTypes>>()
        }
    }

    #[derive(Clone, Debug)]
    pub struct QueryMetaData(pub args::QueryMetaData<args::CliTypes>);

    impl SubCmd for QueryMetaData {
        const CMD: &'static str = "validator-metadata";

        fn parse(matches: &ArgMatches) -> Option<Self> {
            matches.subcommand_matches(Self::CMD).map(|matches| {
                QueryMetaData(args::QueryMetaData::parse(matches))
            })
        }

        fn def() -> App {
            App::new(Self::CMD)
                .about(wrap!("Query a validator's metadata."))
                .add_args::<args::QueryMetaData<args::CliTypes>>()
        }
    }

    #[derive(Clone, Debug)]
    pub struct QuerySlashes(pub args::QuerySlashes<args::CliTypes>);

    impl SubCmd for QuerySlashes {
        const CMD: &'static str = "slashes";

        fn parse(matches: &ArgMatches) -> Option<Self>
        where
            Self: Sized,
        {
            matches
                .subcommand_matches(Self::CMD)
                .map(|matches| QuerySlashes(args::QuerySlashes::parse(matches)))
        }

        fn def() -> App {
            App::new(Self::CMD)
                .about(wrap!("Query PoS applied slashes."))
                .add_args::<args::QuerySlashes<args::CliTypes>>()
        }
    }

    #[derive(Clone, Debug)]
    pub struct QueryRewards(pub args::QueryRewards<args::CliTypes>);

    impl SubCmd for QueryRewards {
        const CMD: &'static str = "rewards";

        fn parse(matches: &ArgMatches) -> Option<Self> {
            matches
                .subcommand_matches(Self::CMD)
                .map(|matches| QueryRewards(args::QueryRewards::parse(matches)))
        }

        fn def() -> App {
            App::new(Self::CMD)
                .about(wrap!(
                    "Query the latest rewards available to claim for a given \
                     delegation (or self-bond)."
                ))
                .add_args::<args::QueryRewards<args::CliTypes>>()
        }
    }

    #[derive(Clone, Debug)]
    pub struct QueryDelegations(pub args::QueryDelegations<args::CliTypes>);

    impl SubCmd for QueryDelegations {
        const CMD: &'static str = "delegations";

        fn parse(matches: &ArgMatches) -> Option<Self>
        where
            Self: Sized,
        {
            matches.subcommand_matches(Self::CMD).map(|matches| {
                QueryDelegations(args::QueryDelegations::parse(matches))
            })
        }

        fn def() -> App {
            App::new(Self::CMD)
                .about(wrap!(
                    "Find PoS delegations from the given owner address."
                ))
                .add_args::<args::QueryDelegations<args::CliTypes>>()
        }
    }

    #[derive(Clone, Debug)]
    pub struct QueryFindValidator(pub args::QueryFindValidator<args::CliTypes>);

    impl SubCmd for QueryFindValidator {
        const CMD: &'static str = "find-validator";

        fn parse(matches: &ArgMatches) -> Option<Self>
        where
            Self: Sized,
        {
            matches.subcommand_matches(Self::CMD).map(|matches| {
                QueryFindValidator(args::QueryFindValidator::parse(matches))
            })
        }

        fn def() -> App {
            App::new(Self::CMD)
                .about(wrap!(
                    "Find a PoS validator and its consensus key by its native \
                     address or Tendermint address."
                ))
                .add_args::<args::QueryFindValidator<args::CliTypes>>()
        }
    }

    #[derive(Clone, Debug)]
    pub struct QueryRawBytes(pub args::QueryRawBytes<args::CliTypes>);

    impl SubCmd for QueryRawBytes {
        const CMD: &'static str = "query-bytes";

        fn parse(matches: &ArgMatches) -> Option<Self> {
            matches.subcommand_matches(Self::CMD).map(|matches| {
                QueryRawBytes(args::QueryRawBytes::parse(matches))
            })
        }

        fn def() -> App {
            App::new(Self::CMD)
                .about(wrap!("Query the raw bytes of a given storage key"))
                .add_args::<args::QueryRawBytes<args::CliTypes>>()
        }
    }

    #[derive(Clone, Debug)]
    pub struct TxInitProposal(pub args::InitProposal<args::CliTypes>);

    impl SubCmd for TxInitProposal {
        const CMD: &'static str = "init-proposal";

        fn parse(matches: &ArgMatches) -> Option<Self>
        where
            Self: Sized,
        {
            matches.subcommand_matches(Self::CMD).map(|matches| {
                TxInitProposal(args::InitProposal::parse(matches))
            })
        }

        fn def() -> App {
            App::new(Self::CMD)
                .about(wrap!("Create a new proposal."))
                .add_args::<args::InitProposal<args::CliTypes>>()
        }
    }

    #[derive(Clone, Debug)]
    pub struct TxUpdateStewardCommission(
        pub args::UpdateStewardCommission<args::CliTypes>,
    );

    impl SubCmd for TxUpdateStewardCommission {
        const CMD: &'static str = "update-steward-rewards";

        fn parse(matches: &ArgMatches) -> Option<Self>
        where
            Self: Sized,
        {
            matches.subcommand_matches(Self::CMD).map(|matches| {
                TxUpdateStewardCommission(args::UpdateStewardCommission::parse(
                    matches,
                ))
            })
        }

        fn def() -> App {
            App::new(Self::CMD)
                .about(wrap!("Update how steward commissions are split."))
                .add_args::<args::UpdateStewardCommission<args::CliTypes>>()
        }
    }

    #[derive(Clone, Debug)]
    pub struct TxResignSteward(pub args::ResignSteward<args::CliTypes>);

    impl SubCmd for TxResignSteward {
        const CMD: &'static str = "resign-steward";

        fn parse(matches: &ArgMatches) -> Option<Self>
        where
            Self: Sized,
        {
            matches.subcommand_matches(Self::CMD).map(|matches| {
                TxResignSteward(args::ResignSteward::parse(matches))
            })
        }

        fn def() -> App {
            App::new(Self::CMD)
                .about(wrap!("Craft a transaction to resign as a steward."))
                .add_args::<args::ResignSteward<args::CliTypes>>()
        }
    }

    #[derive(Clone, Debug)]
    pub struct TxCommissionRateChange(
        pub args::CommissionRateChange<args::CliTypes>,
    );

    impl SubCmd for TxCommissionRateChange {
        const CMD: &'static str = "change-commission-rate";

        fn parse(matches: &ArgMatches) -> Option<Self>
        where
            Self: Sized,
        {
            matches.subcommand_matches(Self::CMD).map(|matches| {
                TxCommissionRateChange(args::CommissionRateChange::parse(
                    matches,
                ))
            })
        }

        fn def() -> App {
            App::new(Self::CMD)
                .about(wrap!("Change commission rate."))
                .add_args::<args::CommissionRateChange<args::CliTypes>>()
        }
    }

    #[derive(Clone, Debug)]
    pub struct TxMetadataChange(pub args::MetaDataChange<args::CliTypes>);

    impl SubCmd for TxMetadataChange {
        const CMD: &'static str = "change-metadata";

        fn parse(matches: &ArgMatches) -> Option<Self>
        where
            Self: Sized,
        {
            matches.subcommand_matches(Self::CMD).map(|matches| {
                TxMetadataChange(args::MetaDataChange::parse(matches))
            })
        }

        fn def() -> App {
            App::new(Self::CMD)
                .about(wrap!(
                    "Change validator's metadata, including the commission \
                     rate if desired."
                ))
                .add_args::<args::MetaDataChange<args::CliTypes>>()
        }
    }

    #[derive(Clone, Debug)]
    pub struct TxChangeConsensusKey(
        pub args::ConsensusKeyChange<args::CliTypes>,
    );

    impl SubCmd for TxChangeConsensusKey {
        const CMD: &'static str = "change-consensus-key";

        fn parse(matches: &ArgMatches) -> Option<Self>
        where
            Self: Sized,
        {
            matches.subcommand_matches(Self::CMD).map(|matches| {
                TxChangeConsensusKey(args::ConsensusKeyChange::parse(matches))
            })
        }

        fn def() -> App {
            App::new(Self::CMD)
                .about(wrap!("Change consensus key."))
                .add_args::<args::ConsensusKeyChange<args::CliTypes>>()
        }
    }

    #[derive(Clone, Debug)]
    pub struct TxVoteProposal(pub args::VoteProposal<args::CliTypes>);

    impl SubCmd for TxVoteProposal {
        const CMD: &'static str = "vote-proposal";

        fn parse(matches: &ArgMatches) -> Option<Self>
        where
            Self: Sized,
        {
            matches.subcommand_matches(Self::CMD).map(|matches| {
                TxVoteProposal(args::VoteProposal::parse(matches))
            })
        }

        fn def() -> App {
            App::new(Self::CMD)
                .about(wrap!("Vote a proposal."))
                .add_args::<args::VoteProposal<args::CliTypes>>()
        }
    }

    #[derive(Clone, Debug)]
    pub struct TxRevealPk(pub args::RevealPk<args::CliTypes>);

    impl SubCmd for TxRevealPk {
        const CMD: &'static str = "reveal-pk";

        fn parse(matches: &ArgMatches) -> Option<Self>
        where
            Self: Sized,
        {
            matches
                .subcommand_matches(Self::CMD)
                .map(|matches| TxRevealPk(args::RevealPk::parse(matches)))
        }

        fn def() -> App {
            App::new(Self::CMD)
                .about(wrap!(
                    "Submit a tx to reveal the public key of an implicit \
                     account. Typically, you don't have to do this manually \
                     and the client will detect when a tx to reveal PK is \
                     needed and submit it automatically. This will write the \
                     PK into the account's storage so that it can be used for \
                     signature verification on transactions authorized by \
                     this account."
                ))
                .add_args::<args::RevealPk<args::CliTypes>>()
        }
    }

    #[derive(Clone, Debug)]
    pub struct Complete(pub args::Complete);

    impl SubCmd for Complete {
        const CMD: &'static str = "complete";

        fn parse(matches: &ArgMatches) -> Option<Self>
        where
            Self: Sized,
        {
            matches
                .subcommand_matches(Self::CMD)
                .map(|matches| Complete(args::Complete::parse(matches)))
        }

        fn def() -> App {
            App::new(Self::CMD)
                .about(wrap!("Generate shell completions"))
                .add_args::<args::Complete>()
        }
    }

    #[derive(Clone, Debug)]
    pub struct GenIbcShieldingTransfer(
        pub args::GenIbcShieldingTransfer<args::CliTypes>,
    );

    impl SubCmd for GenIbcShieldingTransfer {
        const CMD: &'static str = "ibc-gen-shielding";

        fn parse(matches: &ArgMatches) -> Option<Self> {
            matches.subcommand_matches(Self::CMD).map(|matches| {
                GenIbcShieldingTransfer(args::GenIbcShieldingTransfer::parse(
                    matches,
                ))
            })
        }

        fn def() -> App {
            App::new(Self::CMD)
                .about("Generate shielding transfer for IBC.")
                .add_args::<args::GenIbcShieldingTransfer<args::CliTypes>>()
        }
    }

    #[derive(Clone, Debug)]
    pub struct EpochSleep(pub args::Query<args::CliTypes>);

    impl SubCmd for EpochSleep {
        const CMD: &'static str = "epoch-sleep";

        fn parse(matches: &ArgMatches) -> Option<Self> {
            matches
                .subcommand_matches(Self::CMD)
                .map(|matches| Self(args::Query::parse(matches)))
        }

        fn def() -> App {
            App::new(Self::CMD)
                .about(wrap!(
                    "Query for the current epoch, then sleep until the next \
                     epoch."
                ))
                .add_args::<args::Query<args::CliTypes>>()
        }
    }

    #[derive(Clone, Debug)]
    pub enum NodeUtils {
        TestGenesis(TestGenesis),
    }

    impl SubCmd for NodeUtils {
        const CMD: &'static str = "utils";

        fn parse(matches: &ArgMatches) -> Option<Self> {
            matches.subcommand_matches(Self::CMD).and_then(|matches| {
                SubCmd::parse(matches).map(Self::TestGenesis)
            })
        }

        fn def() -> App {
            App::new(Self::CMD)
                .about(wrap!("Utilities."))
                .subcommand(TestGenesis::def())
                .subcommand_required(true)
                .arg_required_else_help(true)
        }
    }

    #[derive(Clone, Debug)]
    pub enum ClientUtils {
        JoinNetwork(JoinNetwork),
        ValidateWasm(ValidateWasm),
        InitNetwork(InitNetwork),
        DeriveGenesisAddresses(DeriveGenesisAddresses),
        GenesisBond(GenesisBond),
        InitGenesisEstablishedAccount(InitGenesisEstablishedAccount),
        InitGenesisValidator(InitGenesisValidator),
        PkToTmAddress(PkToTmAddress),
        DefaultBaseDir(DefaultBaseDir),
        EpochSleep(EpochSleep),
        ValidateGenesisTemplates(ValidateGenesisTemplates),
        SignGenesisTxs(SignGenesisTxs),
        ParseMigrationJson(MigrationJson),
    }

    impl SubCmd for ClientUtils {
        const CMD: &'static str = "utils";

        fn parse(matches: &ArgMatches) -> Option<Self> {
            matches.subcommand_matches(Self::CMD).and_then(|matches| {
                let join_network =
                    SubCmd::parse(matches).map(Self::JoinNetwork);
                let validate_wasm =
                    SubCmd::parse(matches).map(Self::ValidateWasm);
                let init_network =
                    SubCmd::parse(matches).map(Self::InitNetwork);
                let derive_addresses =
                    SubCmd::parse(matches).map(Self::DeriveGenesisAddresses);
                let genesis_bond =
                    SubCmd::parse(matches).map(Self::GenesisBond);
                let init_established = SubCmd::parse(matches)
                    .map(Self::InitGenesisEstablishedAccount);
                let init_genesis =
                    SubCmd::parse(matches).map(Self::InitGenesisValidator);
                let pk_to_tm_address =
                    SubCmd::parse(matches).map(Self::PkToTmAddress);
                let default_base_dir =
                    SubCmd::parse(matches).map(Self::DefaultBaseDir);
                let epoch_sleep = SubCmd::parse(matches).map(Self::EpochSleep);
                let validate_genesis_templates =
                    SubCmd::parse(matches).map(Self::ValidateGenesisTemplates);
                let genesis_tx =
                    SubCmd::parse(matches).map(Self::SignGenesisTxs);
                let parse_migrations_json =
                    SubCmd::parse(matches).map(Self::ParseMigrationJson);
                join_network
                    .or(validate_wasm)
                    .or(init_network)
                    .or(derive_addresses)
                    .or(genesis_bond)
                    .or(init_established)
                    .or(init_genesis)
                    .or(pk_to_tm_address)
                    .or(default_base_dir)
                    .or(epoch_sleep)
                    .or(validate_genesis_templates)
                    .or(genesis_tx)
                    .or(parse_migrations_json)
            })
        }

        fn def() -> App {
            App::new(Self::CMD)
                .about(wrap!("Utilities."))
                .subcommand(JoinNetwork::def())
                .subcommand(ValidateWasm::def())
                .subcommand(InitNetwork::def())
                .subcommand(DeriveGenesisAddresses::def())
                .subcommand(GenesisBond::def())
                .subcommand(InitGenesisEstablishedAccount::def())
                .subcommand(InitGenesisValidator::def())
                .subcommand(PkToTmAddress::def())
                .subcommand(DefaultBaseDir::def())
                .subcommand(EpochSleep::def())
                .subcommand(ValidateGenesisTemplates::def())
                .subcommand(SignGenesisTxs::def())
                .subcommand(MigrationJson::def())
                .subcommand_required(true)
                .arg_required_else_help(true)
        }
    }

    #[derive(Clone, Debug)]
    pub struct JoinNetwork(pub args::JoinNetwork);

    impl SubCmd for JoinNetwork {
        const CMD: &'static str = "join-network";

        fn parse(matches: &ArgMatches) -> Option<Self> {
            matches
                .subcommand_matches(Self::CMD)
                .map(|matches| Self(args::JoinNetwork::parse(matches)))
        }

        fn def() -> App {
            App::new(Self::CMD)
                .about(wrap!("Configure Namada to join an existing network."))
                .add_args::<args::JoinNetwork>()
        }
    }

    #[derive(Clone, Debug)]
    pub struct ValidateWasm(pub args::ValidateWasm);

    impl SubCmd for ValidateWasm {
        const CMD: &'static str = "validate-wasm";

        fn parse(matches: &ArgMatches) -> Option<Self> {
            matches
                .subcommand_matches(Self::CMD)
                .map(|matches| Self(args::ValidateWasm::parse(matches)))
        }

        fn def() -> App {
            App::new(Self::CMD)
                .about(wrap!(
                    "Check that the provided wasm code is valid by the Namada \
                     standards."
                ))
                .add_args::<args::ValidateWasm>()
        }
    }

    #[derive(Clone, Debug)]
    pub struct InitNetwork(pub args::InitNetwork);

    impl SubCmd for InitNetwork {
        const CMD: &'static str = "init-network";

        fn parse(matches: &ArgMatches) -> Option<Self> {
            matches
                .subcommand_matches(Self::CMD)
                .map(|matches| Self(args::InitNetwork::parse(matches)))
        }

        fn def() -> App {
            App::new(Self::CMD)
                .about(wrap!("Initialize a new test network."))
                .add_args::<args::InitNetwork>()
        }
    }

    #[derive(Clone, Debug)]
    pub struct DeriveGenesisAddresses(pub args::DeriveGenesisAddresses);

    impl SubCmd for DeriveGenesisAddresses {
        const CMD: &'static str = "derive-genesis-addresses";

        fn parse(matches: &ArgMatches) -> Option<Self> {
            matches.subcommand_matches(Self::CMD).map(|matches| {
                Self(args::DeriveGenesisAddresses::parse(matches))
            })
        }

        fn def() -> App {
            App::new(Self::CMD)
                .about(wrap!(
                    "Derive account addresses from a genesis txs toml file."
                ))
                .add_args::<args::DeriveGenesisAddresses>()
        }
    }

    #[derive(Clone, Debug)]
    pub struct InitGenesisEstablishedAccount(
        pub args::InitGenesisEstablishedAccount,
    );

    impl SubCmd for InitGenesisEstablishedAccount {
        const CMD: &'static str = "init-genesis-established-account";

        fn parse(matches: &ArgMatches) -> Option<Self> {
            matches.subcommand_matches(Self::CMD).map(|matches| {
                Self(args::InitGenesisEstablishedAccount::parse(matches))
            })
        }

        fn def() -> App {
            App::new(Self::CMD)
                .about(wrap!(
                    "Initialize an established account available at genesis."
                ))
                .add_args::<args::InitGenesisEstablishedAccount>()
        }
    }

    #[derive(Clone, Debug)]
    pub struct GenesisBond(pub args::GenesisBond);

    impl SubCmd for GenesisBond {
        const CMD: &'static str = "genesis-bond";

        fn parse(matches: &ArgMatches) -> Option<Self> {
            matches
                .subcommand_matches(Self::CMD)
                .map(|matches| Self(args::GenesisBond::parse(matches)))
        }

        fn def() -> App {
            App::new(Self::CMD)
                .about(wrap!("Bond to a validator at pre-genesis."))
                .add_args::<args::GenesisBond>()
        }
    }

    #[derive(Clone, Debug)]
    pub struct InitGenesisValidator(pub args::InitGenesisValidator);

    impl SubCmd for InitGenesisValidator {
        const CMD: &'static str = "init-genesis-validator";

        fn parse(matches: &ArgMatches) -> Option<Self> {
            matches
                .subcommand_matches(Self::CMD)
                .map(|matches| Self(args::InitGenesisValidator::parse(matches)))
        }

        fn def() -> App {
            App::new(Self::CMD)
                .about(wrap!(
                    "Initialize genesis validator's address, consensus key \
                     and validator account key and use it in the ledger's \
                     node. Appends validator creation and self-bond txs to a \
                     .toml file containing an established account tx."
                ))
                .add_args::<args::InitGenesisValidator>()
        }
    }

    #[derive(Clone, Debug)]
    pub struct ValidateGenesisTemplates(pub args::ValidateGenesisTemplates);

    impl SubCmd for ValidateGenesisTemplates {
        const CMD: &'static str = "validate-genesis-templates";

        fn parse(matches: &ArgMatches) -> Option<Self> {
            matches.subcommand_matches(Self::CMD).map(|matches| {
                Self(args::ValidateGenesisTemplates::parse(matches))
            })
        }

        fn def() -> App {
            App::new(Self::CMD)
                .about(wrap!("Validate genesis templates."))
                .add_args::<args::ValidateGenesisTemplates>()
        }
    }

    #[derive(Clone, Debug)]
    pub struct TestGenesis(pub args::TestGenesis);

    impl SubCmd for TestGenesis {
        const CMD: &'static str = "test-genesis";

        fn parse(matches: &ArgMatches) -> Option<Self> {
            matches
                .subcommand_matches(Self::CMD)
                .map(|matches| Self(args::TestGenesis::parse(matches)))
        }

        fn def() -> App {
            App::new(Self::CMD)
                .about(wrap!(
                    "Dry run genesis files and get a report on problems that \
                     may be found."
                ))
                .add_args::<args::TestGenesis>()
        }
    }

    #[derive(Clone, Debug)]
    pub struct SignGenesisTxs(pub args::SignGenesisTxs);

    impl SubCmd for SignGenesisTxs {
        const CMD: &'static str = "sign-genesis-txs";

        fn parse(matches: &ArgMatches) -> Option<Self> {
            matches
                .subcommand_matches(Self::CMD)
                .map(|matches| Self(args::SignGenesisTxs::parse(matches)))
        }

        fn def() -> App {
            App::new(Self::CMD)
                .about(wrap!("Sign genesis transaction(s)."))
                .add_args::<args::SignGenesisTxs>()
        }
    }

    #[derive(Clone, Debug)]
    pub struct MigrationJson(pub args::MigrationJson);

    impl SubCmd for MigrationJson {
        const CMD: &'static str = "parse-migration-json";

        fn parse(matches: &ArgMatches) -> Option<Self> {
            matches
                .subcommand_matches(Self::CMD)
                .map(|matches| Self(args::MigrationJson::parse(matches)))
        }

        fn def() -> App {
            App::new(Self::CMD)
                .about(wrap!("Parse and print a migration JSON file."))
                .add_args::<args::MigrationJson>()
        }
    }

    /// Used as sub-commands (`SubCmd` instance) in `namadar` binary.
    #[derive(Clone, Debug)]
    pub enum EthBridgePool {
        /// The [`super::Context`] provides access to the wallet and the
        /// config. It will generate a new wallet and config, if they
        /// don't exist.
        WithContext(EthBridgePoolWithCtx),
        /// Utils don't have [`super::Context`], only the global arguments.
        WithoutContext(EthBridgePoolWithoutCtx),
    }

    /// Ethereum Bridge pool commands requiring [`super::Context`].
    #[derive(Clone, Debug)]
    pub enum EthBridgePoolWithCtx {
        /// Get a recommendation on a batch of transfers
        /// to relay.
        RecommendBatch(RecommendBatch),
    }

    /// Ethereum Bridge pool commands not requiring [`super::Context`].
    #[derive(Clone, Debug)]
    pub enum EthBridgePoolWithoutCtx {
        /// Construct a proof that a set of transfers is in the pool.
        /// This can be used to relay transfers across the
        /// bridge to Ethereum.
        ConstructProof(ConstructProof),
        /// Construct and relay a Bridge pool proof to
        /// Ethereum directly.
        RelayProof(RelayProof),
        /// Query the contents of the pool.
        QueryPool(QueryEthBridgePool),
        /// Query to provable contents of the pool.
        QuerySigned(QuerySignedBridgePool),
        /// Check the confirmation status of `TransferToEthereum`
        /// events.
        QueryRelays(QueryRelayProgress),
    }

    impl Cmd for EthBridgePool {
        fn add_sub(app: App) -> App {
            app.subcommand(RecommendBatch::def().display_order(1))
                .subcommand(ConstructProof::def().display_order(1))
                .subcommand(RelayProof::def().display_order(1))
                .subcommand(QueryEthBridgePool::def().display_order(1))
                .subcommand(QuerySignedBridgePool::def().display_order(1))
                .subcommand(QueryRelayProgress::def().display_order(1))
        }

        fn parse(matches: &ArgMatches) -> Option<Self> {
            use EthBridgePoolWithCtx::*;
            use EthBridgePoolWithoutCtx::*;

            let recommend = Self::parse_with_ctx(matches, RecommendBatch);
            let construct_proof =
                Self::parse_without_ctx(matches, ConstructProof);
            let relay_proof = Self::parse_without_ctx(matches, RelayProof);
            let query_pool = Self::parse_without_ctx(matches, QueryPool);
            let query_signed = Self::parse_without_ctx(matches, QuerySigned);
            let query_relays = Self::parse_without_ctx(matches, QueryRelays);

            construct_proof
                .or(recommend)
                .or(relay_proof)
                .or(query_pool)
                .or(query_signed)
                .or(query_relays)
        }
    }

    impl EthBridgePool {
        /// A helper method to parse sub cmds with context
        fn parse_with_ctx<T: SubCmd>(
            matches: &ArgMatches,
            sub_to_self: impl Fn(T) -> EthBridgePoolWithCtx,
        ) -> Option<Self> {
            T::parse(matches).map(|sub| Self::WithContext(sub_to_self(sub)))
        }

        /// A helper method to parse sub cmds without context
        fn parse_without_ctx<T: SubCmd>(
            matches: &ArgMatches,
            sub_to_self: impl Fn(T) -> EthBridgePoolWithoutCtx,
        ) -> Option<Self> {
            T::parse(matches).map(|sub| Self::WithoutContext(sub_to_self(sub)))
        }
    }

    impl SubCmd for EthBridgePool {
        const CMD: &'static str = "ethereum-bridge-pool";

        fn parse(matches: &ArgMatches) -> Option<Self> {
            matches.subcommand_matches(Self::CMD).and_then(Cmd::parse)
        }

        fn def() -> App {
            App::new(Self::CMD)
                .about(wrap!(
                    "Functionality for interacting with the Ethereum bridge \
                     pool. This pool holds transfers waiting to be relayed to \
                     Ethereum."
                ))
                .subcommand_required(true)
                .subcommand(ConstructProof::def().display_order(1))
                .subcommand(RecommendBatch::def().display_order(1))
                .subcommand(RelayProof::def().display_order(1))
                .subcommand(QueryEthBridgePool::def().display_order(1))
                .subcommand(QuerySignedBridgePool::def().display_order(1))
                .subcommand(QueryRelayProgress::def().display_order(1))
        }
    }

    #[derive(Clone, Debug)]
    pub struct AddToEthBridgePool(pub args::EthereumBridgePool<args::CliTypes>);

    impl SubCmd for AddToEthBridgePool {
        const CMD: &'static str = "add-erc20-transfer";

        fn parse(matches: &ArgMatches) -> Option<Self> {
            matches
                .subcommand_matches(Self::CMD)
                .map(|matches| Self(args::EthereumBridgePool::parse(matches)))
        }

        fn def() -> App {
            App::new(Self::CMD)
                .about(wrap!("Add a new transfer to the Ethereum Bridge pool."))
                .arg_required_else_help(true)
                .add_args::<args::EthereumBridgePool<args::CliTypes>>()
        }
    }

    #[derive(Clone, Debug)]
    pub struct ConstructProof(pub args::BridgePoolProof<args::CliTypes>);

    impl SubCmd for ConstructProof {
        const CMD: &'static str = "construct-proof";

        fn parse(matches: &ArgMatches) -> Option<Self> {
            matches
                .subcommand_matches(Self::CMD)
                .map(|matches| Self(args::BridgePoolProof::parse(matches)))
        }

        fn def() -> App {
            App::new(Self::CMD)
                .about(wrap!(
                    "Construct a merkle proof that the given transfers are in \
                     the pool."
                ))
                .arg_required_else_help(true)
                .add_args::<args::BridgePoolProof<args::CliTypes>>()
        }
    }

    #[derive(Clone, Debug)]
    pub struct RelayProof(pub args::RelayBridgePoolProof<args::CliTypes>);

    impl SubCmd for RelayProof {
        const CMD: &'static str = "relay-proof";

        fn parse(matches: &ArgMatches) -> Option<Self> {
            matches
                .subcommand_matches(Self::CMD)
                .map(|matches| Self(args::RelayBridgePoolProof::parse(matches)))
        }

        fn def() -> App {
            App::new(Self::CMD)
                .about(wrap!(
                    "Construct a merkle proof that the given transfers are in \
                     the pool and relay it to Ethereum."
                ))
                .arg_required_else_help(true)
                .add_args::<args::RelayBridgePoolProof<args::CliTypes>>()
        }
    }

    #[derive(Clone, Debug)]
    pub struct RecommendBatch(pub args::RecommendBatch<args::CliTypes>);

    impl SubCmd for RecommendBatch {
        const CMD: &'static str = "recommend-batch";

        fn parse(matches: &ArgMatches) -> Option<Self> {
            matches
                .subcommand_matches(Self::CMD)
                .map(|matches| Self(args::RecommendBatch::parse(matches)))
        }

        fn def() -> App {
            App::new(Self::CMD)
                .about(wrap!(
                    "Get a recommended batch of transfers from the bridge \
                     pool to relay to Ethereum."
                ))
                .arg_required_else_help(true)
                .add_args::<args::RecommendBatch<args::CliTypes>>()
        }
    }

    #[derive(Clone, Debug)]
    pub struct QueryEthBridgePool(pub args::QueryWithoutCtx<args::CliTypes>);

    impl SubCmd for QueryEthBridgePool {
        const CMD: &'static str = "query";

        fn parse(matches: &ArgMatches) -> Option<Self> {
            matches
                .subcommand_matches(Self::CMD)
                .map(|matches| Self(args::QueryWithoutCtx::parse(matches)))
        }

        fn def() -> App {
            App::new(Self::CMD)
                .about(wrap!("Get the contents of the Ethereum Bridge pool."))
                .add_args::<args::QueryWithoutCtx<args::CliTypes>>()
        }
    }

    #[derive(Clone, Debug)]
    pub struct QuerySignedBridgePool(pub args::QueryWithoutCtx<args::CliTypes>);

    impl SubCmd for QuerySignedBridgePool {
        const CMD: &'static str = "query-signed";

        fn parse(matches: &ArgMatches) -> Option<Self> {
            matches
                .subcommand_matches(Self::CMD)
                .map(|matches| Self(args::QueryWithoutCtx::parse(matches)))
        }

        fn def() -> App {
            App::new(Self::CMD)
                .about(wrap!(
                    "Get the contents of the Ethereum Bridge pool with a \
                     signed Merkle root."
                ))
                .add_args::<args::QueryWithoutCtx<args::CliTypes>>()
        }
    }

    #[derive(Clone, Debug)]
    pub struct QueryRelayProgress(pub args::QueryWithoutCtx<args::CliTypes>);

    impl SubCmd for QueryRelayProgress {
        const CMD: &'static str = "query-relayed";

        fn parse(matches: &ArgMatches) -> Option<Self> {
            matches
                .subcommand_matches(Self::CMD)
                .map(|matches| Self(args::QueryWithoutCtx::parse(matches)))
        }

        fn def() -> App {
            App::new(Self::CMD)
                .about(wrap!(
                    "Get the confirmation status of transfers to Ethereum."
                ))
                .add_args::<args::QueryWithoutCtx<args::CliTypes>>()
        }
    }

    /// Used as sub-commands (`SubCmd` instance) in `namadar` binary.
    #[derive(Clone, Debug)]
    pub enum ValidatorSet {
        /// Query the Bridge validator set in Namada, at the given epoch,
        /// or the latest one, if none is provided.
        BridgeValidatorSet(BridgeValidatorSet),
        /// Query the Governance validator set in Namada, at the given epoch,
        /// or the latest one, if none is provided.
        GovernanceValidatorSet(GovernanceValidatorSet),
        /// Query an Ethereum ABI encoding of a proof of the consensus
        /// validator set in Namada, at the given epoch, or the next
        /// one, if none is provided.
        ValidatorSetProof(ValidatorSetProof),
        /// Relay a validator set update to Namada's Ethereum bridge
        /// smart contracts.
        ValidatorSetUpdateRelay(ValidatorSetUpdateRelay),
    }

    impl SubCmd for ValidatorSet {
        const CMD: &'static str = "validator-set";

        fn parse(matches: &ArgMatches) -> Option<Self> {
            matches.subcommand_matches(Self::CMD).and_then(|matches| {
                let bridge_validator_set = BridgeValidatorSet::parse(matches)
                    .map(Self::BridgeValidatorSet);
                let governance_validator_set =
                    GovernanceValidatorSet::parse(matches)
                        .map(Self::GovernanceValidatorSet);
                let validator_set_proof = ValidatorSetProof::parse(matches)
                    .map(Self::ValidatorSetProof);
                let relay = ValidatorSetUpdateRelay::parse(matches)
                    .map(Self::ValidatorSetUpdateRelay);
                bridge_validator_set
                    .or(governance_validator_set)
                    .or(validator_set_proof)
                    .or(relay)
            })
        }

        fn def() -> App {
            App::new(Self::CMD)
                .about(wrap!(
                    "Validator set queries, that return data in a format to \
                     be consumed by the Namada Ethereum bridge smart \
                     contracts."
                ))
                .subcommand_required(true)
                .subcommand(BridgeValidatorSet::def().display_order(1))
                .subcommand(GovernanceValidatorSet::def().display_order(1))
                .subcommand(ValidatorSetProof::def().display_order(1))
                .subcommand(ValidatorSetUpdateRelay::def().display_order(1))
        }
    }

    #[derive(Clone, Debug)]
    pub struct BridgeValidatorSet(pub args::BridgeValidatorSet<args::CliTypes>);

    impl SubCmd for BridgeValidatorSet {
        const CMD: &'static str = "bridge";

        fn parse(matches: &ArgMatches) -> Option<Self> {
            matches
                .subcommand_matches(Self::CMD)
                .map(|matches| Self(args::BridgeValidatorSet::parse(matches)))
        }

        fn def() -> App {
            App::new(Self::CMD)
                .about(wrap!(
                    "Query the Bridge validator set in Namada, at the given \
                     epoch, or the latest one, if none is provided."
                ))
                .add_args::<args::BridgeValidatorSet<args::CliTypes>>()
        }
    }

    #[derive(Clone, Debug)]
    pub struct GovernanceValidatorSet(
        pub args::GovernanceValidatorSet<args::CliTypes>,
    );

    impl SubCmd for GovernanceValidatorSet {
        const CMD: &'static str = "governance";

        fn parse(matches: &ArgMatches) -> Option<Self> {
            matches.subcommand_matches(Self::CMD).map(|matches| {
                Self(args::GovernanceValidatorSet::parse(matches))
            })
        }

        fn def() -> App {
            App::new(Self::CMD)
                .about(wrap!(
                    "Query the Governance validator set in Namada, at the \
                     given epoch, or the latest one, if none is provided."
                ))
                .add_args::<args::GovernanceValidatorSet<args::CliTypes>>()
        }
    }

    #[derive(Clone, Debug)]
    pub struct ValidatorSetProof(pub args::ValidatorSetProof<args::CliTypes>);

    impl SubCmd for ValidatorSetProof {
        const CMD: &'static str = "proof";

        fn parse(matches: &ArgMatches) -> Option<Self> {
            matches
                .subcommand_matches(Self::CMD)
                .map(|matches| Self(args::ValidatorSetProof::parse(matches)))
        }

        fn def() -> App {
            App::new(Self::CMD)
                .about(wrap!(
                    "Query an Ethereum ABI encoding of a proof of the \
                     consensus validator set in Namada, at the requested \
                     epoch, or the next one, if no epoch is provided."
                ))
                .add_args::<args::ValidatorSetProof<args::CliTypes>>()
        }
    }

    #[derive(Clone, Debug)]
    pub struct ValidatorSetUpdateRelay(
        pub args::ValidatorSetUpdateRelay<args::CliTypes>,
    );

    impl SubCmd for ValidatorSetUpdateRelay {
        const CMD: &'static str = "relay";

        fn parse(matches: &ArgMatches) -> Option<Self> {
            matches.subcommand_matches(Self::CMD).map(|matches| {
                Self(args::ValidatorSetUpdateRelay::parse(matches))
            })
        }

        fn def() -> App {
            App::new(Self::CMD)
                .about(wrap!(
                    "Relay a validator set update to Namada's Ethereum bridge \
                     smart contracts."
                ))
                .add_args::<args::ValidatorSetUpdateRelay<args::CliTypes>>()
        }
    }

    #[derive(Clone, Debug)]
    pub struct PkToTmAddress(pub args::PkToTmAddress);

    impl SubCmd for PkToTmAddress {
        const CMD: &'static str = "pk-to-tm";

        fn parse(matches: &ArgMatches) -> Option<Self> {
            matches
                .subcommand_matches(Self::CMD)
                .map(|matches| Self(args::PkToTmAddress::parse(matches)))
        }

        fn def() -> App {
            App::new(Self::CMD)
                .about(wrap!(
                    "Convert a validator's consensus public key to a \
                     Tendermint address."
                ))
                .add_args::<args::PkToTmAddress>()
        }
    }

    #[derive(Clone, Debug)]
    pub struct DefaultBaseDir(pub args::DefaultBaseDir);

    impl SubCmd for DefaultBaseDir {
        const CMD: &'static str = "default-base-dir";

        fn parse(matches: &ArgMatches) -> Option<Self> {
            matches
                .subcommand_matches(Self::CMD)
                .map(|matches| Self(args::DefaultBaseDir::parse(matches)))
        }

        fn def() -> App {
            App::new(Self::CMD)
                .about(wrap!(
                    "Print the default base directory that would be used if \
                     --base-dir or NAMADA_BASE_DIR were not used to set the \
                     base directory."
                ))
                .add_args::<args::DefaultBaseDir>()
        }
    }
}

pub mod args {
    use std::env;
    use std::net::SocketAddr;
    use std::path::PathBuf;
    use std::str::FromStr;

    use data_encoding::HEXUPPER;
    use namada_sdk::address::{Address, EstablishedAddress};
    pub use namada_sdk::args::*;
    use namada_sdk::chain::{ChainId, ChainIdPrefix};
    use namada_sdk::collections::HashMap;
    use namada_sdk::dec::Dec;
    use namada_sdk::ethereum_events::EthAddress;
    use namada_sdk::hash::Hash;
    use namada_sdk::ibc::core::host::types::identifiers::{ChannelId, PortId};
    use namada_sdk::keccak::KeccakHash;
    use namada_sdk::key::*;
    use namada_sdk::masp::utils::RetryStrategy;
    use namada_sdk::masp::{MaspEpoch, PaymentAddress};
    use namada_sdk::storage::{self, BlockHeight, Epoch};
    use namada_sdk::time::DateTimeUtc;
    use namada_sdk::token::NATIVE_MAX_DECIMAL_PLACES;
    use namada_sdk::tx::data::GasLimit;
    pub use namada_sdk::tx::{
        TX_BECOME_VALIDATOR_WASM, TX_BOND_WASM, TX_BRIDGE_POOL_WASM,
        TX_CHANGE_COMMISSION_WASM, TX_CHANGE_CONSENSUS_KEY_WASM,
        TX_CHANGE_METADATA_WASM, TX_CLAIM_REWARDS_WASM,
        TX_DEACTIVATE_VALIDATOR_WASM, TX_IBC_WASM, TX_INIT_ACCOUNT_WASM,
        TX_INIT_PROPOSAL, TX_REACTIVATE_VALIDATOR_WASM, TX_REDELEGATE_WASM,
        TX_RESIGN_STEWARD, TX_REVEAL_PK, TX_TRANSFER_WASM, TX_UNBOND_WASM,
        TX_UNJAIL_VALIDATOR_WASM, TX_UPDATE_ACCOUNT_WASM,
        TX_UPDATE_STEWARD_COMMISSION, TX_VOTE_PROPOSAL, TX_WITHDRAW_WASM,
        VP_USER_WASM,
    };
    use namada_sdk::{token, DEFAULT_GAS_LIMIT};

    use super::context::*;
    use super::utils::*;
    use super::{ArgGroup, ArgMatches};
    use crate::client::utils::PRE_GENESIS_DIR;
    use crate::config::genesis::AddrOrPk;
    use crate::config::{self, Action, ActionAtHeight};
    use crate::facade::tendermint::Timeout;
    use crate::facade::tendermint_rpc::Url;
    use crate::wrap;

    pub const ADDRESS: Arg<WalletAddress> = arg("address");
    pub const ADD_PERSISTENT_PEERS: ArgFlag = flag("add-persistent-peers");
    pub const ALIAS_OPT: ArgOpt<String> = ALIAS.opt();
    pub const ALIAS: Arg<String> = arg("alias");
    pub const ALIAS_FORCE: ArgFlag = flag("alias-force");
    pub const ALIAS_MANY: ArgMulti<String, GlobPlus> = arg_multi("aliases");
    pub const ALLOW_DUPLICATE_IP: ArgFlag = flag("allow-duplicate-ip");
    pub const AMOUNT: Arg<token::DenominatedAmount> = arg("amount");
    pub const ARCHIVE_DIR: ArgOpt<PathBuf> = arg_opt("archive-dir");
    pub const AVATAR_OPT: ArgOpt<String> = arg_opt("avatar");
    pub const BALANCE_OWNER: Arg<WalletBalanceOwner> = arg("owner");
    pub const BASE_DIR: ArgDefault<PathBuf> = arg_default(
        "base-dir",
        DefaultFn(|| match env::var("NAMADA_BASE_DIR") {
            Ok(dir) => PathBuf::from(dir),
            Err(_) => config::get_default_namada_folder(),
        }),
    );
    pub const BIRTHDAY: ArgOpt<BlockHeight> = arg_opt("birthday");
    pub const BLOCK_HEIGHT: Arg<BlockHeight> = arg("block-height");
    pub const BLOCK_HEIGHT_OPT: ArgOpt<BlockHeight> = arg_opt("height");
    pub const BLOCK_HEIGHT_TO_OPT: ArgOpt<BlockHeight> = arg_opt("to-height");
    pub const BRIDGE_POOL_GAS_AMOUNT: ArgDefault<token::DenominatedAmount> =
        arg_default(
            "pool-gas-amount",
            DefaultFn(|| {
                token::DenominatedAmount::new(
                    token::Amount::zero(),
                    NATIVE_MAX_DECIMAL_PLACES.into(),
                )
            }),
        );
    pub const BRIDGE_POOL_GAS_PAYER: ArgOpt<WalletAddress> =
        arg_opt("pool-gas-payer");
    pub const BRIDGE_POOL_GAS_TOKEN: ArgDefaultFromCtx<
        WalletAddrOrNativeToken,
    > = arg_default_from_ctx(
        "pool-gas-token",
        DefaultFn(|| "".parse().unwrap()),
    );
    pub const BRIDGE_POOL_TARGET: Arg<EthAddress> = arg("target");
    pub const BROADCAST_ONLY: ArgFlag = flag("broadcast-only");
    pub const CHAIN_ID: Arg<ChainId> = arg("chain-id");
    pub const CHAIN_ID_OPT: ArgOpt<ChainId> = CHAIN_ID.opt();
    pub const CHAIN_ID_PREFIX: Arg<ChainIdPrefix> = arg("chain-prefix");
    pub const CHANNEL_ID: Arg<ChannelId> = arg("channel-id");
    pub const CODE_PATH: Arg<PathBuf> = arg("code-path");
    pub const CODE_PATH_OPT: ArgOpt<PathBuf> = CODE_PATH.opt();
    pub const COMMISSION_RATE: Arg<Dec> = arg("commission-rate");
    pub const COMMISSION_RATE_OPT: ArgOpt<Dec> = COMMISSION_RATE.opt();
    pub const CONSENSUS_TIMEOUT_COMMIT: ArgDefault<Timeout> = arg_default(
        "consensus-timeout-commit",
        DefaultFn(|| Timeout::from_str("1s").unwrap()),
    );
    pub const CONVERSION_TABLE: Arg<PathBuf> = arg("conversion-table");
    pub const DAEMON_MODE: ArgFlag = flag("daemon");
    pub const DAEMON_MODE_RETRY_DUR: ArgOpt<Duration> = arg_opt("retry-sleep");
    pub const DAEMON_MODE_SUCCESS_DUR: ArgOpt<Duration> =
        arg_opt("success-sleep");
    pub const DATA_PATH_OPT: ArgOpt<PathBuf> = arg_opt("data-path");
    pub const DATA_PATH: Arg<PathBuf> = arg("data-path");
    pub const DATED_SPENDING_KEYS: ArgMulti<WalletDatedSpendingKey, GlobStar> =
        arg_multi("spending-keys");
    pub const DATED_VIEWING_KEYS: ArgMulti<WalletDatedViewingKey, GlobStar> =
        arg_multi("viewing-keys");
    pub const DB_KEY: Arg<String> = arg("db-key");
    pub const DB_COLUMN_FAMILY: ArgDefault<String> = arg_default(
        "db-column-family",
        DefaultFn(|| storage::SUBSPACE_CF.to_string()),
    );
    pub const DECRYPT: ArgFlag = flag("decrypt");
    pub const DESCRIPTION_OPT: ArgOpt<String> = arg_opt("description");
    pub const DISPOSABLE_SIGNING_KEY: ArgFlag = flag("disposable-gas-payer");
    pub const DESTINATION_VALIDATOR: Arg<WalletAddress> =
        arg("destination-validator");
    pub const DISCORD_OPT: ArgOpt<String> = arg_opt("discord-handle");
    pub const DO_IT: ArgFlag = flag("do-it");
    pub const DRY_RUN_TX: ArgFlag = flag("dry-run");
    pub const DRY_RUN_WRAPPER_TX: ArgFlag = flag("dry-run-wrapper");
    pub const DUMP_TX: ArgFlag = flag("dump-tx");
    pub const EPOCH: ArgOpt<Epoch> = arg_opt("epoch");
    pub const ERC20: Arg<EthAddress> = arg("erc20");
    pub const ETH_CONFIRMATIONS: Arg<u64> = arg("confirmations");
    pub const ETH_GAS: ArgOpt<u64> = arg_opt("eth-gas");
    pub const ETH_GAS_PRICE: ArgOpt<u64> = arg_opt("eth-gas-price");
    pub const ETH_ADDRESS: Arg<EthAddress> = arg("ethereum-address");
    pub const ETH_ADDRESS_OPT: ArgOpt<EthAddress> = ETH_ADDRESS.opt();
    pub const ETH_RPC_ENDPOINT: ArgDefault<String> = arg_default(
        "eth-rpc-endpoint",
        DefaultFn(|| "http://localhost:8545".into()),
    );
    pub const ETH_SYNC: ArgFlag = flag("sync");
    pub const EXPIRATION_OPT: ArgOpt<DateTimeUtc> = arg_opt("expiration");
    pub const EMAIL: Arg<String> = arg("email");
    pub const EMAIL_OPT: ArgOpt<String> = EMAIL.opt();
    pub const FEE_AMOUNT_OPT: ArgOpt<token::DenominatedAmount> =
        arg_opt("gas-price");
    pub const FEE_PAYER_OPT: ArgOpt<WalletPublicKey> = arg_opt("gas-payer");
    pub const FILE_PATH: Arg<String> = arg("file");
    pub const FORCE: ArgFlag = flag("force");
    pub const GAS_LIMIT: ArgDefault<GasLimit> = arg_default(
        "gas-limit",
        DefaultFn(|| GasLimit::from(DEFAULT_GAS_LIMIT)),
    );
    pub const GAS_SPENDING_KEY: ArgOpt<WalletSpendingKey> =
        arg_opt("gas-spending-key");
    pub const FEE_TOKEN: ArgDefaultFromCtx<WalletAddrOrNativeToken> =
        arg_default_from_ctx("gas-token", DefaultFn(|| "".parse().unwrap()));
    pub const FEE_PAYER: Arg<WalletAddress> = arg("fee-payer");
    pub const FEE_AMOUNT: ArgDefault<token::DenominatedAmount> = arg_default(
        "fee-amount",
        DefaultFn(|| {
            token::DenominatedAmount::new(
                token::Amount::default(),
                NATIVE_MAX_DECIMAL_PLACES.into(),
            )
        }),
    );
    pub const GENESIS_BOND_SOURCE: ArgOpt<AddrOrPk> = arg_opt("source");
    pub const GENESIS_PATH: Arg<PathBuf> = arg("genesis-path");
    pub const GENESIS_TIME: Arg<DateTimeUtc> = arg("genesis-time");
    pub const GENESIS_VALIDATOR: ArgOpt<String> =
        arg("genesis-validator").opt();
    pub const GENESIS_VALIDATOR_ADDRESS: Arg<EstablishedAddress> =
        arg("validator");
    pub const HALT_ACTION: ArgFlag = flag("halt");
    pub const HASH: Arg<String> = arg("hash");
    pub const HASH_OPT: ArgOpt<String> = arg_opt("hash");
    pub const HASH_LIST: Arg<String> = arg("hash-list");
    pub const HD_DERIVATION_PATH: ArgDefault<String> =
        arg_default("hd-path", DefaultFn(|| "default".to_string()));
    pub const HD_ALLOW_NON_COMPLIANT_DERIVATION_PATH: ArgFlag =
        flag("allow-non-compliant");
    pub const HD_PROMPT_BIP39_PASSPHRASE: ArgFlag = flag("bip39-passphrase");
    pub const HISTORIC: ArgFlag = flag("historic");
    pub const IBC_SHIELDING_DATA_PATH: ArgOpt<PathBuf> =
        arg_opt("ibc-shielding-data");
    pub const IBC_MEMO: ArgOpt<String> = arg_opt("ibc-memo");
    pub const INPUT_OPT: ArgOpt<PathBuf> = arg_opt("input");
    pub const LEDGER_ADDRESS_ABOUT: &str = textwrap_macros::fill!(
        "Address of a ledger node as \"{scheme}://{host}:{port}\". If the \
         scheme is not supplied, it is assumed to be TCP.",
        60
    );
    pub const CONFIG_RPC_LEDGER_ADDRESS: ArgDefaultFromCtx<ConfigRpcAddress> =
        arg_default_from_ctx("node", DefaultFn(|| "".to_string()));

    pub const LEDGER_ADDRESS: ArgDefault<Url> =
        arg("node").default(DefaultFn(|| {
            let raw = "http://127.0.0.1:26657";
            Url::from_str(raw).unwrap()
        }));
    pub const LIST_FIND_ADDRESSES_ONLY: ArgFlag = flag("addr");
    pub const LIST_FIND_KEYS_ONLY: ArgFlag = flag("keys");
    pub const LOCALHOST: ArgFlag = flag("localhost");
    pub const MASP_EPOCH: ArgOpt<MaspEpoch> = arg_opt("masp-epoch");
    pub const MAX_COMMISSION_RATE_CHANGE: Arg<Dec> =
        arg("max-commission-rate-change");
    pub const MAX_CONCURRENT_FETCHES: ArgDefault<usize> =
        arg_default("max-concurrent-fetches", DefaultFn(|| 100));
    pub const MAX_ETH_GAS: ArgOpt<u64> = arg_opt("max_eth-gas");
    pub const MEMO_OPT: ArgOpt<String> = arg_opt("memo");
    pub const MIGRATION_PATH: ArgOpt<PathBuf> = arg_opt("migration-path");
    pub const MODE: ArgOpt<String> = arg_opt("mode");
    pub const NET_ADDRESS: Arg<SocketAddr> = arg("net-address");
    pub const NAMADA_START_TIME: ArgOpt<DateTimeUtc> = arg_opt("time");
    pub const NO_CONVERSIONS: ArgFlag = flag("no-conversions");
    pub const NO_EXPIRATION: ArgFlag = flag("no-expiration");
    pub const NUT: ArgFlag = flag("nut");
    pub const OUT_FILE_PATH_OPT: ArgOpt<PathBuf> = arg_opt("out-file-path");
    pub const OUTPUT: ArgOpt<PathBuf> = arg_opt("output");
    pub const OUTPUT_FOLDER_PATH: ArgOpt<PathBuf> =
        arg_opt("output-folder-path");
    pub const OWNER: Arg<WalletAddress> = arg("owner");
    pub const OWNER_OPT: ArgOpt<WalletAddress> = OWNER.opt();
    pub const PATH: Arg<PathBuf> = arg("path");
    pub const PATH_OPT: ArgOpt<PathBuf> = arg_opt("path");
    pub const PAYMENT_ADDRESS_TARGET: Arg<WalletPaymentAddr> = arg("target");
    pub const PORT_ID: ArgDefault<PortId> = arg_default(
        "port-id",
        DefaultFn(|| PortId::from_str("transfer").unwrap()),
    );
    pub const PRE_GENESIS: ArgFlag = flag("pre-genesis");
    pub const PROPOSAL_ETH: ArgFlag = flag("eth");
    pub const PROPOSAL_PGF_STEWARD: ArgFlag = flag("pgf-stewards");
    pub const PROPOSAL_PGF_FUNDING: ArgFlag = flag("pgf-funding");
    pub const PROTOCOL_KEY: ArgOpt<WalletPublicKey> = arg_opt("protocol-key");
    pub const PRE_GENESIS_PATH: ArgOpt<PathBuf> = arg_opt("pre-genesis-path");
    pub const PUBLIC_KEY: Arg<WalletPublicKey> = arg("public-key");
    pub const PUBLIC_KEYS: ArgMulti<WalletPublicKey, GlobStar> =
        arg_multi("public-keys");
    pub const PROPOSAL_ID: Arg<u64> = arg("proposal-id");
    pub const PROPOSAL_ID_OPT: ArgOpt<u64> = arg_opt("proposal-id");
    pub const PROPOSAL_VOTE_PGF_OPT: ArgOpt<String> = arg_opt("pgf");
    pub const PROPOSAL_VOTE_ETH_OPT: ArgOpt<String> = arg_opt("eth");
    pub const PROPOSAL_VOTE: Arg<String> = arg("vote");
    pub const RAW_ADDRESS: Arg<Address> = arg("address");
    pub const RAW_ADDRESS_ESTABLISHED: Arg<EstablishedAddress> = arg("address");
    pub const RAW_ADDRESS_OPT: ArgOpt<Address> = RAW_ADDRESS.opt();
    pub const RAW_KEY_GEN: ArgFlag = flag("raw");
    pub const RAW_PAYMENT_ADDRESS: Arg<PaymentAddress> = arg("payment-address");
    pub const RAW_PAYMENT_ADDRESS_OPT: ArgOpt<PaymentAddress> =
        RAW_PAYMENT_ADDRESS.opt();
    pub const RAW_PUBLIC_KEY: Arg<common::PublicKey> = arg("public-key");
    pub const RAW_PUBLIC_KEY_OPT: ArgOpt<common::PublicKey> =
        RAW_PUBLIC_KEY.opt();
    pub const RAW_PUBLIC_KEY_HASH: Arg<String> = arg("public-key-hash");
    pub const RAW_PUBLIC_KEY_HASH_OPT: ArgOpt<String> =
        RAW_PUBLIC_KEY_HASH.opt();
    pub const RECEIVER: Arg<String> = arg("receiver");
    pub const REFUND_TARGET: ArgOpt<WalletTransferTarget> =
        arg_opt("refund-target");
    pub const RELAYER: Arg<Address> = arg("relayer");
    pub const RETRIES: ArgOpt<u64> = arg_opt("retries");
    pub const SCHEME: ArgDefault<SchemeType> =
        arg_default("scheme", DefaultFn(|| SchemeType::Ed25519));
    pub const SHELL: Arg<Shell> = arg("shell");
    pub const SELF_BOND_AMOUNT: Arg<token::DenominatedAmount> =
        arg("self-bond-amount");
    pub const SENDER: Arg<String> = arg("sender");
    pub const SHIELDED: ArgFlag = flag("shielded");
    pub const SHOW_IBC_TOKENS: ArgFlag = flag("show-ibc-tokens");
    pub const SIGNER: ArgOpt<WalletAddress> = arg_opt("signer");
    pub const SIGNING_KEYS: ArgMulti<WalletPublicKey, GlobStar> =
        arg_multi("signing-keys");
    pub const SIGNATURES: ArgMulti<PathBuf, GlobStar> = arg_multi("signatures");
    pub const SOURCE: Arg<WalletAddress> = arg("source");
    pub const SOURCE_OPT: ArgOpt<WalletAddress> = SOURCE.opt();
    pub const SOURCE_VALIDATOR: Arg<WalletAddress> = arg("source-validator");
    pub const SPENDING_KEY_SOURCE: Arg<WalletSpendingKey> = arg("source");
    pub const SPENDING_KEYS: ArgMulti<WalletSpendingKey, GlobStar> =
        arg_multi("spending-keys");
    pub const STEWARD: Arg<WalletAddress> = arg("steward");
    pub const STORAGE_KEY: Arg<storage::Key> = arg("storage-key");
    pub const SUSPEND_ACTION: ArgFlag = flag("suspend");
    pub const TARGET: Arg<WalletAddress> = arg("target");
    pub const TEMPLATES_PATH: Arg<PathBuf> = arg("templates-path");
    pub const TIMEOUT_HEIGHT: ArgOpt<u64> = arg_opt("timeout-height");
    pub const TIMEOUT_SEC_OFFSET: ArgOpt<u64> = arg_opt("timeout-sec-offset");
    pub const TM_ADDRESS: ArgOpt<String> = arg_opt("tm-address");
    pub const TOKEN_OPT: ArgOpt<WalletAddress> = TOKEN.opt();
    pub const TOKEN_STR_OPT: ArgOpt<String> = TOKEN_STR.opt();
    pub const TOKEN: Arg<WalletAddress> = arg("token");
    pub const TOKEN_STR: Arg<String> = arg("token");
    pub const TRANSFER_SOURCE: Arg<WalletTransferSource> = arg("source");
    pub const TRANSFER_TARGET: Arg<WalletTransferTarget> = arg("target");
    pub const TRANSPARENT: ArgFlag = flag("transparent");
    pub const TX_HASH: Arg<String> = arg("tx-hash");
    pub const THRESHOLD: ArgOpt<u8> = arg_opt("threshold");
    pub const UNSAFE_DONT_ENCRYPT: ArgFlag = flag("unsafe-dont-encrypt");
    pub const UNSAFE_SHOW_SECRET: ArgFlag = flag("unsafe-show-secret");
    pub const USE_DEVICE: ArgFlag = flag("use-device");
    pub const VALIDATOR: Arg<WalletAddress> = arg("validator");
    pub const VALIDATOR_OPT: ArgOpt<WalletAddress> = VALIDATOR.opt();
    pub const VALIDATOR_NAME_OPT: ArgOpt<String> = arg_opt("name");
    pub const VALIDATOR_ACCOUNT_KEY: ArgOpt<WalletPublicKey> =
        arg_opt("account-key");
    pub const VALIDATOR_ACCOUNT_KEYS: ArgMulti<WalletPublicKey, GlobStar> =
        arg_multi("account-keys");
    pub const VALIDATOR_CONSENSUS_KEY: ArgOpt<WalletPublicKey> =
        arg_opt("consensus-key");
    pub const VALIDATOR_CODE_PATH: ArgOpt<PathBuf> =
        arg_opt("validator-code-path");
    pub const VALIDATOR_ETH_COLD_KEY: ArgOpt<WalletPublicKey> =
        arg_opt("eth-cold-key");
    pub const VALIDATOR_ETH_HOT_KEY: ArgOpt<WalletPublicKey> =
        arg_opt("eth-hot-key");
    pub const VALUE: Arg<String> = arg("value");
    pub const VOTER_OPT: ArgOpt<WalletAddress> = arg_opt("voter");
    pub const VIEWING_KEY: Arg<WalletViewingKey> = arg("key");
    pub const VIEWING_KEYS: ArgMulti<WalletViewingKey, GlobStar> =
        arg_multi("viewing-keys");
    pub const VP: ArgOpt<String> = arg_opt("vp");
    pub const WAIT_FOR_LAST_QUERY_HEIGHT: ArgFlag =
        flag("wait-for-last-query-height");
    pub const WALLET_ALIAS_FORCE: ArgFlag = flag("wallet-alias-force");
    pub const WASM_CHECKSUMS_PATH: Arg<PathBuf> = arg("wasm-checksums-path");
    pub const WASM_DIR: ArgOpt<PathBuf> = arg_opt("wasm-dir");
    pub const WEBSITE_OPT: ArgOpt<String> = arg_opt("website");
    pub const WITH_INDEXER: ArgOpt<String> = arg_opt("with-indexer");
    pub const TX_PATH: Arg<PathBuf> = arg("tx-path");
    pub const TX_PATH_OPT: ArgOpt<PathBuf> = TX_PATH.opt();
    pub const DEVICE_TRANSPORT: ArgDefault<DeviceTransport> = arg_default(
        "device-transport",
        DefaultFn(|| {
            if let Ok(val) = std::env::var(DEVICE_TRANSPORT_ENV_VAR) {
                return DeviceTransport::from_str(&val).unwrap();
            }
            DeviceTransport::default()
        }),
    );
    pub const DEVICE_TRANSPORT_ENV_VAR: &str = "NAMADA_DEVICE_TRANSPORT";

    /// Global command arguments
    #[derive(Clone, Debug)]
    pub struct Global {
        pub is_pre_genesis: bool,
        pub chain_id: Option<ChainId>,
        pub base_dir: PathBuf,
        pub wasm_dir: Option<PathBuf>,
    }

    impl Global {
        /// Parse global arguments
        pub fn parse(matches: &ArgMatches) -> Self {
            let is_pre_genesis = PRE_GENESIS.parse(matches);
            let chain_id = CHAIN_ID_OPT.parse(matches);
            let base_dir = BASE_DIR.parse(matches);
            let wasm_dir = WASM_DIR.parse(matches);
            Global {
                is_pre_genesis,
                chain_id,
                base_dir,
                wasm_dir,
            }
        }

        /// Add global args definition. Should be added to every top-level
        /// command.
        pub fn def(app: App) -> App {
            app.next_line_help(true)
                .arg(
                    CHAIN_ID_OPT
                        .def()
                        .global(true)
                        .help(wrap!("The chain ID.")),
                )
                .arg(BASE_DIR.def().global(true).help(wrap!(
                    "The base directory is where the nodes, client and wallet \
                     configuration and state is stored. This value can also \
                     be set via `NAMADA_BASE_DIR` environment variable, but \
                     the argument takes precedence, if specified. Defaults to \
                     `$XDG_DATA_HOME/namada` (`$HOME/.local/share/namada` \
                     where `XDG_DATA_HOME` is unset) on \
                     Unix,`$HOME/Library/Application Support/Namada` on Mac, \
                     and `%AppData%\\Namada` on Windows."
                )))
                .arg(WASM_DIR.def().global(true).help(wrap!(
                    "Directory with built WASM validity predicates, \
                     transactions. This value can also be set via \
                     `NAMADA_WASM_DIR` environment variable, but the argument \
                     takes precedence, if specified."
                )))
                .arg(
                    PRE_GENESIS
                        .def()
                        .global(true)
                        .help(wrap!("Dispatch pre-genesis specific logic.")),
                )
        }
    }

    #[derive(Clone, Debug)]
    pub struct LedgerRun {
        pub start_time: Option<DateTimeUtc>,
        pub migration_path: Option<PathBuf>,
        pub migration_hash: Option<Hash>,
        pub migration_height: Option<BlockHeight>,
    }

    impl Args for LedgerRun {
        fn parse(matches: &ArgMatches) -> Self {
            let start_time = NAMADA_START_TIME.parse(matches);
            let migration_path = PATH_OPT.parse(matches);
            let migration_hash = HASH_OPT.parse(matches);
            let migration_height = BLOCK_HEIGHT_OPT.parse(matches);
            Self {
                start_time,
                migration_path,
                migration_hash: migration_hash
                    .map(|h| Hash::try_from(h).unwrap()),
                migration_height,
            }
        }

        fn def(app: App) -> App {
            app.arg(NAMADA_START_TIME.def().help(wrap!(
                "The start time of the ledger. Accepts a strict subset of \
                 RFC3339. A 'T' is accepted as the separator between the date \
                 and time components.\nHere is a valid timestamp: \
                 2023-01-20T12:12:12Z"
            )))
            .arg(
                PATH_OPT
                    .def()
                    .requires(HASH_OPT.name)
                    .requires(BLOCK_HEIGHT_OPT.name)
                    .help(wrap!("Optional path to a migrations JSON file.")),
            )
            .arg(
                HASH_OPT
                    .def()
                    .requires(PATH_OPT.name)
                    .requires(BLOCK_HEIGHT_OPT.name)
                    .help(wrap!(
                        "Hash to verify contents of optionally provided \
                         migrations file."
                    )),
            )
            .arg(
                BLOCK_HEIGHT_OPT
                    .def()
                    .requires(PATH_OPT.name)
                    .requires(HASH_OPT.name)
                    .help(wrap!(
                        "Height for which the optionally provided migration \
                         should be executed."
                    )),
            )
        }
    }

    #[derive(Clone, Debug)]
    pub struct LedgerRunUntil {
        pub time: Option<DateTimeUtc>,
        pub action_at_height: ActionAtHeight,
    }

    impl Args for LedgerRunUntil {
        fn parse(matches: &ArgMatches) -> Self {
            Self {
                time: NAMADA_START_TIME.parse(matches),
                action_at_height: ActionAtHeight {
                    height: BLOCK_HEIGHT.parse(matches),
                    action: if HALT_ACTION.parse(matches) {
                        Action::Halt
                    } else {
                        Action::Suspend
                    },
                },
            }
        }

        fn def(app: App) -> App {
            app.arg(
                NAMADA_START_TIME
                    .def()
                    .help(wrap!("The start time of the ledger.")),
            )
            .arg(
                BLOCK_HEIGHT
                    .def()
                    .help(wrap!("The block height to run until.")),
            )
            .arg(
                HALT_ACTION
                    .def()
                    .help(wrap!("Halt at the given block height")),
            )
            .arg(
                SUSPEND_ACTION
                    .def()
                    .help(wrap!("Suspend consensus at the given block height")),
            )
            .group(
                ArgGroup::new("find_flags")
                    .args([HALT_ACTION.name, SUSPEND_ACTION.name])
                    .required(true),
            )
        }
    }

    #[derive(Clone, Debug)]
    pub struct LedgerDumpDb {
        pub block_height: Option<BlockHeight>,
        pub out_file_path: PathBuf,
        pub historic: bool,
    }

    impl Args for LedgerDumpDb {
        fn parse(matches: &ArgMatches) -> Self {
            let block_height = BLOCK_HEIGHT_OPT.parse(matches);
            let out_file_path = OUT_FILE_PATH_OPT
                .parse(matches)
                .unwrap_or_else(|| PathBuf::from("db_dump".to_string()));
            let historic = HISTORIC.parse(matches);

            Self {
                block_height,
                out_file_path,
                historic,
            }
        }

        fn def(app: App) -> App {
            app.arg(BLOCK_HEIGHT_OPT.def().help(wrap!(
                "The block height to dump. Defaults to latest committed
                block."
            )))
            .arg(OUT_FILE_PATH_OPT.def().help(wrap!(
                "Path for the output file (omitting file extension). Defaults \
                 to \"db_dump.{block_height}.toml\" in the current working \
                 directory."
            )))
            .arg(HISTORIC.def().help(wrap!(
                "If provided, dump also the diff of the last height"
            )))
        }
    }

    #[derive(Clone, Debug)]
    pub struct LedgerUpdateDb {
        pub updates: PathBuf,
        pub dry_run: bool,
        pub last_height: BlockHeight,
    }

    impl Args for LedgerUpdateDb {
        fn parse(matches: &ArgMatches) -> Self {
            let updates = PATH.parse(matches);
            let dry_run = DRY_RUN_TX.parse(matches);
            let last_height = BLOCK_HEIGHT.parse(matches);
            Self {
                updates,
                dry_run,
                last_height,
            }
        }

        fn def(app: App) -> App {
            app.arg(PATH.def().help(wrap!(
                "The path to a json of key-value pairs to update the DB with."
            )))
            .arg(DRY_RUN_TX.def().help(wrap!(
                "If set, applies the updates but does not persist them. Using \
                 for testing and debugging."
            )))
            .arg(
                BLOCK_HEIGHT.def().help(wrap!(
                    "The height at which the hard fork is happening."
                )),
            )
        }
    }

    #[derive(Clone, Debug)]
    pub struct LedgerQueryDb {
        pub key: storage::Key,
        pub hash: [u8; 32],
        pub cf: storage::DbColFam,
    }

    impl Args for LedgerQueryDb {
        fn parse(matches: &ArgMatches) -> Self {
            let key = storage::Key::parse(DB_KEY.parse(matches)).unwrap();
            let hex_hash = HASH.parse(matches);
            let hash: [u8; 32] = HEXUPPER
                .decode(hex_hash.to_uppercase().as_bytes())
                .unwrap()
                .try_into()
                .unwrap();
            let cf =
                storage::DbColFam::from_str(&DB_COLUMN_FAMILY.parse(matches))
                    .unwrap();
            Self { key, hash, cf }
        }

        fn def(app: App) -> App {
            app.arg(DB_KEY.def().help(wrap!("A database key to query")))
                .arg(HASH.def().help(wrap!(
                    "The hex encoded type hash of the value contained under \
                     the provided key."
                )))
                .arg(DB_COLUMN_FAMILY.def().help(wrap!(
                    "The column family under which the key is kept. Defaults \
                     to the subspace column family if none is provided."
                )))
        }
    }

    #[derive(Clone, Debug)]
    pub struct UpdateValidatorLocalConfig {
        pub config_path: PathBuf,
    }

    impl Args for UpdateValidatorLocalConfig {
        fn parse(matches: &ArgMatches) -> Self {
            let config_path = DATA_PATH.parse(matches);
            Self { config_path }
        }

        fn def(app: App) -> App {
            app.arg(DATA_PATH.def().help(wrap!(
                "The path to the toml file containing the updated validator's \
                 local configuration."
            )))
        }
    }

    #[derive(Clone, Debug)]
    pub struct UpdateLocalConfig {
        pub config_path: PathBuf,
    }

    impl Args for UpdateLocalConfig {
        fn parse(matches: &ArgMatches) -> Self {
            let config_path = DATA_PATH.parse(matches);
            Self { config_path }
        }

        fn def(app: App) -> App {
            app.arg(DATA_PATH.def().help(wrap!(
                "The path to the toml file containing the updated node's \
                 local configuration."
            )))
        }
    }

    /// Convert CLI args to SDK args, with contextual data.
    pub trait CliToSdk<SDK>: Args {
        /// Error type for fallible operations within the conversion.
        type Error;

        /// Convert CLI args to SDK args, with contextual data.
        fn to_sdk(self, ctx: &mut Context) -> Result<SDK, Self::Error>;

        /// Convert CLI args to SDK args with contextual data, returning
        /// the error up the call stack.
        fn infallible_to_sdk(self, ctx: &mut Context) -> SDK
        where
            Self: Sized,
            Self::Error: Into<std::convert::Infallible>,
        {
            match self.to_sdk(ctx).map_err(Into::into) {
                Ok(x) => x,
                Err(e) => match e {},
            }
        }
    }

    /// Convert CLI args to SDK args, without contextual data.
    pub trait CliToSdkCtxless<SDK>: Args {
        /// Convert CLI args to SDK args, without contextual data.
        fn to_sdk_ctxless(self) -> SDK;
    }

    impl<CLI, SDK> CliToSdk<SDK> for CLI
    where
        CLI: Args + CliToSdkCtxless<SDK>,
    {
        type Error = std::convert::Infallible;

        #[inline]
        fn to_sdk(self, _: &mut Context) -> Result<SDK, Self::Error> {
            Ok(self.to_sdk_ctxless())
        }
    }

    impl CliToSdk<QueryResult<SdkTypes>> for QueryResult<CliTypes> {
        type Error = std::convert::Infallible;

        fn to_sdk(
            self,
            ctx: &mut Context,
        ) -> Result<QueryResult<SdkTypes>, Self::Error> {
            Ok(QueryResult::<SdkTypes> {
                query: self.query.to_sdk(ctx)?,
                tx_hash: self.tx_hash,
            })
        }
    }

    impl Args for QueryResult<CliTypes> {
        fn parse(matches: &ArgMatches) -> Self {
            let query = Query::parse(matches);
            let tx_hash = TX_HASH.parse(matches);
            Self { query, tx_hash }
        }

        fn def(app: App) -> App {
            app.add_args::<Query<CliTypes>>().arg(
                TX_HASH.def().help(wrap!(
                    "The hash of the transaction being looked up."
                )),
            )
        }
    }

    impl CliToSdk<EthereumBridgePool<SdkTypes>> for EthereumBridgePool<CliTypes> {
        type Error = std::io::Error;

        fn to_sdk(
            self,
            ctx: &mut Context,
        ) -> Result<EthereumBridgePool<SdkTypes>, Self::Error> {
            let tx = self.tx.to_sdk(ctx)?;
            let chain_ctx = ctx.borrow_chain_or_exit();
            Ok(EthereumBridgePool::<SdkTypes> {
                nut: self.nut,
                tx,
                asset: self.asset,
                recipient: self.recipient,
                sender: chain_ctx.get(&self.sender),
                amount: self.amount,
                fee_amount: self.fee_amount,
                fee_payer: self
                    .fee_payer
                    .map(|fee_payer| chain_ctx.get(&fee_payer)),
                fee_token: chain_ctx.get(&self.fee_token).into(),
                code_path: self.code_path,
            })
        }
    }

    impl Args for EthereumBridgePool<CliTypes> {
        fn parse(matches: &ArgMatches) -> Self {
            let tx = Tx::parse(matches);
            let asset = ERC20.parse(matches);
            let recipient = BRIDGE_POOL_TARGET.parse(matches);
            let sender = SOURCE.parse(matches);
            let amount = InputAmount::Unvalidated(AMOUNT.parse(matches));
            let fee_amount =
                InputAmount::Unvalidated(BRIDGE_POOL_GAS_AMOUNT.parse(matches));
            let fee_payer = BRIDGE_POOL_GAS_PAYER.parse(matches);
            let fee_token = BRIDGE_POOL_GAS_TOKEN.parse(matches);
            let code_path = PathBuf::from(TX_BRIDGE_POOL_WASM);
            let nut = NUT.parse(matches);
            Self {
                tx,
                asset,
                recipient,
                sender,
                amount,
                fee_amount,
                fee_payer,
                fee_token,
                code_path,
                nut,
            }
        }

        fn def(app: App) -> App {
            app.add_args::<Tx<CliTypes>>()
                .arg(
                    ERC20.def().help(wrap!(
                        "The Ethereum address of the ERC20 token."
                    )),
                )
                .arg(
                    BRIDGE_POOL_TARGET.def().help(wrap!(
                        "The Ethereum address receiving the tokens."
                    )),
                )
                .arg(
                    SOURCE
                        .def()
                        .help(wrap!("The Namada address sending the tokens.")),
                )
                .arg(AMOUNT.def().help(wrap!(
                    "The amount of tokens being sent across the bridge."
                )))
                .arg(BRIDGE_POOL_GAS_AMOUNT.def().help(wrap!(
                    "The amount of gas you wish to pay to have this transfer \
                     relayed to Ethereum."
                )))
                .arg(BRIDGE_POOL_GAS_PAYER.def().help(wrap!(
                    "The Namada address of the account paying the gas. By \
                     default, it is the same as the source."
                )))
                .arg(BRIDGE_POOL_GAS_TOKEN.def().help(wrap!(
                    "The token for paying the Bridge pool gas fees. Defaults \
                     to NAM."
                )))
                .arg(NUT.def().help(wrap!(
                    "Add Non Usable Tokens (NUTs) to the Bridge pool. These \
                     are usually obtained from invalid transfers to Namada."
                )))
        }
    }

    impl CliToSdk<RecommendBatch<SdkTypes>> for RecommendBatch<CliTypes> {
        type Error = std::convert::Infallible;

        fn to_sdk(
            self,
            ctx: &mut Context,
        ) -> Result<RecommendBatch<SdkTypes>, Self::Error> {
            let query = self.query.to_sdk(ctx)?;
            let chain_ctx = ctx.borrow_chain_or_exit();

            Ok(RecommendBatch::<SdkTypes> {
                query,
                max_gas: self.max_gas,
                gas: self.gas,
                conversion_table: {
                    let file = std::io::BufReader::new(
                        std::fs::File::open(self.conversion_table).expect(
                            "Failed to open the provided file to the \
                             conversion table",
                        ),
                    );
                    let table: HashMap<String, f64> =
                        serde_json::from_reader(file)
                            .expect("Failed to parse conversion table");
                    table
                        .into_iter()
                        .map(|(token, conversion_rate)| {
                            let token_from_ctx =
                                FromContext::<Address>::new(token);
                            let address = chain_ctx.get(&token_from_ctx);
                            let alias = token_from_ctx.raw;
                            (
                                address,
                                BpConversionTableEntry {
                                    alias,
                                    conversion_rate,
                                },
                            )
                        })
                        .collect()
                },
            })
        }
    }

    impl Args for RecommendBatch<CliTypes> {
        fn parse(matches: &ArgMatches) -> Self {
            let query = Query::parse(matches);
            let max_gas = MAX_ETH_GAS.parse(matches);
            let gas = ETH_GAS.parse(matches);
            let conversion_table = CONVERSION_TABLE.parse(matches);
            Self {
                query,
                max_gas,
                gas,
                conversion_table,
            }
        }

        fn def(app: App) -> App {
            app.add_args::<Query<CliTypes>>()
                .arg(MAX_ETH_GAS.def().help(wrap!(
                    "The maximum amount Ethereum gas that can be spent during \
                     the relay call."
                )))
                .arg(ETH_GAS.def().help(wrap!(
                    "Under ideal conditions, relaying transfers will yield a \
                     net profit. If that is not possible, setting this \
                     optional value will result in a batch transfer that \
                     costs as close to the given value as possible without \
                     exceeding it."
                )))
                .arg(CONVERSION_TABLE.def().help(wrap!(
                    "Path to a JSON object containing a mapping between token \
                     aliases (or addresses) and their conversion rates in gwei"
                )))
        }
    }

    impl CliToSdkCtxless<BridgePoolProof<SdkTypes>> for BridgePoolProof<CliTypes> {
        fn to_sdk_ctxless(self) -> BridgePoolProof<SdkTypes> {
            BridgePoolProof::<SdkTypes> {
                ledger_address: self.ledger_address,
                transfers: self.transfers,
                relayer: self.relayer,
            }
        }
    }

    impl Args for BridgePoolProof<CliTypes> {
        fn parse(matches: &ArgMatches) -> Self {
            let ledger_address = LEDGER_ADDRESS.parse(matches);
            let hashes = HASH_LIST.parse(matches);
            let relayer = RELAYER.parse(matches);
            Self {
                ledger_address,
                transfers: hashes
                    .split_whitespace()
                    .map(|hash| {
                        KeccakHash::try_from(hash).unwrap_or_else(|_| {
                            tracing::info!(
                                "Could not parse '{}' as a Keccak hash.",
                                hash
                            );
                            safe_exit(1)
                        })
                    })
                    .collect(),
                relayer,
            }
        }

        fn def(app: App) -> App {
            app.arg(LEDGER_ADDRESS.def().help(LEDGER_ADDRESS_ABOUT))
                .arg(HASH_LIST.def().help(wrap!(
                    "Whitespace separated Keccak hash list of transfers in \
                     the Bridge pool."
                )))
                .arg(RELAYER.def().help(wrap!(
                    "The rewards address for relaying this proof."
                )))
        }
    }

    impl CliToSdkCtxless<RelayBridgePoolProof<SdkTypes>>
        for RelayBridgePoolProof<CliTypes>
    {
        fn to_sdk_ctxless(self) -> RelayBridgePoolProof<SdkTypes> {
            RelayBridgePoolProof::<SdkTypes> {
                ledger_address: self.ledger_address,
                transfers: self.transfers,
                relayer: self.relayer,
                confirmations: self.confirmations,
                eth_rpc_endpoint: (),
                gas: self.gas,
                gas_price: self.gas_price,
                eth_addr: self.eth_addr,
                sync: self.sync,
            }
        }
    }

    impl Args for RelayBridgePoolProof<CliTypes> {
        fn parse(matches: &ArgMatches) -> Self {
            let ledger_address = LEDGER_ADDRESS.parse(matches);
            let hashes = HASH_LIST.parse(matches);
            let relayer = RELAYER.parse(matches);
            let gas = ETH_GAS.parse(matches);
            let gas_price = ETH_GAS_PRICE.parse(matches);
            let eth_rpc_endpoint = ETH_RPC_ENDPOINT.parse(matches);
            let eth_addr = ETH_ADDRESS_OPT.parse(matches);
            let confirmations = ETH_CONFIRMATIONS.parse(matches);
            let sync = ETH_SYNC.parse(matches);
            Self {
                ledger_address,
                sync,
                transfers: hashes
                    .split(' ')
                    .map(|hash| {
                        KeccakHash::try_from(hash).unwrap_or_else(|_| {
                            tracing::info!(
                                "Could not parse '{}' as a Keccak hash.",
                                hash
                            );
                            safe_exit(1)
                        })
                    })
                    .collect(),
                relayer,
                gas,
                gas_price,
                eth_rpc_endpoint,
                eth_addr,
                confirmations,
            }
        }

        fn def(app: App) -> App {
            app.arg(LEDGER_ADDRESS.def().help(LEDGER_ADDRESS_ABOUT))
                .arg(HASH_LIST.def().help(wrap!(
                    "Whitespace separated Keccak hash list of transfers in \
                     the Bridge pool."
                )))
                .arg(RELAYER.def().help(wrap!(
                    "The rewards address for relaying this proof."
                )))
                .arg(ETH_ADDRESS_OPT.def().help(wrap!(
                    "The address of the Ethereum wallet to pay the gas fees. \
                     If unset, the default wallet is used."
                )))
                .arg(ETH_GAS.def().help(wrap!(
                    "The Ethereum gas that can be spent during the relay call."
                )))
                .arg(ETH_GAS_PRICE.def().help(wrap!(
                    "The price of Ethereum gas, during the relay call."
                )))
                .arg(
                    ETH_RPC_ENDPOINT
                        .def()
                        .help(wrap!("The Ethereum RPC endpoint.")),
                )
                .arg(ETH_CONFIRMATIONS.def().help(wrap!(
                    "The number of block confirmations on Ethereum."
                )))
                .arg(ETH_SYNC.def().help(wrap!(
                    "Synchronize with the network, or exit immediately, if \
                     the Ethereum node has fallen behind."
                )))
        }
    }

    impl CliToSdkCtxless<BridgeValidatorSet<SdkTypes>>
        for BridgeValidatorSet<CliTypes>
    {
        fn to_sdk_ctxless(self) -> BridgeValidatorSet<SdkTypes> {
            BridgeValidatorSet::<SdkTypes> {
                ledger_address: self.ledger_address,
                epoch: self.epoch,
            }
        }
    }

    impl Args for BridgeValidatorSet<CliTypes> {
        fn parse(matches: &ArgMatches) -> Self {
            let ledger_address = LEDGER_ADDRESS.parse(matches);
            let epoch = EPOCH.parse(matches);
            Self {
                ledger_address,
                epoch,
            }
        }

        fn def(app: App) -> App {
            app.arg(LEDGER_ADDRESS.def().help(LEDGER_ADDRESS_ABOUT))
                .arg(EPOCH.def().help(wrap!(
                    "The epoch of the Bridge set of validators to query."
                )))
        }
    }

    impl CliToSdkCtxless<GovernanceValidatorSet<SdkTypes>>
        for GovernanceValidatorSet<CliTypes>
    {
        fn to_sdk_ctxless(self) -> GovernanceValidatorSet<SdkTypes> {
            GovernanceValidatorSet::<SdkTypes> {
                ledger_address: self.ledger_address,
                epoch: self.epoch,
            }
        }
    }

    impl Args for GovernanceValidatorSet<CliTypes> {
        fn parse(matches: &ArgMatches) -> Self {
            let ledger_address = LEDGER_ADDRESS.parse(matches);
            let epoch = EPOCH.parse(matches);
            Self {
                ledger_address,
                epoch,
            }
        }

        fn def(app: App) -> App {
            app.arg(LEDGER_ADDRESS.def().help(LEDGER_ADDRESS_ABOUT))
                .arg(EPOCH.def().help(wrap!(
                    "The epoch of the Governance set of validators to query."
                )))
        }
    }

    impl CliToSdkCtxless<ValidatorSetProof<SdkTypes>>
        for ValidatorSetProof<CliTypes>
    {
        fn to_sdk_ctxless(self) -> ValidatorSetProof<SdkTypes> {
            ValidatorSetProof::<SdkTypes> {
                ledger_address: self.ledger_address,
                epoch: self.epoch,
            }
        }
    }

    impl Args for ValidatorSetProof<CliTypes> {
        fn parse(matches: &ArgMatches) -> Self {
            let ledger_address = LEDGER_ADDRESS.parse(matches);
            let epoch = EPOCH.parse(matches);
            Self {
                ledger_address,
                epoch,
            }
        }

        fn def(app: App) -> App {
            app.arg(LEDGER_ADDRESS.def().help(LEDGER_ADDRESS_ABOUT))
                .arg(EPOCH.def().help(wrap!(
                    "The epoch of the set of validators to be proven."
                )))
        }
    }

    impl CliToSdkCtxless<ValidatorSetUpdateRelay<SdkTypes>>
        for ValidatorSetUpdateRelay<CliTypes>
    {
        fn to_sdk_ctxless(self) -> ValidatorSetUpdateRelay<SdkTypes> {
            ValidatorSetUpdateRelay::<SdkTypes> {
                daemon: self.daemon,
                ledger_address: self.ledger_address,
                confirmations: self.confirmations,
                eth_rpc_endpoint: (),
                epoch: self.epoch,
                gas: self.gas,
                gas_price: self.gas_price,
                eth_addr: self.eth_addr,
                sync: self.sync,
                retry_dur: self.retry_dur,
                success_dur: self.success_dur,
            }
        }
    }

    impl Args for ValidatorSetUpdateRelay<CliTypes> {
        fn parse(matches: &ArgMatches) -> Self {
            let ledger_address = LEDGER_ADDRESS.parse(matches);
            let daemon = DAEMON_MODE.parse(matches);
            let epoch = EPOCH.parse(matches);
            let gas = ETH_GAS.parse(matches);
            let gas_price = ETH_GAS_PRICE.parse(matches);
            let eth_rpc_endpoint = ETH_RPC_ENDPOINT.parse(matches);
            let eth_addr = ETH_ADDRESS_OPT.parse(matches);
            let confirmations = ETH_CONFIRMATIONS.parse(matches);
            let sync = ETH_SYNC.parse(matches);
            let retry_dur =
                DAEMON_MODE_RETRY_DUR.parse(matches).map(|dur| dur.0);
            let success_dur =
                DAEMON_MODE_SUCCESS_DUR.parse(matches).map(|dur| dur.0);
            Self {
                ledger_address,
                sync,
                daemon,
                epoch,
                gas,
                gas_price,
                confirmations,
                eth_rpc_endpoint,
                eth_addr,
                retry_dur,
                success_dur,
            }
        }

        fn def(app: App) -> App {
            app.arg(LEDGER_ADDRESS.def().help(LEDGER_ADDRESS_ABOUT))
                .arg(DAEMON_MODE.def().help(wrap!(
                    "Run in daemon mode, which will continuously perform \
                     validator set updates."
                )))
                .arg(DAEMON_MODE_RETRY_DUR.def().help(wrap!(
                    "The amount of time to sleep between failed daemon mode \
                     relays."
                )))
                .arg(DAEMON_MODE_SUCCESS_DUR.def().help(wrap!(
                    "The amount of time to sleep between successful daemon \
                     mode relays."
                )))
                .arg(ETH_ADDRESS_OPT.def().help(wrap!(
                    "The address of the Ethereum wallet to pay the gas fees. \
                     If unset, the default wallet is used."
                )))
                .arg(EPOCH.def().help(wrap!(
                    "The epoch of the set of validators to relay."
                )))
                .arg(ETH_GAS.def().help(wrap!(
                    "The Ethereum gas that can be spent during the relay call."
                )))
                .arg(ETH_GAS_PRICE.def().help(wrap!(
                    "The price of Ethereum gas, during the relay call."
                )))
                .arg(
                    ETH_RPC_ENDPOINT
                        .def()
                        .help(wrap!("The Ethereum RPC endpoint.")),
                )
                .arg(ETH_CONFIRMATIONS.def().help(wrap!(
                    "The number of block confirmations on Ethereum."
                )))
                .arg(ETH_SYNC.def().help(wrap!(
                    "Synchronize with the network, or exit immediately, if \
                     the Ethereum node has fallen behind."
                )))
        }
    }

    impl CliToSdk<TxCustom<SdkTypes>> for TxCustom<CliTypes> {
        type Error = std::io::Error;

        fn to_sdk(
            self,
            ctx: &mut Context,
        ) -> Result<TxCustom<SdkTypes>, Self::Error> {
            Ok(TxCustom::<SdkTypes> {
                tx: self.tx.to_sdk(ctx)?,
                code_path: self.code_path,
                data_path: self.data_path.map(|data_path| {
                    std::fs::read(data_path)
                        .expect("Expected a file at given path")
                }),
                serialized_tx: self.serialized_tx.map(|path| {
                    std::fs::read(path).expect("Expected a file at given path")
                }),
                owner: ctx.borrow_chain_or_exit().get(&self.owner),
            })
        }
    }

    impl Args for TxCustom<CliTypes> {
        fn parse(matches: &ArgMatches) -> Self {
            let tx = Tx::parse(matches);
            let code_path = CODE_PATH_OPT.parse(matches);
            let data_path = DATA_PATH_OPT.parse(matches);
            let serialized_tx = TX_PATH_OPT.parse(matches);
            let owner = OWNER.parse(matches);
            Self {
                tx,
                code_path,
                data_path,
                serialized_tx,
                owner,
            }
        }

        fn def(app: App) -> App {
            app.add_args::<Tx<CliTypes>>()
                .arg(
                    CODE_PATH_OPT
                        .def()
                        .help(wrap!("The path to the transaction's WASM code."))
                        .conflicts_with(TX_PATH_OPT.name),
                )
                .arg(
                    DATA_PATH_OPT
                        .def()
                        .help(wrap!(
                            "The data file at this path containing arbitrary \
                             bytes will be passed to the transaction code \
                             when it's executed."
                        ))
                        .requires(CODE_PATH_OPT.name)
                        .conflicts_with(TX_PATH_OPT.name),
                )
                .arg(
                    TX_PATH_OPT
                        .def()
                        .help(wrap!("The path to a serialized transaction."))
                        .conflicts_with_all([
                            CODE_PATH_OPT.name,
                            DATA_PATH_OPT.name,
                        ]),
                )
                .arg(OWNER.def().help(wrap!(
                    "The address corresponding to the signatures or signing \
                     keys."
                )))
        }
    }

    impl CliToSdk<TxTransparentTransfer<SdkTypes>>
        for TxTransparentTransfer<CliTypes>
    {
        type Error = std::io::Error;

        fn to_sdk(
            self,
            ctx: &mut Context,
        ) -> Result<TxTransparentTransfer<SdkTypes>, Self::Error> {
            let tx = self.tx.to_sdk(ctx)?;
            let mut data = vec![];
            let chain_ctx = ctx.borrow_mut_chain_or_exit();

            for transfer_data in self.data {
                data.push(TxTransparentTransferData {
                    source: chain_ctx.get(&transfer_data.source),
                    target: chain_ctx.get(&transfer_data.target),
                    token: chain_ctx.get(&transfer_data.token),
                    amount: transfer_data.amount,
                });
            }

            Ok(TxTransparentTransfer::<SdkTypes> {
                tx,
                data,
                tx_code_path: self.tx_code_path.to_path_buf(),
            })
        }
    }

    impl Args for TxTransparentTransfer<CliTypes> {
        fn parse(matches: &ArgMatches) -> Self {
            let tx = Tx::parse(matches);
            let source = SOURCE.parse(matches);
            let target = TARGET.parse(matches);
            let token = TOKEN.parse(matches);
            let amount = InputAmount::Unvalidated(AMOUNT.parse(matches));
            let tx_code_path = PathBuf::from(TX_TRANSFER_WASM);
            let data = vec![TxTransparentTransferData {
                source,
                target,
                token,
                amount,
            }];

            Self {
                tx,
                data,
                tx_code_path,
            }
        }

        fn def(app: App) -> App {
            app.add_args::<Tx<CliTypes>>()
                .arg(SOURCE.def().help(wrap!(
                    "The source account address. The source's key may be used \
                     to produce the signature."
                )))
                .arg(TARGET.def().help(wrap!("The target account address.")))
                .arg(TOKEN.def().help(wrap!("The token address.")))
                .arg(
                    AMOUNT
                        .def()
                        .help(wrap!("The amount to transfer in decimal.")),
                )
        }
    }

    impl CliToSdk<TxShieldedTransfer<SdkTypes>> for TxShieldedTransfer<CliTypes> {
        type Error = std::io::Error;

        fn to_sdk(
            self,
            ctx: &mut Context,
        ) -> Result<TxShieldedTransfer<SdkTypes>, Self::Error> {
            let tx = self.tx.to_sdk(ctx)?;
            let mut data = vec![];
            let chain_ctx = ctx.borrow_mut_chain_or_exit();

            for transfer_data in self.data {
                data.push(TxShieldedTransferData {
                    source: chain_ctx.get_cached(&transfer_data.source),
                    target: chain_ctx.get(&transfer_data.target),
                    token: chain_ctx.get(&transfer_data.token),
                    amount: transfer_data.amount,
                });
            }

            let gas_spending_keys = self
                .gas_spending_keys
                .iter()
                .map(|key| chain_ctx.get_cached(key))
                .collect();

            Ok(TxShieldedTransfer::<SdkTypes> {
                tx,
                data,
                gas_spending_keys,
                tx_code_path: self.tx_code_path.to_path_buf(),
            })
        }
    }

    impl Args for TxShieldedTransfer<CliTypes> {
        fn parse(matches: &ArgMatches) -> Self {
            let tx = Tx::parse(matches);
            let source = SPENDING_KEY_SOURCE.parse(matches);
            let target = PAYMENT_ADDRESS_TARGET.parse(matches);
            let token = TOKEN.parse(matches);
            let amount = InputAmount::Unvalidated(AMOUNT.parse(matches));
            let tx_code_path = PathBuf::from(TX_TRANSFER_WASM);
            let data = vec![TxShieldedTransferData {
                source,
                target,
                token,
                amount,
            }];
            let mut gas_spending_keys = vec![];
            if let Some(key) = GAS_SPENDING_KEY.parse(matches) {
                gas_spending_keys.push(key);
            }

            Self {
                tx,
                data,
                gas_spending_keys,
                tx_code_path,
            }
        }

        fn def(app: App) -> App {
            app.add_args::<Tx<CliTypes>>()
                .arg(
                    SPENDING_KEY_SOURCE
                        .def()
                        .help(wrap!("The source shielded spending key.")),
                )
                .arg(
                    PAYMENT_ADDRESS_TARGET
                        .def()
                        .help(wrap!("The shielded target account address.")),
                )
                .arg(TOKEN.def().help(wrap!("The token address.")))
                .arg(
                    AMOUNT
                        .def()
                        .help(wrap!("The amount to transfer in decimal.")),
                )
                .arg(GAS_SPENDING_KEY.def().help(wrap!(
                    "The optional spending key that will be used in addition \
                     to the source for gas payment."
                )))
        }
    }

    impl CliToSdk<TxShieldingTransfer<SdkTypes>> for TxShieldingTransfer<CliTypes> {
        type Error = std::io::Error;

        fn to_sdk(
            self,
            ctx: &mut Context,
        ) -> Result<TxShieldingTransfer<SdkTypes>, Self::Error> {
            let tx = self.tx.to_sdk(ctx)?;
            let mut data = vec![];
            let chain_ctx = ctx.borrow_mut_chain_or_exit();

            for transfer_data in self.data {
                data.push(TxShieldingTransferData {
                    source: chain_ctx.get(&transfer_data.source),
                    token: chain_ctx.get(&transfer_data.token),
                    amount: transfer_data.amount,
                });
            }

            Ok(TxShieldingTransfer::<SdkTypes> {
                tx,
                data,
                target: chain_ctx.get(&self.target),
                tx_code_path: self.tx_code_path.to_path_buf(),
            })
        }
    }

    impl Args for TxShieldingTransfer<CliTypes> {
        fn parse(matches: &ArgMatches) -> Self {
            let tx = Tx::parse(matches);
            let source = SOURCE.parse(matches);
            let target = PAYMENT_ADDRESS_TARGET.parse(matches);
            let token = TOKEN.parse(matches);
            let amount = InputAmount::Unvalidated(AMOUNT.parse(matches));
            let tx_code_path = PathBuf::from(TX_TRANSFER_WASM);
            let data = vec![TxShieldingTransferData {
                source,
                token,
                amount,
            }];

            Self {
                tx,
                data,
                target,
                tx_code_path,
            }
        }

        fn def(app: App) -> App {
            app.add_args::<Tx<CliTypes>>()
                .arg(SOURCE.def().help(wrap!(
                    "The transparent source account address. The source's key \
                     will be used to produce the signature."
                )))
                .arg(
                    PAYMENT_ADDRESS_TARGET
                        .def()
                        .help(wrap!("The target shielded account address.")),
                )
                .arg(TOKEN.def().help(wrap!("The token address.")))
                .arg(
                    AMOUNT
                        .def()
                        .help(wrap!("The amount to transfer in decimal.")),
                )
        }
    }

    impl CliToSdk<TxUnshieldingTransfer<SdkTypes>>
        for TxUnshieldingTransfer<CliTypes>
    {
        type Error = std::io::Error;

        fn to_sdk(
            self,
            ctx: &mut Context,
        ) -> Result<TxUnshieldingTransfer<SdkTypes>, Self::Error> {
            let tx = self.tx.to_sdk(ctx)?;
            let mut data = vec![];
            let chain_ctx = ctx.borrow_mut_chain_or_exit();

            for transfer_data in self.data {
                data.push(TxUnshieldingTransferData {
                    target: chain_ctx.get(&transfer_data.target),
                    token: chain_ctx.get(&transfer_data.token),
                    amount: transfer_data.amount,
                });
            }
            let gas_spending_keys = self
                .gas_spending_keys
                .iter()
                .map(|key| chain_ctx.get_cached(key))
                .collect();

            Ok(TxUnshieldingTransfer::<SdkTypes> {
                tx,
                data,
                gas_spending_keys,
                source: chain_ctx.get_cached(&self.source),
                tx_code_path: self.tx_code_path.to_path_buf(),
            })
        }
    }

    impl Args for TxUnshieldingTransfer<CliTypes> {
        fn parse(matches: &ArgMatches) -> Self {
            let tx = Tx::parse(matches);
            let source = SPENDING_KEY_SOURCE.parse(matches);
            let target = TARGET.parse(matches);
            let token = TOKEN.parse(matches);
            let amount = InputAmount::Unvalidated(AMOUNT.parse(matches));
            let tx_code_path = PathBuf::from(TX_TRANSFER_WASM);
            let data = vec![TxUnshieldingTransferData {
                target,
                token,
                amount,
            }];
            let mut gas_spending_keys = vec![];
            if let Some(key) = GAS_SPENDING_KEY.parse(matches) {
                gas_spending_keys.push(key);
            }

            Self {
                tx,
                source,
                data,
                gas_spending_keys,
                tx_code_path,
            }
        }

        fn def(app: App) -> App {
            app.add_args::<Tx<CliTypes>>()
                .arg(
                    SPENDING_KEY_SOURCE
                        .def()
                        .help(wrap!("The source shielded spending key.")),
                )
                .arg(
                    TARGET
                        .def()
                        .help(wrap!("The transparent target account address.")),
                )
                .arg(TOKEN.def().help(wrap!("The token address.")))
                .arg(
                    AMOUNT
                        .def()
                        .help(wrap!("The amount to transfer in decimal.")),
                )
                .arg(GAS_SPENDING_KEY.def().help(wrap!(
                    "The optional spending key that will be used in addition \
                     to the source for gas payment."
                )))
        }
    }

    impl CliToSdk<TxIbcTransfer<SdkTypes>> for TxIbcTransfer<CliTypes> {
        type Error = std::io::Error;

        fn to_sdk(
            self,
            ctx: &mut Context,
        ) -> Result<TxIbcTransfer<SdkTypes>, Self::Error> {
            let tx = self.tx.to_sdk(ctx)?;
            let chain_ctx = ctx.borrow_mut_chain_or_exit();
            let gas_spending_keys = self
                .gas_spending_keys
                .iter()
                .map(|key| chain_ctx.get_cached(key))
                .collect();

            Ok(TxIbcTransfer::<SdkTypes> {
                tx,
                source: chain_ctx.get_cached(&self.source),
                receiver: self.receiver,
                token: chain_ctx.get(&self.token),
                amount: self.amount,
                port_id: self.port_id,
                channel_id: self.channel_id,
                timeout_height: self.timeout_height,
                timeout_sec_offset: self.timeout_sec_offset,
                refund_target: chain_ctx.get_opt(&self.refund_target),
                ibc_shielding_data: self.ibc_shielding_data,
                ibc_memo: self.ibc_memo,
                gas_spending_keys,
                tx_code_path: self.tx_code_path.to_path_buf(),
            })
        }
    }

    impl Args for TxIbcTransfer<CliTypes> {
        fn parse(matches: &ArgMatches) -> Self {
            let tx = Tx::parse(matches);
            let source = TRANSFER_SOURCE.parse(matches);
            let receiver = RECEIVER.parse(matches);
            let token = TOKEN.parse(matches);
            let amount = InputAmount::Unvalidated(AMOUNT.parse(matches));
            let port_id = PORT_ID.parse(matches);
            let channel_id = CHANNEL_ID.parse(matches);
            let timeout_height = TIMEOUT_HEIGHT.parse(matches);
            let timeout_sec_offset = TIMEOUT_SEC_OFFSET.parse(matches);
            let refund_target = REFUND_TARGET.parse(matches);
            let ibc_shielding_data =
                IBC_SHIELDING_DATA_PATH.parse(matches).map(|path| {
                    let data = std::fs::read_to_string(path)
                        .expect("Failed to open IBC shielding data file");
                    namada_sdk::ibc::decode_ibc_shielding_data(data)
                        .expect("Failed to decode IBC shielding data")
                });
            let ibc_memo = IBC_MEMO.parse(matches);
            let mut gas_spending_keys = vec![];
            if let Some(key) = GAS_SPENDING_KEY.parse(matches) {
                gas_spending_keys.push(key);
            }
            let tx_code_path = PathBuf::from(TX_IBC_WASM);
            Self {
                tx,
                source,
                receiver,
                token,
                amount,
                port_id,
                channel_id,
                timeout_height,
                timeout_sec_offset,
                refund_target,
                ibc_shielding_data,
                ibc_memo,
                gas_spending_keys,
                tx_code_path,
            }
        }

        fn def(app: App) -> App {
            app.add_args::<Tx<CliTypes>>()
                .arg(SOURCE.def().help(wrap!(
                    "The source account address. The source's key is used to \
                     produce the signature."
                )))
                .arg(RECEIVER.def().help(wrap!(
                    "The receiver address on the destination chain as string."
                )))
                .arg(TOKEN.def().help(wrap!("The transfer token.")))
                .arg(
                    AMOUNT
                        .def()
                        .help(wrap!("The amount to transfer in decimal.")),
                )
                .arg(PORT_ID.def().help(wrap!("The port ID.")))
                .arg(CHANNEL_ID.def().help(wrap!("The channel ID.")))
                .arg(TIMEOUT_HEIGHT.def().help(wrap!(
                    "The timeout height of the destination chain."
                )))
                .arg(
                    TIMEOUT_SEC_OFFSET
                        .def()
                        .help(wrap!("The timeout as seconds.")),
                )
                .arg(REFUND_TARGET.def().help(wrap!(
                    "The refund target address when IBC shielded transfer \
                     failure."
                )))
                .arg(IBC_SHIELDING_DATA_PATH.def().help(wrap!(
                    "The file path of the IBC shielding data for the \
                     destination Namada. This can't be set with --ibc-memo at \
                     the same time."
                )))
                .arg(
                    IBC_MEMO
                        .def()
                        .help(wrap!("The memo for IBC transfer packet.")),
                )
                .arg(GAS_SPENDING_KEY.def().help(wrap!(
                    "The optional spending key that will be used in addition \
                     to the source for gas payment (if this is a shielded \
                     action)."
                )))
        }
    }

    impl CliToSdk<TxInitAccount<SdkTypes>> for TxInitAccount<CliTypes> {
        type Error = std::io::Error;

        fn to_sdk(
            self,
            ctx: &mut Context,
        ) -> Result<TxInitAccount<SdkTypes>, Self::Error> {
            let tx = self.tx.to_sdk(ctx)?;
            let chain_ctx = ctx.borrow_mut_chain_or_exit();

            Ok(TxInitAccount::<SdkTypes> {
                tx,
                vp_code_path: self.vp_code_path,
                tx_code_path: self.tx_code_path,
                public_keys: self
                    .public_keys
                    .iter()
                    .map(|pk| chain_ctx.get(pk))
                    .collect(),
                threshold: self.threshold,
            })
        }
    }

    impl Args for TxInitAccount<CliTypes> {
        fn parse(matches: &ArgMatches) -> Self {
            let tx = Tx::parse(matches);
            let vp_code_path = CODE_PATH_OPT
                .parse(matches)
                .unwrap_or_else(|| PathBuf::from(VP_USER_WASM));
            let tx_code_path = PathBuf::from(TX_INIT_ACCOUNT_WASM);
            let public_keys = PUBLIC_KEYS.parse(matches);
            let threshold = THRESHOLD.parse(matches);
            Self {
                tx,
                vp_code_path,
                public_keys,
                threshold,
                tx_code_path,
            }
        }

        fn def(app: App) -> App {
            app.add_args::<Tx<CliTypes>>()
                .arg(CODE_PATH_OPT.def().help(wrap!(
                    "The path to the validity predicate WASM code to be used \
                     for the new account. Uses the default user VP if none \
                     specified."
                )))
                .arg(PUBLIC_KEYS.def().help(wrap!(
                    "A list public keys to be associated with the new account \
                     in hexadecimal encoding."
                )))
                .arg(THRESHOLD.def().help(wrap!(
                    "The minimum number of signature to be provided for \
                     authorization. Must be less then the maximum number of \
                     public keys provided."
                )))
        }
    }

    impl CliToSdk<TxBecomeValidator<SdkTypes>> for TxBecomeValidator<CliTypes> {
        type Error = std::io::Error;

        fn to_sdk(
            self,
            ctx: &mut Context,
        ) -> Result<TxBecomeValidator<SdkTypes>, Self::Error> {
            let tx = self.tx.to_sdk(ctx)?;
            let chain_ctx = ctx.borrow_mut_chain_or_exit();

            Ok(TxBecomeValidator::<SdkTypes> {
                tx,
                scheme: self.scheme,
                address: chain_ctx.get(&self.address),
                consensus_key: self.consensus_key.map(|x| chain_ctx.get(&x)),
                eth_cold_key: self.eth_cold_key.map(|x| chain_ctx.get(&x)),
                eth_hot_key: self.eth_hot_key.map(|x| chain_ctx.get(&x)),
                protocol_key: self.protocol_key.map(|x| chain_ctx.get(&x)),
                commission_rate: self.commission_rate,
                max_commission_rate_change: self.max_commission_rate_change,
                email: self.email,
                description: self.description,
                website: self.website,
                discord_handle: self.discord_handle,
                avatar: self.avatar,
                name: self.name,
                unsafe_dont_encrypt: self.unsafe_dont_encrypt,
                tx_code_path: self.tx_code_path.to_path_buf(),
            })
        }
    }

    impl Args for TxBecomeValidator<CliTypes> {
        fn parse(matches: &ArgMatches) -> Self {
            let tx = Tx::parse(matches);
            let address = ADDRESS.parse(matches);
            let scheme = SCHEME.parse(matches);
            let consensus_key = VALIDATOR_CONSENSUS_KEY.parse(matches);
            let eth_cold_key = VALIDATOR_ETH_COLD_KEY.parse(matches);
            let eth_hot_key = VALIDATOR_ETH_HOT_KEY.parse(matches);
            let protocol_key = PROTOCOL_KEY.parse(matches);
            let commission_rate = COMMISSION_RATE.parse(matches);
            let max_commission_rate_change =
                MAX_COMMISSION_RATE_CHANGE.parse(matches);
            let email = EMAIL.parse(matches);
            let description = DESCRIPTION_OPT.parse(matches);
            let website = WEBSITE_OPT.parse(matches);
            let discord_handle = DISCORD_OPT.parse(matches);
            let avatar = AVATAR_OPT.parse(matches);
            let name = VALIDATOR_NAME_OPT.parse(matches);
            let unsafe_dont_encrypt = UNSAFE_DONT_ENCRYPT.parse(matches);
            let tx_code_path = PathBuf::from(TX_BECOME_VALIDATOR_WASM);
            Self {
                tx,
                address,
                scheme,
                consensus_key,
                eth_cold_key,
                eth_hot_key,
                protocol_key,
                commission_rate,
                max_commission_rate_change,
                email,
                description,
                website,
                discord_handle,
                avatar,
                name,
                unsafe_dont_encrypt,
                tx_code_path,
            }
        }

        fn def(app: App) -> App {
            app.add_args::<Tx<CliTypes>>()
                .arg(ADDRESS.def().help(wrap!(
                    "Address of an account that will become a validator."
                )))
                .arg(SCHEME.def().help(wrap!(
                    "The key scheme/type used for the validator keys. \
                     Currently supports ed25519 and secp256k1."
                )))
                .arg(VALIDATOR_CONSENSUS_KEY.def().help(wrap!(
                    "A consensus key for the validator account. A new one \
                     will be generated if none given. Note that this must be \
                     ed25519."
                )))
                .arg(VALIDATOR_ETH_COLD_KEY.def().help(wrap!(
                    "An Eth cold key for the validator account. A new one \
                     will be generated if none given. Note that this must be \
                     secp256k1."
                )))
                .arg(VALIDATOR_ETH_HOT_KEY.def().help(wrap!(
                    "An Eth hot key for the validator account. A new one will \
                     be generated if none given. Note that this must be \
                     secp256k1."
                )))
                .arg(PROTOCOL_KEY.def().help(wrap!(
                    "A public key for signing protocol transactions. A new \
                     one will be generated if none given."
                )))
                .arg(COMMISSION_RATE.def().help(wrap!(
                    "The commission rate charged by the validator for \
                     delegation rewards. Expressed as a decimal between 0 and \
                     1. This is a required parameter."
                )))
                .arg(MAX_COMMISSION_RATE_CHANGE.def().help(wrap!(
                    "The maximum change per epoch in the commission rate \
                     charged by the validator for delegation rewards. \
                     Expressed as a decimal between 0 and 1. This is a \
                     required parameter."
                )))
                .arg(EMAIL.def().help(wrap!("The validator's email.")))
                .arg(
                    DESCRIPTION_OPT
                        .def()
                        .help(wrap!("The validator's description.")),
                )
                .arg(WEBSITE_OPT.def().help(wrap!("The validator's website.")))
                .arg(
                    DISCORD_OPT
                        .def()
                        .help(wrap!("The validator's discord handle.")),
                )
                .arg(AVATAR_OPT.def().help(wrap!("The validator's avatar.")))
                .arg(VALIDATOR_NAME_OPT.def().help(wrap!(
                    "The validator's name, used to identify the validator in \
                     online services."
                )))
                .arg(VALIDATOR_CODE_PATH.def().help(wrap!(
                    "The path to the validity predicate WASM code to be used \
                     for the validator account. Uses the default validator VP \
                     if none specified."
                )))
                .arg(UNSAFE_DONT_ENCRYPT.def().help(wrap!(
                    "UNSAFE: Do not encrypt the generated keypairs. Do not \
                     use this for keys used in a live network."
                )))
        }
    }

    impl CliToSdk<TxInitValidator<SdkTypes>> for TxInitValidator<CliTypes> {
        type Error = std::io::Error;

        fn to_sdk(
            self,
            ctx: &mut Context,
        ) -> Result<TxInitValidator<SdkTypes>, Self::Error> {
            let tx = self.tx.to_sdk(ctx)?;
            let chain_ctx = ctx.borrow_mut_chain_or_exit();

            Ok(TxInitValidator::<SdkTypes> {
                tx,
                scheme: self.scheme,
                account_keys: self
                    .account_keys
                    .iter()
                    .map(|x| chain_ctx.get(x))
                    .collect(),
                threshold: self.threshold,
                consensus_key: self.consensus_key.map(|x| chain_ctx.get(&x)),
                eth_cold_key: self.eth_cold_key.map(|x| chain_ctx.get(&x)),
                eth_hot_key: self.eth_hot_key.map(|x| chain_ctx.get(&x)),
                protocol_key: self.protocol_key.map(|x| chain_ctx.get(&x)),
                commission_rate: self.commission_rate,
                max_commission_rate_change: self.max_commission_rate_change,
                email: self.email,
                description: self.description,
                website: self.website,
                discord_handle: self.discord_handle,
                avatar: self.avatar,
                name: self.name,
                validator_vp_code_path: self
                    .validator_vp_code_path
                    .to_path_buf(),
                unsafe_dont_encrypt: self.unsafe_dont_encrypt,
                tx_init_account_code_path: self
                    .tx_init_account_code_path
                    .to_path_buf(),
                tx_become_validator_code_path: self
                    .tx_become_validator_code_path
                    .to_path_buf(),
            })
        }
    }

    impl Args for TxInitValidator<CliTypes> {
        fn parse(matches: &ArgMatches) -> Self {
            let tx = Tx::parse(matches);
            let scheme = SCHEME.parse(matches);
            let account_keys = VALIDATOR_ACCOUNT_KEYS.parse(matches);
            let consensus_key = VALIDATOR_CONSENSUS_KEY.parse(matches);
            let eth_cold_key = VALIDATOR_ETH_COLD_KEY.parse(matches);
            let eth_hot_key = VALIDATOR_ETH_HOT_KEY.parse(matches);
            let protocol_key = PROTOCOL_KEY.parse(matches);
            let commission_rate = COMMISSION_RATE.parse(matches);
            let max_commission_rate_change =
                MAX_COMMISSION_RATE_CHANGE.parse(matches);
            let email = EMAIL.parse(matches);
            let description = DESCRIPTION_OPT.parse(matches);
            let website = WEBSITE_OPT.parse(matches);
            let discord_handle = DISCORD_OPT.parse(matches);
            let avatar = AVATAR_OPT.parse(matches);
            let name = VALIDATOR_NAME_OPT.parse(matches);
            let validator_vp_code_path = VALIDATOR_CODE_PATH
                .parse(matches)
                .unwrap_or_else(|| PathBuf::from(VP_USER_WASM));
            let unsafe_dont_encrypt = UNSAFE_DONT_ENCRYPT.parse(matches);
            let tx_init_account_code_path = PathBuf::from(TX_INIT_ACCOUNT_WASM);
            let tx_become_validator_code_path =
                PathBuf::from(TX_BECOME_VALIDATOR_WASM);
            let threshold = THRESHOLD.parse(matches);
            Self {
                tx,
                scheme,
                account_keys,
                threshold,
                consensus_key,
                eth_cold_key,
                eth_hot_key,
                protocol_key,
                commission_rate,
                max_commission_rate_change,
                email,
                description,
                website,
                discord_handle,
                avatar,
                name,
                validator_vp_code_path,
                unsafe_dont_encrypt,
                tx_init_account_code_path,
                tx_become_validator_code_path,
            }
        }

        fn def(app: App) -> App {
            app.add_args::<Tx<CliTypes>>()
                .arg(SCHEME.def().help(wrap!(
                    "The key scheme/type used for the validator keys. \
                     Currently supports ed25519 and secp256k1."
                )))
                .arg(VALIDATOR_ACCOUNT_KEYS.def().help(wrap!(
                    "A list public keys to be associated with the new account \
                     in hexadecimal encoding. A new one will be generated if \
                     none given."
                )))
                .arg(VALIDATOR_CONSENSUS_KEY.def().help(wrap!(
                    "A consensus key for the validator account. A new one \
                     will be generated if none given. Note that this must be \
                     ed25519."
                )))
                .arg(VALIDATOR_ETH_COLD_KEY.def().help(wrap!(
                    "An Eth cold key for the validator account. A new one \
                     will be generated if none given. Note that this must be \
                     secp256k1."
                )))
                .arg(VALIDATOR_ETH_HOT_KEY.def().help(wrap!(
                    "An Eth hot key for the validator account. A new one will \
                     be generated if none given. Note that this must be \
                     secp256k1."
                )))
                .arg(PROTOCOL_KEY.def().help(wrap!(
                    "A public key for signing protocol transactions. A new \
                     one will be generated if none given."
                )))
                .arg(COMMISSION_RATE.def().help(wrap!(
                    "The commission rate charged by the validator for \
                     delegation rewards. Expressed as a decimal between 0 and \
                     1. This is a required parameter."
                )))
                .arg(MAX_COMMISSION_RATE_CHANGE.def().help(wrap!(
                    "The maximum change per epoch in the commission rate \
                     charged by the validator for delegation rewards. \
                     Expressed as a decimal between 0 and 1. This is a \
                     required parameter."
                )))
                .arg(EMAIL.def().help(wrap!("The validator's email.")))
                .arg(
                    DESCRIPTION_OPT
                        .def()
                        .help(wrap!("The validator's description.")),
                )
                .arg(WEBSITE_OPT.def().help(wrap!("The validator's website.")))
                .arg(
                    DISCORD_OPT
                        .def()
                        .help(wrap!("The validator's discord handle.")),
                )
                .arg(AVATAR_OPT.def().help(wrap!("The validator's avatar.")))
                .arg(VALIDATOR_NAME_OPT.def().help(wrap!(
                    "The validator's alias, used to identify the validator in \
                     online services."
                )))
                .arg(VALIDATOR_CODE_PATH.def().help(wrap!(
                    "The path to the validity predicate WASM code to be used \
                     for the validator account. Uses the default validator VP \
                     if none specified."
                )))
                .arg(UNSAFE_DONT_ENCRYPT.def().help(wrap!(
                    "UNSAFE: Do not encrypt the generated keypairs. Do not \
                     use this for keys used in a live network."
                )))
                .arg(THRESHOLD.def().help(wrap!(
                    "The minimum number of signature to be provided for \
                     authorization. Must be less then the maximum number of \
                     public keys provided."
                )))
        }
    }

    impl CliToSdk<TxUpdateAccount<SdkTypes>> for TxUpdateAccount<CliTypes> {
        type Error = std::io::Error;

        fn to_sdk(
            self,
            ctx: &mut Context,
        ) -> Result<TxUpdateAccount<SdkTypes>, Self::Error> {
            let tx = self.tx.to_sdk(ctx)?;
            let chain_ctx = ctx.borrow_mut_chain_or_exit();

            Ok(TxUpdateAccount::<SdkTypes> {
                tx,
                vp_code_path: self.vp_code_path,
                tx_code_path: self.tx_code_path,
                addr: chain_ctx.get(&self.addr),
                public_keys: self
                    .public_keys
                    .iter()
                    .map(|pk| chain_ctx.get(pk))
                    .collect(),
                threshold: self.threshold,
            })
        }
    }

    impl Args for TxUpdateAccount<CliTypes> {
        fn parse(matches: &ArgMatches) -> Self {
            let tx = Tx::parse(matches);
            let vp_code_path = CODE_PATH_OPT.parse(matches);
            let addr = ADDRESS.parse(matches);
            let tx_code_path = PathBuf::from(TX_UPDATE_ACCOUNT_WASM);
            let public_keys = PUBLIC_KEYS.parse(matches);
            let threshold = THRESHOLD.parse(matches);
            Self {
                tx,
                vp_code_path,
                addr,
                tx_code_path,
                public_keys,
                threshold,
            }
        }

        fn def(app: App) -> App {
            app.add_args::<Tx<CliTypes>>()
                .arg(CODE_PATH_OPT.def().help(wrap!(
                    "The path to the new validity predicate WASM code."
                )))
                .arg(ADDRESS.def().help(wrap!(
                    "The account's address. It's key is used to produce the \
                     signature."
                )))
                .arg(PUBLIC_KEYS.def().help(wrap!(
                    "A list public keys to be associated with the new account \
                     in hexadecimal encoding."
                )))
                .arg(THRESHOLD.def().help(wrap!(
                    "The minimum number of signature to be provided for \
                     authorization. Must be less then the maximum number of \
                     public keys provided."
                )))
        }
    }

    impl CliToSdk<Bond<SdkTypes>> for Bond<CliTypes> {
        type Error = std::io::Error;

        fn to_sdk(
            self,
            ctx: &mut Context,
        ) -> Result<Bond<SdkTypes>, Self::Error> {
            let tx = self.tx.to_sdk(ctx)?;
            let chain_ctx = ctx.borrow_chain_or_exit();

            Ok(Bond::<SdkTypes> {
                tx,
                validator: chain_ctx.get(&self.validator),
                amount: self.amount,
                source: self.source.map(|x| chain_ctx.get(&x)),
                tx_code_path: self.tx_code_path.to_path_buf(),
            })
        }
    }

    impl Args for Bond<CliTypes> {
        fn parse(matches: &ArgMatches) -> Self {
            let tx = Tx::parse(matches);
            let validator = VALIDATOR.parse(matches);
            let amount = AMOUNT.parse(matches);
            let amount = amount
                .canonical()
                .increase_precision(NATIVE_MAX_DECIMAL_PLACES.into())
                .unwrap_or_else(|e| {
                    println!("Could not parse bond amount: {:?}", e);
                    safe_exit(1);
                })
                .amount();
            let source = SOURCE_OPT.parse(matches);
            let tx_code_path = PathBuf::from(TX_BOND_WASM);
            Self {
                tx,
                validator,
                amount,
                source,
                tx_code_path,
            }
        }

        fn def(app: App) -> App {
            app.add_args::<Tx<CliTypes>>()
                .arg(VALIDATOR.def().help(wrap!("Validator address.")))
                .arg(
                    AMOUNT
                        .def()
                        .help(wrap!("Amount of tokens to stake in a bond.")),
                )
                .arg(SOURCE_OPT.def().help(wrap!(
                    "Source address for delegations. For self-bonds, the \
                     validator is also the source."
                )))
        }
    }

    impl CliToSdk<Unbond<SdkTypes>> for Unbond<CliTypes> {
        type Error = std::io::Error;

        fn to_sdk(
            self,
            ctx: &mut Context,
        ) -> Result<Unbond<SdkTypes>, Self::Error> {
            let tx = self.tx.to_sdk(ctx)?;
            let chain_ctx = ctx.borrow_chain_or_exit();

            Ok(Unbond::<SdkTypes> {
                tx,
                validator: chain_ctx.get(&self.validator),
                amount: self.amount,
                source: self.source.map(|x| chain_ctx.get(&x)),
                tx_code_path: self.tx_code_path.to_path_buf(),
            })
        }
    }

    impl Args for Unbond<CliTypes> {
        fn parse(matches: &ArgMatches) -> Self {
            let tx = Tx::parse(matches);
            let validator = VALIDATOR.parse(matches);
            let amount = AMOUNT.parse(matches);
            let amount = amount
                .canonical()
                .increase_precision(NATIVE_MAX_DECIMAL_PLACES.into())
                .unwrap_or_else(|e| {
                    println!("Could not parse bond amount: {:?}", e);
                    safe_exit(1);
                })
                .amount();
            let source = SOURCE_OPT.parse(matches);
            let tx_code_path = PathBuf::from(TX_UNBOND_WASM);
            Self {
                tx,
                validator,
                amount,
                source,
                tx_code_path,
            }
        }

        fn def(app: App) -> App {
            app.add_args::<Tx<CliTypes>>()
                .arg(VALIDATOR.def().help(wrap!("Validator address.")))
                .arg(
                    AMOUNT
                        .def()
                        .help(wrap!("Amount of tokens to unbond from a bond.")),
                )
                .arg(SOURCE_OPT.def().help(wrap!(
                    "Source address for unbonding from delegations. For \
                     unbonding from self-bonds, the validator is also the \
                     source."
                )))
        }
    }

    impl CliToSdk<UpdateStewardCommission<SdkTypes>>
        for UpdateStewardCommission<CliTypes>
    {
        type Error = std::io::Error;

        fn to_sdk(
            self,
            ctx: &mut Context,
        ) -> Result<UpdateStewardCommission<SdkTypes>, Self::Error> {
            let tx = self.tx.to_sdk(ctx)?;
            let commission = std::fs::read(self.commission)?;

            Ok(UpdateStewardCommission::<SdkTypes> {
                tx,
                steward: ctx.borrow_chain_or_exit().get(&self.steward),
                commission,
                tx_code_path: self.tx_code_path.to_path_buf(),
            })
        }
    }

    impl Args for UpdateStewardCommission<CliTypes> {
        fn parse(matches: &ArgMatches) -> Self {
            let tx = Tx::parse(matches);
            let steward = STEWARD.parse(matches);
            let commission = DATA_PATH.parse(matches);
            let tx_code_path = PathBuf::from(TX_UPDATE_STEWARD_COMMISSION);
            Self {
                tx,
                steward,
                commission,
                tx_code_path,
            }
        }

        fn def(app: App) -> App {
            app.add_args::<Tx<CliTypes>>()
                .arg(STEWARD.def().help(wrap!("Steward address.")))
                .arg(DATA_PATH.def().help(wrap!(
                    "The path to the file that describes the commission \
                     split. The file must contain a map from namada address \
                     to a percentage. Percentages must sum to 1 or less."
                )))
        }
    }

    impl CliToSdk<ResignSteward<SdkTypes>> for ResignSteward<CliTypes> {
        type Error = std::io::Error;

        fn to_sdk(
            self,
            ctx: &mut Context,
        ) -> Result<ResignSteward<SdkTypes>, Self::Error> {
            let tx = self.tx.to_sdk(ctx)?;

            Ok(ResignSteward::<SdkTypes> {
                tx,
                steward: ctx.borrow_chain_or_exit().get(&self.steward),
                tx_code_path: self.tx_code_path.to_path_buf(),
            })
        }
    }

    impl Args for ResignSteward<CliTypes> {
        fn parse(matches: &ArgMatches) -> Self {
            let tx = Tx::parse(matches);
            let steward = STEWARD.parse(matches);
            let tx_code_path = PathBuf::from(TX_RESIGN_STEWARD);
            Self {
                tx,
                steward,
                tx_code_path,
            }
        }

        fn def(app: App) -> App {
            app.add_args::<Tx<CliTypes>>()
                .arg(STEWARD.def().help(wrap!("Steward address.")))
        }
    }

    impl CliToSdk<Redelegate<SdkTypes>> for Redelegate<CliTypes> {
        type Error = std::io::Error;

        fn to_sdk(
            self,
            ctx: &mut Context,
        ) -> Result<Redelegate<SdkTypes>, Self::Error> {
            let tx = self.tx.to_sdk(ctx)?;
            let chain_ctx = ctx.borrow_chain_or_exit();

            Ok(Redelegate::<SdkTypes> {
                tx,
                src_validator: chain_ctx.get(&self.src_validator),
                dest_validator: chain_ctx.get(&self.dest_validator),
                owner: chain_ctx.get(&self.owner),
                amount: self.amount,
                tx_code_path: self.tx_code_path.to_path_buf(),
            })
        }
    }

    impl Args for Redelegate<CliTypes> {
        fn parse(matches: &ArgMatches) -> Self {
            let tx = Tx::parse(matches);
            let src_validator = SOURCE_VALIDATOR.parse(matches);
            let dest_validator = DESTINATION_VALIDATOR.parse(matches);
            let owner = OWNER.parse(matches);
            let amount = AMOUNT.parse(matches);
            let amount = amount
                .canonical()
                .increase_precision(NATIVE_MAX_DECIMAL_PLACES.into())
                .unwrap_or_else(|e| {
                    println!("Could not parse bond amount: {:?}", e);
                    safe_exit(1);
                })
                .amount();
            let tx_code_path = PathBuf::from(TX_REDELEGATE_WASM);
            Self {
                tx,
                src_validator,
                dest_validator,
                owner,
                amount,
                tx_code_path,
            }
        }

        fn def(app: App) -> App {
            app.add_args::<Tx<CliTypes>>()
                .arg(SOURCE_VALIDATOR.def().help(wrap!(
                    "Source validator address for the redelegation."
                )))
                .arg(DESTINATION_VALIDATOR.def().help(wrap!(
                    "Destination validator address for the redelegation."
                )))
                .arg(OWNER.def().help(wrap!(
                    "Delegator (owner) address of the bonds that are being \
                     redelegated."
                )))
                .arg(
                    AMOUNT.def().help(wrap!("Amount of tokens to redelegate.")),
                )
        }
    }

    impl CliToSdk<InitProposal<SdkTypes>> for InitProposal<CliTypes> {
        type Error = std::io::Error;

        fn to_sdk(
            self,
            ctx: &mut Context,
        ) -> Result<InitProposal<SdkTypes>, Self::Error> {
            let tx = self.tx.to_sdk(ctx)?;
            let proposal_data = std::fs::read(self.proposal_data)?;

            Ok(InitProposal::<SdkTypes> {
                tx,
                proposal_data,
                is_pgf_stewards: self.is_pgf_stewards,
                is_pgf_funding: self.is_pgf_funding,
                tx_code_path: self.tx_code_path,
            })
        }
    }

    impl Args for InitProposal<CliTypes> {
        fn parse(matches: &ArgMatches) -> Self {
            let tx = Tx::parse(matches);
            let proposal_data = DATA_PATH.parse(matches);
            let is_pgf_stewards = PROPOSAL_PGF_STEWARD.parse(matches);
            let is_pgf_funding = PROPOSAL_PGF_FUNDING.parse(matches);
            let tx_code_path = PathBuf::from(TX_INIT_PROPOSAL);

            Self {
                tx,
                proposal_data,
                tx_code_path,
                is_pgf_stewards,
                is_pgf_funding,
            }
        }

        fn def(app: App) -> App {
            app.add_args::<Tx<CliTypes>>()
                .arg(DATA_PATH.def().help(wrap!(
                    "The data path file (json) that describes the proposal."
                )))
                .arg(
                    PROPOSAL_ETH
                        .def()
                        .help(wrap!("Flag if the proposal is of type eth."))
                        .conflicts_with_all([
                            PROPOSAL_PGF_FUNDING.name,
                            PROPOSAL_PGF_STEWARD.name,
                        ]),
                )
                .arg(
                    PROPOSAL_PGF_STEWARD
                        .def()
                        .help(wrap!(
                            "Flag if the proposal is of type pgf-stewards. \
                             Used to elect/remove stewards."
                        ))
                        .conflicts_with_all([
                            PROPOSAL_ETH.name,
                            PROPOSAL_PGF_FUNDING.name,
                        ]),
                )
                .arg(
                    PROPOSAL_PGF_FUNDING
                        .def()
                        .help(wrap!(
                            "Flag if the proposal is of type pgf-funding. \
                             Used to control continuous/retro PGF fundings."
                        ))
                        .conflicts_with_all([
                            PROPOSAL_ETH.name,
                            PROPOSAL_PGF_STEWARD.name,
                        ]),
                )
        }
    }

    impl CliToSdk<VoteProposal<SdkTypes>> for VoteProposal<CliTypes> {
        type Error = std::io::Error;

        fn to_sdk(
            self,
            ctx: &mut Context,
        ) -> Result<VoteProposal<SdkTypes>, Self::Error> {
            let tx = self.tx.to_sdk(ctx)?;

            Ok(VoteProposal::<SdkTypes> {
                tx,
                proposal_id: self.proposal_id,
                vote: self.vote,
                voter_address: ctx
                    .borrow_chain_or_exit()
                    .get(&self.voter_address),
                tx_code_path: self.tx_code_path.to_path_buf(),
            })
        }
    }

    impl Args for VoteProposal<CliTypes> {
        fn parse(matches: &ArgMatches) -> Self {
            let tx = Tx::parse(matches);
            let proposal_id = PROPOSAL_ID.parse(matches);
            let vote = PROPOSAL_VOTE.parse(matches);
            let voter_address = ADDRESS.parse(matches);
            let tx_code_path = PathBuf::from(TX_VOTE_PROPOSAL);

            Self {
                tx,
                proposal_id,
                vote,
                voter_address,
                tx_code_path,
            }
        }

        fn def(app: App) -> App {
            app.add_args::<Tx<CliTypes>>()
                .arg(
                    PROPOSAL_ID_OPT
                        .def()
                        .help(wrap!("The proposal identifier.")),
                )
                .arg(PROPOSAL_VOTE.def().help(wrap!(
                    "The vote for the proposal. Either yay, nay, or abstain."
                )))
                .arg(ADDRESS.def().help(wrap!("The address of the voter.")))
        }
    }

    impl CliToSdk<RevealPk<SdkTypes>> for RevealPk<CliTypes> {
        type Error = std::io::Error;

        fn to_sdk(
            self,
            ctx: &mut Context,
        ) -> Result<RevealPk<SdkTypes>, Self::Error> {
            let tx = self.tx.to_sdk(ctx)?;
            let chain_ctx = ctx.borrow_mut_chain_or_exit();

            Ok(RevealPk::<SdkTypes> {
                tx,
                public_key: chain_ctx.get(&self.public_key),
            })
        }
    }

    impl Args for RevealPk<CliTypes> {
        fn parse(matches: &ArgMatches) -> Self {
            let tx = Tx::parse(matches);
            let public_key = PUBLIC_KEY.parse(matches);

            Self { tx, public_key }
        }

        fn def(app: App) -> App {
            app.add_args::<Tx<CliTypes>>()
                .arg(PUBLIC_KEY.def().help(wrap!("A public key to reveal.")))
        }
    }

    impl CliToSdk<Complete> for Complete {
        type Error = std::io::Error;

        fn to_sdk(self, _ctx: &mut Context) -> Result<Complete, Self::Error> {
            Ok(Complete { shell: self.shell })
        }
    }

    impl Args for Complete {
        fn parse(matches: &ArgMatches) -> Self {
            let shell = SHELL.parse(matches);
            Self { shell }
        }

        fn def(app: App) -> App {
            app.arg(
                SHELL
                    .def()
                    .help(wrap!("The shell to generate the completions for.")),
            )
        }
    }

    impl CliToSdk<QueryProposal<SdkTypes>> for QueryProposal<CliTypes> {
        type Error = std::convert::Infallible;

        fn to_sdk(
            self,
            ctx: &mut Context,
        ) -> Result<QueryProposal<SdkTypes>, Self::Error> {
            Ok(QueryProposal::<SdkTypes> {
                query: self.query.to_sdk(ctx)?,
                proposal_id: self.proposal_id,
            })
        }
    }

    impl Args for QueryProposal<CliTypes> {
        fn parse(matches: &ArgMatches) -> Self {
            let query = Query::parse(matches);
            let proposal_id = PROPOSAL_ID_OPT.parse(matches);

            Self { query, proposal_id }
        }

        fn def(app: App) -> App {
            app.add_args::<Query<CliTypes>>().arg(
                PROPOSAL_ID_OPT
                    .def()
                    .help(wrap!("The proposal identifier.")),
            )
        }
    }

    impl CliToSdk<QueryProposalVotes<SdkTypes>> for QueryProposalVotes<CliTypes> {
        type Error = std::convert::Infallible;

        fn to_sdk(
            self,
            ctx: &mut Context,
        ) -> Result<QueryProposalVotes<SdkTypes>, Self::Error> {
            Ok(QueryProposalVotes::<SdkTypes> {
                query: self.query.to_sdk(ctx)?,
                proposal_id: self.proposal_id,
                voter: self.voter.map(|x| ctx.borrow_chain_or_exit().get(&x)),
            })
        }
    }

    impl Args for QueryProposalVotes<CliTypes> {
        fn parse(matches: &ArgMatches) -> Self {
            let query = Query::parse(matches);
            let proposal_id = PROPOSAL_ID.parse(matches);
            let voter = VOTER_OPT.parse(matches);

            Self {
                query,
                proposal_id,
                voter,
            }
        }

        fn def(app: App) -> App {
            app.add_args::<Query<CliTypes>>()
                .arg(
                    PROPOSAL_ID_OPT
                        .def()
                        .help(wrap!("The proposal identifier.")),
                )
                .arg(
                    VOTER_OPT
                        .def()
                        .help(wrap!("The address of the proposal voter.")),
                )
        }
    }

    #[derive(Clone, Debug)]
    pub struct QueryProposalResult<C: NamadaTypes = SdkTypes> {
        /// Common query args
        pub query: Query<C>,
        /// Proposal id
        pub proposal_id: u64,
    }

    impl CliToSdk<QueryProposalResult<SdkTypes>> for QueryProposalResult<CliTypes> {
        type Error = std::convert::Infallible;

        fn to_sdk(
            self,
            ctx: &mut Context,
        ) -> Result<QueryProposalResult<SdkTypes>, Self::Error> {
            Ok(QueryProposalResult::<SdkTypes> {
                query: self.query.to_sdk(ctx)?,
                proposal_id: self.proposal_id,
            })
        }
    }

    impl Args for QueryProposalResult<CliTypes> {
        fn parse(matches: &ArgMatches) -> Self {
            let query = Query::parse(matches);
            let proposal_id = PROPOSAL_ID.parse(matches);

            Self { query, proposal_id }
        }

        fn def(app: App) -> App {
            app.add_args::<Query<CliTypes>>()
                .arg(PROPOSAL_ID.def().help(wrap!("The proposal identifier.")))
        }
    }

    impl CliToSdk<QueryProtocolParameters<SdkTypes>>
        for QueryProtocolParameters<CliTypes>
    {
        type Error = std::convert::Infallible;

        fn to_sdk(
            self,
            ctx: &mut Context,
        ) -> Result<QueryProtocolParameters<SdkTypes>, Self::Error> {
            Ok(QueryProtocolParameters::<SdkTypes> {
                query: self.query.to_sdk(ctx)?,
            })
        }
    }

    impl Args for QueryProtocolParameters<CliTypes> {
        fn parse(matches: &ArgMatches) -> Self {
            let query = Query::parse(matches);

            Self { query }
        }

        fn def(app: App) -> App {
            app.add_args::<Query<CliTypes>>()
        }
    }

    impl Args for QueryPgf<CliTypes> {
        fn parse(matches: &ArgMatches) -> Self {
            let query = Query::parse(matches);

            Self { query }
        }

        fn def(app: App) -> App {
            app.add_args::<Query<CliTypes>>()
        }
    }

    impl CliToSdk<QueryPgf<SdkTypes>> for QueryPgf<CliTypes> {
        type Error = std::convert::Infallible;

        fn to_sdk(
            self,
            ctx: &mut Context,
        ) -> Result<QueryPgf<SdkTypes>, Self::Error> {
            Ok(QueryPgf::<SdkTypes> {
                query: self.query.to_sdk(ctx)?,
            })
        }
    }

    impl CliToSdk<Withdraw<SdkTypes>> for Withdraw<CliTypes> {
        type Error = std::io::Error;

        fn to_sdk(
            self,
            ctx: &mut Context,
        ) -> Result<Withdraw<SdkTypes>, Self::Error> {
            let tx = self.tx.to_sdk(ctx)?;
            let chain_ctx = ctx.borrow_chain_or_exit();

            Ok(Withdraw::<SdkTypes> {
                tx,
                validator: chain_ctx.get(&self.validator),
                source: self.source.map(|x| chain_ctx.get(&x)),
                tx_code_path: self.tx_code_path.to_path_buf(),
            })
        }
    }

    impl Args for Withdraw<CliTypes> {
        fn parse(matches: &ArgMatches) -> Self {
            let tx = Tx::parse(matches);
            let validator = VALIDATOR.parse(matches);
            let source = SOURCE_OPT.parse(matches);
            let tx_code_path = PathBuf::from(TX_WITHDRAW_WASM);
            Self {
                tx,
                validator,
                source,
                tx_code_path,
            }
        }

        fn def(app: App) -> App {
            app.add_args::<Tx<CliTypes>>()
                .arg(VALIDATOR.def().help(wrap!("Validator address.")))
                .arg(SOURCE_OPT.def().help(wrap!(
                    "Source address for withdrawing from delegations. For \
                     withdrawing from self-bonds, this arg does not need to \
                     be supplied."
                )))
        }
    }

    impl CliToSdk<ClaimRewards<SdkTypes>> for ClaimRewards<CliTypes> {
        type Error = std::io::Error;

        fn to_sdk(
            self,
            ctx: &mut Context,
        ) -> Result<ClaimRewards<SdkTypes>, Self::Error> {
            let tx = self.tx.to_sdk(ctx)?;
            let chain_ctx = ctx.borrow_chain_or_exit();

            Ok(ClaimRewards::<SdkTypes> {
                tx,
                validator: chain_ctx.get(&self.validator),
                source: self.source.map(|x| chain_ctx.get(&x)),
                tx_code_path: self.tx_code_path.to_path_buf(),
            })
        }
    }

    impl Args for ClaimRewards<CliTypes> {
        fn parse(matches: &ArgMatches) -> Self {
            let tx = Tx::parse(matches);
            let validator = VALIDATOR.parse(matches);
            let source = SOURCE_OPT.parse(matches);
            let tx_code_path = PathBuf::from(TX_CLAIM_REWARDS_WASM);
            Self {
                tx,
                validator,
                source,
                tx_code_path,
            }
        }

        fn def(app: App) -> App {
            app.add_args::<Tx<CliTypes>>()
                .arg(VALIDATOR.def().help(wrap!("Validator address.")))
                .arg(SOURCE_OPT.def().help(wrap!(
                    "Source address for claiming rewards for a bond. For \
                     self-bonds, the validator is also the source."
                )))
        }
    }

    impl CliToSdk<QueryConversions<SdkTypes>> for QueryConversions<CliTypes> {
        type Error = std::convert::Infallible;

        fn to_sdk(
            self,
            ctx: &mut Context,
        ) -> Result<QueryConversions<SdkTypes>, Self::Error> {
            Ok(QueryConversions::<SdkTypes> {
                query: self.query.to_sdk(ctx)?,
                token: self.token.map(|x| ctx.borrow_chain_or_exit().get(&x)),
                epoch: self.epoch,
            })
        }
    }

    impl Args for QueryConversions<CliTypes> {
        fn parse(matches: &ArgMatches) -> Self {
            let query = Query::parse(matches);
            let token = TOKEN_OPT.parse(matches);
            let epoch = MASP_EPOCH.parse(matches);
            Self {
                query,
                epoch,
                token,
            }
        }

        fn def(app: App) -> App {
            app.add_args::<Query<CliTypes>>()
                .arg(MASP_EPOCH.def().help(wrap!(
                    "The masp epoch for which to query conversions."
                )))
                .arg(TOKEN_OPT.def().help(wrap!(
                    "The token address for which to query conversions."
                )))
        }
    }

    impl CliToSdk<QueryAccount<SdkTypes>> for QueryAccount<CliTypes> {
        type Error = std::convert::Infallible;

        fn to_sdk(
            self,
            ctx: &mut Context,
        ) -> Result<QueryAccount<SdkTypes>, Self::Error> {
            Ok(QueryAccount::<SdkTypes> {
                query: self.query.to_sdk(ctx)?,
                owner: ctx.borrow_chain_or_exit().get(&self.owner),
            })
        }
    }

    impl Args for QueryAccount<CliTypes> {
        fn parse(matches: &ArgMatches) -> Self {
            let query = Query::parse(matches);
            let owner = OWNER.parse(matches);
            Self { query, owner }
        }

        fn def(app: App) -> App {
            app.add_args::<Query<CliTypes>>().arg(
                OWNER
                    .def()
                    .help(wrap!("The substorage space address to query."))
                    .required(true),
            )
        }
    }

    impl CliToSdk<QueryBalance<SdkTypes>> for QueryBalance<CliTypes> {
        type Error = std::convert::Infallible;

        fn to_sdk(
            self,
            ctx: &mut Context,
        ) -> Result<QueryBalance<SdkTypes>, Self::Error> {
            let query = self.query.to_sdk(ctx)?;
            let chain_ctx = ctx.borrow_mut_chain_or_exit();

            Ok(QueryBalance::<SdkTypes> {
                query,
                owner: chain_ctx.get_cached(&self.owner),
                token: chain_ctx.get(&self.token),
                no_conversions: self.no_conversions,
            })
        }
    }

    impl Args for QueryBalance<CliTypes> {
        fn parse(matches: &ArgMatches) -> Self {
            let query = Query::parse(matches);
            let owner = BALANCE_OWNER.parse(matches);
            let token = TOKEN.parse(matches);
            let no_conversions = NO_CONVERSIONS.parse(matches);
            Self {
                query,
                owner,
                token,
                no_conversions,
            }
        }

        fn def(app: App) -> App {
            app.add_args::<Query<CliTypes>>()
                .arg(
                    BALANCE_OWNER.def().help(wrap!(
                        "The account address whose balance to query."
                    )),
                )
                .arg(
                    TOKEN.def().help(wrap!(
                        "The token's address whose balance to query."
                    )),
                )
                .arg(NO_CONVERSIONS.def().help(wrap!(
                    "Whether not to automatically perform conversions."
                )))
        }
    }

    impl CliToSdk<QueryBonds<SdkTypes>> for QueryBonds<CliTypes> {
        type Error = std::convert::Infallible;

        fn to_sdk(
            self,
            ctx: &mut Context,
        ) -> Result<QueryBonds<SdkTypes>, Self::Error> {
            let query = self.query.to_sdk(ctx)?;
            let chain_ctx = ctx.borrow_chain_or_exit();

            Ok(QueryBonds::<SdkTypes> {
                query,
                owner: self.owner.map(|x| chain_ctx.get(&x)),
                validator: self.validator.map(|x| chain_ctx.get(&x)),
            })
        }
    }

    impl Args for QueryBonds<CliTypes> {
        fn parse(matches: &ArgMatches) -> Self {
            let query = Query::parse(matches);
            let owner = OWNER_OPT.parse(matches);
            let validator = VALIDATOR_OPT.parse(matches);
            Self {
                query,
                owner,
                validator,
            }
        }

        fn def(app: App) -> App {
            app.add_args::<Query<CliTypes>>()
                .arg(OWNER_OPT.def().help(wrap!(
                    "The owner account address whose bonds to query."
                )))
                .arg(VALIDATOR_OPT.def().help(wrap!(
                    "The validator's address whose bonds to query."
                )))
        }
    }

    impl CliToSdk<QueryBondedStake<SdkTypes>> for QueryBondedStake<CliTypes> {
        type Error = std::convert::Infallible;

        fn to_sdk(
            self,
            ctx: &mut Context,
        ) -> Result<QueryBondedStake<SdkTypes>, Self::Error> {
            Ok(QueryBondedStake::<SdkTypes> {
                query: self.query.to_sdk(ctx)?,
                validator: self
                    .validator
                    .map(|x| ctx.borrow_chain_or_exit().get(&x)),
                epoch: self.epoch,
            })
        }
    }

    impl Args for QueryBondedStake<CliTypes> {
        fn parse(matches: &ArgMatches) -> Self {
            let query = Query::parse(matches);
            let validator = VALIDATOR_OPT.parse(matches);
            let epoch = EPOCH.parse(matches);
            Self {
                query,
                validator,
                epoch,
            }
        }

        fn def(app: App) -> App {
            app.add_args::<Query<CliTypes>>()
                .arg(VALIDATOR_OPT.def().help(wrap!(
                    "The validator's address whose bonded stake to query."
                )))
                .arg(EPOCH.def().help(wrap!(
                    "The epoch at which to query (corresponding to the last \
                     committed block, if not specified)."
                )))
        }
    }

    impl CliToSdk<QueryValidatorState<SdkTypes>> for QueryValidatorState<CliTypes> {
        type Error = std::convert::Infallible;

        fn to_sdk(
            self,
            ctx: &mut Context,
        ) -> Result<QueryValidatorState<SdkTypes>, Self::Error> {
            Ok(QueryValidatorState::<SdkTypes> {
                query: self.query.to_sdk(ctx)?,
                validator: ctx.borrow_chain_or_exit().get(&self.validator),
                epoch: self.epoch,
            })
        }
    }

    impl Args for QueryValidatorState<CliTypes> {
        fn parse(matches: &ArgMatches) -> Self {
            let query = Query::parse(matches);
            let validator = VALIDATOR.parse(matches);
            let epoch = EPOCH.parse(matches);
            Self {
                query,
                validator,
                epoch,
            }
        }

        fn def(app: App) -> App {
            app.add_args::<Query<CliTypes>>()
                .arg(VALIDATOR.def().help(wrap!(
                    "The validator's address whose state is queried."
                )))
                .arg(EPOCH.def().help(wrap!(
                    "The epoch at which to query (corresponding to the last \
                     committed block, if not specified)."
                )))
        }
    }

    impl CliToSdk<CommissionRateChange<SdkTypes>>
        for CommissionRateChange<CliTypes>
    {
        type Error = std::io::Error;

        fn to_sdk(
            self,
            ctx: &mut Context,
        ) -> Result<CommissionRateChange<SdkTypes>, Self::Error> {
            let tx = self.tx.to_sdk(ctx)?;

            Ok(CommissionRateChange::<SdkTypes> {
                tx,
                validator: ctx.borrow_chain_or_exit().get(&self.validator),
                rate: self.rate,
                tx_code_path: self.tx_code_path.to_path_buf(),
            })
        }
    }

    impl Args for CommissionRateChange<CliTypes> {
        fn parse(matches: &ArgMatches) -> Self {
            let tx = Tx::parse(matches);
            let validator = VALIDATOR.parse(matches);
            let rate = COMMISSION_RATE.parse(matches);
            let tx_code_path = PathBuf::from(TX_CHANGE_COMMISSION_WASM);
            Self {
                tx,
                validator,
                rate,
                tx_code_path,
            }
        }

        fn def(app: App) -> App {
            app.add_args::<Tx<CliTypes>>()
                .arg(VALIDATOR.def().help(wrap!(
                    "The validator's address whose commission rate to change."
                )))
                .arg(
                    COMMISSION_RATE
                        .def()
                        .help(wrap!("The desired new commission rate.")),
                )
        }
    }

    impl CliToSdk<ConsensusKeyChange<SdkTypes>> for ConsensusKeyChange<CliTypes> {
        type Error = std::io::Error;

        fn to_sdk(
            self,
            ctx: &mut Context,
        ) -> Result<ConsensusKeyChange<SdkTypes>, Self::Error> {
            let tx = self.tx.to_sdk(ctx)?;
            let chain_ctx = ctx.borrow_mut_chain_or_exit();

            Ok(ConsensusKeyChange::<SdkTypes> {
                tx,
                validator: chain_ctx.get(&self.validator),
                consensus_key: self.consensus_key.map(|x| chain_ctx.get(&x)),
                unsafe_dont_encrypt: self.unsafe_dont_encrypt,
                tx_code_path: self.tx_code_path.to_path_buf(),
            })
        }
    }

    impl Args for ConsensusKeyChange<CliTypes> {
        fn parse(matches: &ArgMatches) -> Self {
            let tx = Tx::parse(matches);
            let validator = VALIDATOR.parse(matches);
            let consensus_key = VALIDATOR_CONSENSUS_KEY.parse(matches);
            let unsafe_dont_encrypt = UNSAFE_DONT_ENCRYPT.parse(matches);
            let tx_code_path = PathBuf::from(TX_CHANGE_CONSENSUS_KEY_WASM);
            Self {
                tx,
                validator,
                consensus_key,
                unsafe_dont_encrypt,
                tx_code_path,
            }
        }

        fn def(app: App) -> App {
            app.add_args::<Tx<CliTypes>>()
                .arg(VALIDATOR.def().help(wrap!(
                    "The validator's address whose consensus key to change."
                )))
                .arg(VALIDATOR_CONSENSUS_KEY.def().help(wrap!(
                    "The desired new consensus key. A new one will be \
                     generated if none given. Note this key must be ed25519."
                )))
                .arg(UNSAFE_DONT_ENCRYPT.def().help(wrap!(
                    "UNSAFE: Do not encrypt the generated keypairs. Do not \
                     use this for keys used in a live network."
                )))
        }
    }

    impl CliToSdk<MetaDataChange<SdkTypes>> for MetaDataChange<CliTypes> {
        type Error = std::io::Error;

        fn to_sdk(
            self,
            ctx: &mut Context,
        ) -> Result<MetaDataChange<SdkTypes>, Self::Error> {
            let tx = self.tx.to_sdk(ctx)?;

            Ok(MetaDataChange::<SdkTypes> {
                tx,
                validator: ctx.borrow_chain_or_exit().get(&self.validator),
                email: self.email,
                description: self.description,
                website: self.website,
                discord_handle: self.discord_handle,
                avatar: self.avatar,
                name: self.name,
                commission_rate: self.commission_rate,
                tx_code_path: self.tx_code_path.to_path_buf(),
            })
        }
    }

    impl Args for MetaDataChange<CliTypes> {
        fn parse(matches: &ArgMatches) -> Self {
            let tx = Tx::parse(matches);
            let validator = VALIDATOR.parse(matches);
            let email = EMAIL_OPT.parse(matches);
            let description = DESCRIPTION_OPT.parse(matches);
            let website = WEBSITE_OPT.parse(matches);
            let discord_handle = DISCORD_OPT.parse(matches);
            let avatar = AVATAR_OPT.parse(matches);
            let name = VALIDATOR_NAME_OPT.parse(matches);
            let commission_rate = COMMISSION_RATE_OPT.parse(matches);
            let tx_code_path = PathBuf::from(TX_CHANGE_METADATA_WASM);
            Self {
                tx,
                validator,
                email,
                description,
                website,
                discord_handle,
                avatar,
                name,
                commission_rate,
                tx_code_path,
            }
        }

        fn def(app: App) -> App {
            app.add_args::<Tx<CliTypes>>()
                .arg(VALIDATOR.def().help(wrap!(
                    "The validator's address whose commission rate to change."
                )))
                .arg(EMAIL_OPT.def().help(wrap!(
                    "The desired new validator email. To remove the existing \
                     email, pass an empty string to this argument."
                )))
                .arg(DESCRIPTION_OPT.def().help(wrap!(
                    "The desired new validator description. To remove the \
                     existing description, pass an empty string to this \
                     argument."
                )))
                .arg(WEBSITE_OPT.def().help(wrap!(
                    "The desired new validator website. To remove the \
                     existing website, pass an empty string to this argument."
                )))
                .arg(DISCORD_OPT.def().help(wrap!(
                    "The desired new validator discord handle. To remove the \
                     existing discord handle, pass an empty string to this \
                     argument."
                )))
                .arg(AVATAR_OPT.def().help(wrap!(
                    "The desired new validator avatar url. To remove the \
                     existing avatar, pass an empty string to this argument."
                )))
                .arg(VALIDATOR_NAME_OPT.def().help(wrap!(
                    "The desired new validator name, used to identify the \
                     validator in online services. To remove the existing \
                     validator alias, pass an empty string to this argument."
                )))
                .arg(
                    COMMISSION_RATE_OPT
                        .def()
                        .help(wrap!("The desired new commission rate.")),
                )
        }
    }

    impl CliToSdk<TxUnjailValidator<SdkTypes>> for TxUnjailValidator<CliTypes> {
        type Error = std::io::Error;

        fn to_sdk(
            self,
            ctx: &mut Context,
        ) -> Result<TxUnjailValidator<SdkTypes>, Self::Error> {
            let tx = self.tx.to_sdk(ctx)?;

            Ok(TxUnjailValidator::<SdkTypes> {
                tx,
                validator: ctx.borrow_chain_or_exit().get(&self.validator),
                tx_code_path: self.tx_code_path.to_path_buf(),
            })
        }
    }

    impl Args for TxUnjailValidator<CliTypes> {
        fn parse(matches: &ArgMatches) -> Self {
            let tx = Tx::parse(matches);
            let validator = VALIDATOR.parse(matches);
            let tx_code_path = PathBuf::from(TX_UNJAIL_VALIDATOR_WASM);
            Self {
                tx,
                validator,
                tx_code_path,
            }
        }

        fn def(app: App) -> App {
            app.add_args::<Tx<CliTypes>>().arg(
                VALIDATOR.def().help(wrap!(
                    "The address of the jailed validator to unjail."
                )),
            )
        }
    }

    impl CliToSdk<TxDeactivateValidator<SdkTypes>>
        for TxDeactivateValidator<CliTypes>
    {
        type Error = std::io::Error;

        fn to_sdk(
            self,
            ctx: &mut Context,
        ) -> Result<TxDeactivateValidator<SdkTypes>, Self::Error> {
            let tx = self.tx.to_sdk(ctx)?;

            Ok(TxDeactivateValidator::<SdkTypes> {
                tx,
                validator: ctx.borrow_chain_or_exit().get(&self.validator),
                tx_code_path: self.tx_code_path.to_path_buf(),
            })
        }
    }

    impl Args for TxDeactivateValidator<CliTypes> {
        fn parse(matches: &ArgMatches) -> Self {
            let tx = Tx::parse(matches);
            let validator = VALIDATOR.parse(matches);
            let tx_code_path = PathBuf::from(TX_DEACTIVATE_VALIDATOR_WASM);
            Self {
                tx,
                validator,
                tx_code_path,
            }
        }

        fn def(app: App) -> App {
            app.add_args::<Tx<CliTypes>>().arg(
                VALIDATOR
                    .def()
                    .help(wrap!("The address of the validator to deactivate.")),
            )
        }
    }

    impl CliToSdk<TxReactivateValidator<SdkTypes>>
        for TxReactivateValidator<CliTypes>
    {
        type Error = std::io::Error;

        fn to_sdk(
            self,
            ctx: &mut Context,
        ) -> Result<TxReactivateValidator<SdkTypes>, Self::Error> {
            let tx = self.tx.to_sdk(ctx)?;

            Ok(TxReactivateValidator::<SdkTypes> {
                tx,
                validator: ctx.borrow_chain_or_exit().get(&self.validator),
                tx_code_path: self.tx_code_path.to_path_buf(),
            })
        }
    }

    impl Args for TxReactivateValidator<CliTypes> {
        fn parse(matches: &ArgMatches) -> Self {
            let tx = Tx::parse(matches);
            let validator = VALIDATOR.parse(matches);
            let tx_code_path = PathBuf::from(TX_REACTIVATE_VALIDATOR_WASM);
            Self {
                tx,
                validator,
                tx_code_path,
            }
        }

        fn def(app: App) -> App {
            app.add_args::<Tx<CliTypes>>().arg(
                VALIDATOR
                    .def()
                    .help(wrap!("The address of the validator to reactivate.")),
            )
        }
    }

    impl CliToSdk<SignTx<SdkTypes>> for SignTx<CliTypes> {
        type Error = std::io::Error;

        fn to_sdk(
            self,
            ctx: &mut Context,
        ) -> Result<SignTx<SdkTypes>, Self::Error> {
            let tx = self.tx.to_sdk(ctx)?;
            let tx_data = std::fs::read(self.tx_data)?;

            Ok(SignTx::<SdkTypes> {
                tx,
                tx_data,
                owner: ctx.borrow_chain_or_exit().get(&self.owner),
            })
        }
    }

    impl Args for SignTx<CliTypes> {
        fn parse(matches: &ArgMatches) -> Self {
            let tx = Tx::parse(matches);
            let tx_path = TX_PATH.parse(matches);
            let owner = OWNER.parse(matches);
            Self {
                tx,
                tx_data: tx_path,
                owner,
            }
        }

        fn def(app: App) -> App {
            app.add_args::<Tx<CliTypes>>()
                .arg(TX_PATH.def().help(wrap!(
                    "The path to the tx file with the serialized tx."
                )))
                .arg(
                    OWNER.def().help(wrap!("The address of the account owner")),
                )
        }
    }

    impl Args for ShieldedSync<CliTypes> {
        fn parse(matches: &ArgMatches) -> Self {
            let ledger_address = CONFIG_RPC_LEDGER_ADDRESS.parse(matches);
            let last_query_height = BLOCK_HEIGHT_TO_OPT.parse(matches);
            let spending_keys = DATED_SPENDING_KEYS.parse(matches);
            let viewing_keys = DATED_VIEWING_KEYS.parse(matches);
            let with_indexer = WITH_INDEXER.parse(matches);
            let wait_for_last_query_height =
                WAIT_FOR_LAST_QUERY_HEIGHT.parse(matches);
            let max_concurrent_fetches = MAX_CONCURRENT_FETCHES.parse(matches);
            let retry_strategy = match RETRIES.parse(matches) {
                Some(times) => RetryStrategy::Times(times),
                None => RetryStrategy::Forever,
            };
            Self {
                ledger_address,
                last_query_height,
                spending_keys,
                viewing_keys,
                with_indexer,
                wait_for_last_query_height,
                max_concurrent_fetches,
                retry_strategy,
            }
        }

        fn def(app: App) -> App {
            app.arg(CONFIG_RPC_LEDGER_ADDRESS.def().help(LEDGER_ADDRESS_ABOUT))
                .arg(BLOCK_HEIGHT_TO_OPT.def().help(wrap!(
                    "Option block height to sync up to. Default is latest."
                )))
<<<<<<< HEAD
                .arg(SPENDING_KEYS.def().help(wrap!(
=======
                .arg(
                    BLOCK_HEIGHT_FROM_OPT
                        .def()
                        .help(wrap!("Option block height to sync from.")),
                )
                .arg(DATED_SPENDING_KEYS.def().help(wrap!(
>>>>>>> c7520ac8
                    "List of new spending keys with which to check note \
                     ownership. These will be added to the shielded context. \
                     Appending \"<<$BLOCKHEIGHT\" to the end of each key adds \
                     a birthday."
                )))
                .arg(DATED_VIEWING_KEYS.def().help(wrap!(
                    "List of new viewing keys with which to check note \
                     ownership. These will be added to the shielded context. \
                     Appending \"<<$BLOCKHEIGHT\" to the end of each key adds \
                     a birthday."
                )))
                .arg(WITH_INDEXER.def().help(wrap!(
                    "Address of a `namada-masp-indexer` live instance. If \
                     present, the shielded sync will be performed using data \
                     retrieved from the given indexer."
                )))
                .arg(WAIT_FOR_LAST_QUERY_HEIGHT.def().help(wrap!(
                    "Wait until the last height to sync is available instead \
                     of returning early from the shielded sync."
                )))
                .arg(MAX_CONCURRENT_FETCHES.def().help(wrap!(
                    "Maximum number of fetch jobs that will ever execute \
                     concurrently during the shielded sync."
                )))
                .arg(RETRIES.def().help(wrap!(
                    "Maximum number of times to retry fetching. If no \
                     argument is provided, defaults to retrying forever."
                )))
        }
    }

    impl CliToSdk<ShieldedSync<SdkTypes>> for ShieldedSync<CliTypes> {
        type Error = std::convert::Infallible;

        fn to_sdk(
            self,
            ctx: &mut Context,
        ) -> Result<ShieldedSync<SdkTypes>, Self::Error> {
            let chain_ctx = ctx.borrow_mut_chain_or_exit();

            Ok(ShieldedSync {
                max_concurrent_fetches: self.max_concurrent_fetches,
                wait_for_last_query_height: self.wait_for_last_query_height,
                ledger_address: chain_ctx.get(&self.ledger_address),
                last_query_height: self.last_query_height,
                spending_keys: self
                    .spending_keys
                    .iter()
                    .map(|sk| chain_ctx.get_cached(sk))
                    .collect(),
                viewing_keys: self
                    .viewing_keys
                    .iter()
                    .map(|vk| chain_ctx.get_cached(vk))
                    .collect(),
                with_indexer: self.with_indexer,
                retry_strategy: self.retry_strategy,
            })
        }
    }

    impl CliToSdk<GenIbcShieldingTransfer<SdkTypes>>
        for GenIbcShieldingTransfer<CliTypes>
    {
        type Error = std::convert::Infallible;

        fn to_sdk(
            self,
            ctx: &mut Context,
        ) -> Result<GenIbcShieldingTransfer<SdkTypes>, Self::Error> {
            let query = self.query.to_sdk(ctx)?;
            let chain_ctx = ctx.borrow_chain_or_exit();

            Ok(GenIbcShieldingTransfer::<SdkTypes> {
                query,
                output_folder: self.output_folder,
                target: chain_ctx.get(&self.target),
                token: self.token,
                amount: self.amount,
                port_id: self.port_id,
                channel_id: self.channel_id,
            })
        }
    }

    impl Args for GenIbcShieldingTransfer<CliTypes> {
        fn parse(matches: &ArgMatches) -> Self {
            let query = Query::parse(matches);
            let output_folder = OUTPUT_FOLDER_PATH.parse(matches);
            let target = TRANSFER_TARGET.parse(matches);
            let token = TOKEN_STR.parse(matches);
            let amount = InputAmount::Unvalidated(AMOUNT.parse(matches));
            let port_id = PORT_ID.parse(matches);
            let channel_id = CHANNEL_ID.parse(matches);
            Self {
                query,
                output_folder,
                target,
                token,
                amount,
                port_id,
                channel_id,
            }
        }

        fn def(app: App) -> App {
            app.add_args::<Query<CliTypes>>()
                .arg(OUTPUT_FOLDER_PATH.def().help(wrap!(
                    "The output folder path where the artifact will be stored."
                )))
                .arg(TRANSFER_TARGET.def().help(wrap!("The target address.")))
                .arg(TOKEN.def().help(wrap!("The transfer token.")))
                .arg(
                    AMOUNT
                        .def()
                        .help(wrap!("The amount to transfer in decimal.")),
                )
                .arg(PORT_ID.def().help(wrap!(
                    "The port ID via which the token is received."
                )))
                .arg(CHANNEL_ID.def().help(wrap!(
                    "The channel ID via which the token is received."
                )))
        }
    }

    impl CliToSdk<QueryCommissionRate<SdkTypes>> for QueryCommissionRate<CliTypes> {
        type Error = std::convert::Infallible;

        fn to_sdk(
            self,
            ctx: &mut Context,
        ) -> Result<QueryCommissionRate<SdkTypes>, Self::Error> {
            Ok(QueryCommissionRate::<SdkTypes> {
                query: self.query.to_sdk(ctx)?,
                validator: ctx.borrow_chain_or_exit().get(&self.validator),
                epoch: self.epoch,
            })
        }
    }

    impl Args for QueryCommissionRate<CliTypes> {
        fn parse(matches: &ArgMatches) -> Self {
            let query = Query::parse(matches);
            let validator = VALIDATOR.parse(matches);
            let epoch = EPOCH.parse(matches);
            Self {
                query,
                validator,
                epoch,
            }
        }

        fn def(app: App) -> App {
            app.add_args::<Query<CliTypes>>()
                .arg(VALIDATOR.def().help(wrap!(
                    "The validator's address whose commission rate to query."
                )))
                .arg(EPOCH.def().help(wrap!(
                    "The epoch at which to query (corresponding to the last \
                     committed block, if not specified)."
                )))
        }
    }

    impl CliToSdk<QueryMetaData<SdkTypes>> for QueryMetaData<CliTypes> {
        type Error = std::convert::Infallible;

        fn to_sdk(
            self,
            ctx: &mut Context,
        ) -> Result<QueryMetaData<SdkTypes>, Self::Error> {
            Ok(QueryMetaData::<SdkTypes> {
                query: self.query.to_sdk(ctx)?,
                validator: ctx.borrow_chain_or_exit().get(&self.validator),
            })
        }
    }

    impl Args for QueryMetaData<CliTypes> {
        fn parse(matches: &ArgMatches) -> Self {
            let query = Query::parse(matches);
            let validator = VALIDATOR.parse(matches);
            Self { query, validator }
        }

        fn def(app: App) -> App {
            app.add_args::<Query<CliTypes>>()
                .arg(VALIDATOR.def().help(wrap!(
                    "The validator's address whose metadata to query."
                )))
        }
    }

    impl CliToSdk<QuerySlashes<SdkTypes>> for QuerySlashes<CliTypes> {
        type Error = std::convert::Infallible;

        fn to_sdk(
            self,
            ctx: &mut Context,
        ) -> Result<QuerySlashes<SdkTypes>, Self::Error> {
            Ok(QuerySlashes::<SdkTypes> {
                query: self.query.to_sdk(ctx)?,
                validator: self
                    .validator
                    .map(|x| ctx.borrow_chain_or_exit().get(&x)),
            })
        }
    }

    impl Args for QuerySlashes<CliTypes> {
        fn parse(matches: &ArgMatches) -> Self {
            let query = Query::parse(matches);
            let validator = VALIDATOR_OPT.parse(matches);
            Self { query, validator }
        }

        fn def(app: App) -> App {
            app.add_args::<Query<CliTypes>>().arg(
                VALIDATOR_OPT.def().help(wrap!(
                    "The validator's address whose slashes to query."
                )),
            )
        }
    }

    impl CliToSdk<QueryRewards<SdkTypes>> for QueryRewards<CliTypes> {
        type Error = std::convert::Infallible;

        fn to_sdk(
            self,
            ctx: &mut Context,
        ) -> Result<QueryRewards<SdkTypes>, Self::Error> {
            Ok(QueryRewards::<SdkTypes> {
                query: self.query.to_sdk(ctx)?,
                validator: ctx.borrow_chain_or_exit().get(&self.validator),
                source: self.source.map(|x| ctx.borrow_chain_or_exit().get(&x)),
            })
        }
    }

    impl Args for QueryRewards<CliTypes> {
        fn parse(matches: &ArgMatches) -> Self {
            let query = Query::parse(matches);
            let source = SOURCE_OPT.parse(matches);
            let validator = VALIDATOR.parse(matches);
            Self {
                query,
                source,
                validator,
            }
        }

        fn def(app: App) -> App {
            app.add_args::<Query<CliTypes>>()
                .arg(SOURCE_OPT.def().help(wrap!(
                    "Source address for the rewards query. For self-bonds, \
                     this arg does not need to be supplied."
                )))
                .arg(
                    VALIDATOR.def().help(wrap!(
                        "Validator address for the rewards query."
                    )),
                )
        }
    }

    impl Args for QueryDelegations<CliTypes> {
        fn parse(matches: &ArgMatches) -> Self {
            let query = Query::parse(matches);
            let owner = OWNER.parse(matches);
            Self { query, owner }
        }

        fn def(app: App) -> App {
            app.add_args::<Query<CliTypes>>()
                .arg(OWNER.def().help(wrap!(
                    "The address of the owner of the delegations to find."
                )))
        }
    }

    impl CliToSdk<QueryDelegations<SdkTypes>> for QueryDelegations<CliTypes> {
        type Error = std::convert::Infallible;

        fn to_sdk(
            self,
            ctx: &mut Context,
        ) -> Result<QueryDelegations<SdkTypes>, Self::Error> {
            Ok(QueryDelegations::<SdkTypes> {
                query: self.query.to_sdk(ctx)?,
                owner: ctx.borrow_chain_or_exit().get(&self.owner),
            })
        }
    }

    impl Args for QueryFindValidator<CliTypes> {
        fn parse(matches: &ArgMatches) -> Self {
            let query = Query::parse(matches);
            let tm_addr = TM_ADDRESS.parse(matches);
            let validator_addr = VALIDATOR_OPT.parse(matches);
            Self {
                query,
                tm_addr,
                validator_addr,
            }
        }

        fn def(app: App) -> App {
            app.add_args::<Query<CliTypes>>()
                .arg(
                    TM_ADDRESS.def().help(wrap!(
                        "The address of the validator in Tendermint."
                    )),
                )
                .arg(
                    VALIDATOR_OPT
                        .def()
                        .help(wrap!("The native address of the validator.")),
                )
        }
    }

    impl CliToSdk<QueryFindValidator<SdkTypes>> for QueryFindValidator<CliTypes> {
        type Error = std::convert::Infallible;

        fn to_sdk(
            self,
            ctx: &mut Context,
        ) -> Result<QueryFindValidator<SdkTypes>, Self::Error> {
            Ok(QueryFindValidator::<SdkTypes> {
                query: self.query.to_sdk(ctx)?,
                tm_addr: self.tm_addr,
                validator_addr: self
                    .validator_addr
                    .map(|x| ctx.borrow_chain_or_exit().get(&x)),
            })
        }
    }

    impl CliToSdk<QueryRawBytes<SdkTypes>> for QueryRawBytes<CliTypes> {
        type Error = std::convert::Infallible;

        fn to_sdk(
            self,
            ctx: &mut Context,
        ) -> Result<QueryRawBytes<SdkTypes>, Self::Error> {
            Ok(QueryRawBytes::<SdkTypes> {
                query: self.query.to_sdk(ctx)?,
                storage_key: self.storage_key,
            })
        }
    }

    impl Args for QueryRawBytes<CliTypes> {
        fn parse(matches: &ArgMatches) -> Self {
            let storage_key = STORAGE_KEY.parse(matches);
            let query = Query::parse(matches);
            Self { storage_key, query }
        }

        fn def(app: App) -> App {
            app.add_args::<Query<CliTypes>>()
                .arg(STORAGE_KEY.def().help(wrap!("Storage key")))
        }
    }

    /// The concrete types being used in the CLI
    #[derive(Clone, Debug)]
    pub struct CliTypes;

    impl NamadaTypes for CliTypes {
        type AddrOrNativeToken = WalletAddrOrNativeToken;
        type Address = WalletAddress;
        type BalanceOwner = WalletBalanceOwner;
        type BpConversionTable = PathBuf;
        type ConfigRpcTendermintAddress = ConfigRpcAddress;
        type Data = PathBuf;
        type DatedSpendingKey = WalletDatedSpendingKey;
        type DatedViewingKey = WalletDatedViewingKey;
        type EthereumAddress = String;
        type Keypair = WalletKeypair;
        type MaspIndexerAddress = String;
        type PaymentAddress = WalletPaymentAddr;
        type PublicKey = WalletPublicKey;
        type SpendingKey = WalletSpendingKey;
        type TendermintAddress = tendermint_rpc::Url;
        type TransferSource = WalletTransferSource;
        type TransferTarget = WalletTransferTarget;
        type ViewingKey = WalletViewingKey;
    }

    impl CliToSdk<Tx<SdkTypes>> for Tx<CliTypes> {
        type Error = std::io::Error;

        fn to_sdk(
            self,
            ctx: &mut Context,
        ) -> Result<Tx<SdkTypes>, Self::Error> {
            let ctx = ctx.borrow_mut_chain_or_exit();

            Ok(Tx::<SdkTypes> {
                dry_run: self.dry_run,
                dry_run_wrapper: self.dry_run_wrapper,
                dump_tx: self.dump_tx,
                output_folder: self.output_folder,
                force: self.force,
                broadcast_only: self.broadcast_only,
                ledger_address: ctx.get(&self.ledger_address),
                initialized_account_alias: self.initialized_account_alias,
                wallet_alias_force: self.wallet_alias_force,
                fee_amount: self.fee_amount,
                fee_token: ctx.get(&self.fee_token).into(),
                gas_limit: self.gas_limit,
                signing_keys: self
                    .signing_keys
                    .iter()
                    .map(|key| ctx.get(key))
                    .collect(),
                signatures: self
                    .signatures
                    .iter()
                    .map(|path| {
                        std::fs::read(path).map_err(|e| {
                            std::io::Error::new(
                                std::io::ErrorKind::InvalidInput,
                                format!("Error reading signature file: {}", e),
                            )
                        })
                    })
                    .collect::<Result<Vec<_>, _>>()?,
                disposable_signing_key: self.disposable_signing_key,
                tx_reveal_code_path: self.tx_reveal_code_path,
                password: self.password,
                expiration: self.expiration,
                chain_id: self
                    .chain_id
                    .or_else(|| Some(ctx.config.ledger.chain_id.clone())),
                wrapper_fee_payer: self.wrapper_fee_payer.map(|x| ctx.get(&x)),
                memo: self.memo,
                use_device: self.use_device,
                device_transport: self.device_transport,
            })
        }
    }

    impl Args for Tx<CliTypes> {
        fn def(app: App) -> App {
            app.arg(
                DRY_RUN_TX
                    .def()
                    .help(wrap!("Simulate the transaction application."))
                    .conflicts_with(DRY_RUN_WRAPPER_TX.name)
                    .conflicts_with(USE_DEVICE.name),
            )
            .arg(
                DRY_RUN_WRAPPER_TX
                    .def()
                    .help(wrap!(
                        "Simulate the complete transaction application. This \
                         estimates the gas cost of the transaction."
                    ))
                    .conflicts_with(DRY_RUN_TX.name),
            )
            .arg(
                DUMP_TX
                    .def()
                    .help(wrap!("Dump transaction bytes to a file.")),
            )
            .arg(FORCE.def().help(wrap!(
                "Submit the transaction even if it doesn't pass client checks."
            )))
            .arg(BROADCAST_ONLY.def().help(wrap!(
                "Do not wait for the transaction to be applied. This will \
                 return once the transaction is added to the mempool."
            )))
            .arg(
                CONFIG_RPC_LEDGER_ADDRESS
                    .def()
                    .help(LEDGER_ADDRESS_ABOUT)
                    // This used to be "ledger-address", alias for compatibility
                    .alias("ledger-address"),
            )
            .arg(ALIAS_OPT.def().help(wrap!(
                "If any new account is initialized by the tx, use the given \
                 alias to save it in the wallet. If multiple accounts are \
                 initialized, the alias will be the prefix of each new \
                 address joined with a number."
            )))
            .arg(FEE_AMOUNT_OPT.def().help(wrap!(
                "The amount being paid, per gas unit, for the inclusion of \
                 this transaction"
            )))
            .arg(FEE_TOKEN.def().help(wrap!("The token for paying the gas")))
            .arg(GAS_LIMIT.def().help(wrap!(
                "The multiplier of the gas limit resolution defining the \
                 maximum amount of gas needed to run transaction."
            )))
            .arg(WALLET_ALIAS_FORCE.def().help(wrap!(
                "Override the alias without confirmation if it already exists."
            )))
            .arg(
                EXPIRATION_OPT
                    .def()
                    .help(wrap!(
                        "The expiration datetime of the transaction, after \
                         which the tx won't be accepted anymore. If not \
                         provided, a default will be set. All of these \
                         examples are \
                         equivalent:\n2012-12-12T12:12:12Z\n2012-12-12 \
                         12:12:12Z\n2012-  12-12T12:  12:12Z"
                    ))
                    .conflicts_with_all([NO_EXPIRATION.name]),
            )
            .arg(
                NO_EXPIRATION
                    .def()
                    .help(wrap!(
                        "Force the construction of the transaction without an \
                         expiration (highly discouraged)."
                    ))
                    .conflicts_with_all([EXPIRATION_OPT.name]),
            )
            .arg(DISPOSABLE_SIGNING_KEY.def().help(wrap!(
                "Generates an ephemeral, disposable keypair to sign the \
                 wrapper transaction. This keypair will be immediately \
                 discarded after use."
            )))
            .arg(
                SIGNING_KEYS
                    .def()
                    .help(wrap!(
                        "Sign the transaction with the key for the given \
                         public key, public key hash or alias from your \
                         wallet."
                    ))
                    .conflicts_with_all([SIGNATURES.name]),
            )
            .arg(
                SIGNATURES
                    .def()
                    .help(wrap!(
                        "List of file paths containing a serialized signature \
                         to be attached to a transaction. Requires to provide \
                         a gas payer."
                    ))
                    .conflicts_with_all([SIGNING_KEYS.name])
                    .requires(FEE_PAYER_OPT.name),
            )
            .arg(OUTPUT_FOLDER_PATH.def().help(wrap!(
                "The output folder path where the artifact will be stored."
            )))
            .arg(CHAIN_ID_OPT.def().help(wrap!("The chain ID.")))
            .arg(
                FEE_PAYER_OPT
                    .def()
                    .help(wrap!(
                        "The implicit address of the gas payer. It defaults \
                         to the address associated to the first key passed to \
                         --signing-keys."
                    ))
                    .conflicts_with(DISPOSABLE_SIGNING_KEY.name),
            )
            .arg(
                USE_DEVICE
                    .def()
                    .help(wrap!(
                        "Use an attached hardware wallet device to sign the \
                         transaction."
                    ))
                    .conflicts_with(DRY_RUN_TX.name),
            )
            .arg(
                DEVICE_TRANSPORT
                    .def()
                    .help(wrap!(
                        "Select transport for hardware wallet from \"hid\" \
                         (default) or \"tcp\"."
                    ))
                    .conflicts_with(DRY_RUN_TX.name),
            )
            .arg(
                MEMO_OPT
                    .def()
                    .help(wrap!("Attach a plaintext memo to the transaction.")),
            )
        }

        fn parse(matches: &ArgMatches) -> Self {
            let dry_run = DRY_RUN_TX.parse(matches);
            let dry_run_wrapper = DRY_RUN_WRAPPER_TX.parse(matches);
            let dump_tx = DUMP_TX.parse(matches);
            let force = FORCE.parse(matches);
            let broadcast_only = BROADCAST_ONLY.parse(matches);
            let ledger_address = CONFIG_RPC_LEDGER_ADDRESS.parse(matches);
            let initialized_account_alias = ALIAS_OPT.parse(matches);
            let fee_amount =
                FEE_AMOUNT_OPT.parse(matches).map(InputAmount::Unvalidated);
            let fee_token = FEE_TOKEN.parse(matches);
            let _wallet_alias_force = WALLET_ALIAS_FORCE.parse(matches);
            let gas_limit = GAS_LIMIT.parse(matches);
            let wallet_alias_force = WALLET_ALIAS_FORCE.parse(matches);
            let expiration = EXPIRATION_OPT.parse(matches);
            let disposable_signing_key = DISPOSABLE_SIGNING_KEY.parse(matches);
            let signing_keys = SIGNING_KEYS.parse(matches);
            let signatures = SIGNATURES.parse(matches);
            let tx_reveal_code_path = PathBuf::from(TX_REVEAL_PK);
            let chain_id = CHAIN_ID_OPT.parse(matches);
            let password = None;
            let memo = MEMO_OPT.parse(matches).map(String::into_bytes);
            let wrapper_fee_payer = FEE_PAYER_OPT.parse(matches);
            let output_folder = OUTPUT_FOLDER_PATH.parse(matches);
            let use_device = USE_DEVICE.parse(matches);
            let no_expiration = NO_EXPIRATION.parse(matches);
            let expiration = if no_expiration {
                TxExpiration::NoExpiration
            } else {
                match expiration {
                    Some(exp) => TxExpiration::Custom(exp),
                    None => TxExpiration::Default,
                }
            };
            let device_transport = DEVICE_TRANSPORT.parse(matches);
            Self {
                dry_run,
                dry_run_wrapper,
                dump_tx,
                force,
                broadcast_only,
                ledger_address,
                initialized_account_alias,
                wallet_alias_force,
                fee_amount,
                fee_token,
                gas_limit,
                expiration,
                disposable_signing_key,
                signing_keys,
                signatures,
                tx_reveal_code_path,
                password,
                chain_id,
                wrapper_fee_payer,
                output_folder,
                memo,
                use_device,
                device_transport,
            }
        }
    }

    impl CliToSdk<Query<SdkTypes>> for Query<CliTypes> {
        type Error = std::convert::Infallible;

        fn to_sdk(
            self,
            ctx: &mut Context,
        ) -> Result<Query<SdkTypes>, Self::Error> {
            let chain_ctx = ctx.borrow_mut_chain_or_exit();
            Ok(Query::<SdkTypes> {
                ledger_address: chain_ctx.get(&self.ledger_address),
            })
        }
    }

    impl Args for Query<CliTypes> {
        fn def(app: App) -> App {
            app.arg(
                CONFIG_RPC_LEDGER_ADDRESS
                    .def()
                    .help(LEDGER_ADDRESS_ABOUT)
                    // This used to be "ledger-address", alias for compatibility
                    .alias("ledger-address"),
            )
        }

        fn parse(matches: &ArgMatches) -> Self {
            let ledger_address = CONFIG_RPC_LEDGER_ADDRESS.parse(matches);
            Self { ledger_address }
        }
    }

    impl CliToSdkCtxless<QueryWithoutCtx<SdkTypes>> for QueryWithoutCtx<CliTypes> {
        fn to_sdk_ctxless(self) -> QueryWithoutCtx<SdkTypes> {
            QueryWithoutCtx::<SdkTypes> {
                ledger_address: self.ledger_address,
            }
        }
    }

    impl Args for QueryWithoutCtx<CliTypes> {
        fn def(app: App) -> App {
            app.arg(
                LEDGER_ADDRESS
                    .def()
                    .help(LEDGER_ADDRESS_ABOUT)
                    // This used to be "ledger-address", alias for compatibility
                    .alias("ledger-address"),
            )
        }

        fn parse(matches: &ArgMatches) -> Self {
            let ledger_address = LEDGER_ADDRESS.parse(matches);
            Self { ledger_address }
        }
    }

    impl CliToSdk<PayAddressGen<SdkTypes>> for PayAddressGen<CliTypes> {
        type Error = std::convert::Infallible;

        fn to_sdk(
            self,
            ctx: &mut Context,
        ) -> Result<PayAddressGen<SdkTypes>, Self::Error> {
            use namada_sdk::wallet::Wallet;

            use crate::wallet::CliWalletUtils;

            let find_viewing_key = |w: &mut Wallet<CliWalletUtils>| {
                w.find_viewing_key(&self.viewing_key.raw)
                    .copied()
                    .unwrap_or_else(|_| {
                        eprintln!(
                            "Unknown viewing key {}",
                            self.viewing_key.raw
                        );
                        safe_exit(1)
                    })
            };
            let viewing_key = if ctx.global_args.is_pre_genesis {
                let wallet_path =
                    ctx.global_args.base_dir.join(PRE_GENESIS_DIR);
                let mut wallet = crate::wallet::load_or_new(&wallet_path);
                find_viewing_key(&mut wallet)
            } else {
                find_viewing_key(&mut ctx.borrow_mut_chain_or_exit().wallet)
            }
            .key;

            Ok(PayAddressGen::<SdkTypes> {
                alias: self.alias,
                alias_force: self.alias_force,
                viewing_key,
            })
        }
    }

    impl Args for PayAddressGen<CliTypes> {
        fn parse(matches: &ArgMatches) -> Self {
            let alias = ALIAS.parse(matches);
            let alias_force = ALIAS_FORCE.parse(matches);
            let viewing_key = VIEWING_KEY.parse(matches);
            Self {
                alias,
                alias_force,
                viewing_key,
            }
        }

        fn def(app: App) -> App {
            app.arg(ALIAS.def().help(wrap!(
                "An alias to be associated with the payment address."
            )))
            .arg(ALIAS_FORCE.def().help(wrap!(
                "Override the alias without confirmation if it already exists."
            )))
            .arg(VIEWING_KEY.def().help(wrap!("The viewing key.")))
        }
    }

    impl Args for KeyDerive {
        fn parse(matches: &ArgMatches) -> Self {
            let scheme = SCHEME.parse(matches);
            let shielded = SHIELDED.parse(matches);
            let alias = ALIAS.parse(matches);
            let alias_force = ALIAS_FORCE.parse(matches);
            let birthday = BIRTHDAY.parse(matches);
            let unsafe_dont_encrypt = UNSAFE_DONT_ENCRYPT.parse(matches);
            let derivation_path = HD_DERIVATION_PATH.parse(matches);
            let allow_non_compliant =
                HD_ALLOW_NON_COMPLIANT_DERIVATION_PATH.parse(matches);
            let prompt_bip39_passphrase =
                HD_PROMPT_BIP39_PASSPHRASE.parse(matches);
            let use_device = USE_DEVICE.parse(matches);
            let device_transport = DEVICE_TRANSPORT.parse(matches);
            Self {
                scheme,
                shielded,
                alias,
                alias_force,
                unsafe_dont_encrypt,
                derivation_path,
                allow_non_compliant,
                prompt_bip39_passphrase,
                use_device,
                device_transport,
                birthday,
            }
        }

        fn def(app: App) -> App {
            app.arg(SCHEME.def().conflicts_with(SHIELDED.name).help(wrap!(
                "For the transparent pool, the type of key that should be \
                 derived. Argument must be either ed25519 or secp256k1. If \
                 none provided, the default key scheme is ed25519.\nNot \
                 applicable for the shielded pool."
            )))
            .arg(
                SHIELDED.def().help(wrap!(
                    "Derive a spending key for the shielded pool."
                )),
            )
            .arg(ALIAS.def().help(wrap!("The key and address alias.")))
            .arg(
                ALIAS_FORCE.def().help(wrap!(
                    "Force overwrite the alias if it already exists."
                )),
            )
            .arg(BIRTHDAY.def().help(wrap!(
                "A block height after which this key is being created. Used \
                 for optimizing MASP operations. If none is provided, \
                 defaults to the first block height."
            )))
            .arg(UNSAFE_DONT_ENCRYPT.def().help(wrap!(
                "UNSAFE: Do not encrypt the keypair. Do not use this for keys \
                 used in a live network."
            )))
            .arg(USE_DEVICE.def().help(wrap!(
                "Derive an address and public key from the seed stored on the \
                 connected hardware wallet."
            )))
            .arg(DEVICE_TRANSPORT.def().help(wrap!(
                "Select transport for hardware wallet from \"hid\" (default) \
                 or \"tcp\"."
            )))
            .arg(HD_DERIVATION_PATH.def().help(wrap!(
                "HD key derivation path. Use keyword `default` to refer to a \
                 scheme default path:\n- m/44'/60'/0'/0/0 for the transparent \
                 secp256k1 scheme\n- m/44'/877'/0'/0'/0' for the transparent \
                 ed25519 scheme\n- m/32'/877'/0' for the shielded \
                 setting\nFor ed25519 scheme, all path indices will be \
                 promoted to hardened indexes. If none is specified, the \
                 scheme default path is used."
            )))
            .arg(HD_ALLOW_NON_COMPLIANT_DERIVATION_PATH.def().help(wrap!(
                "Allow non-compliant HD derivation path. The compliant \
                 derivation path schemes include:\n- \
                 m/44'/60'/account'/change/address_index for the transparent \
                 secp256k1 scheme\n- \
                 m/44'/877'/account'/change'/address_index' for the \
                 transparent ed25519 scheme\n- m/32'/877'/account' and\n- \
                 m/32'/877'/account'/address_index for the shielded setting"
            )))
            .group(
                ArgGroup::new("requires_group")
                    .args([HD_ALLOW_NON_COMPLIANT_DERIVATION_PATH.name])
                    .requires(HD_DERIVATION_PATH.name),
            )
            .arg(HD_PROMPT_BIP39_PASSPHRASE.def().help(wrap!(
                "Use an additional passphrase for HD-key generation."
            )))
        }
    }

    impl Args for KeyGen {
        fn parse(matches: &ArgMatches) -> Self {
            let scheme = SCHEME.parse(matches);
            let shielded = SHIELDED.parse(matches);
            let raw = RAW_KEY_GEN.parse(matches);
            let alias = ALIAS.parse(matches);
            let alias_force = ALIAS_FORCE.parse(matches);
            let birthday = BIRTHDAY.parse(matches);
            let unsafe_dont_encrypt = UNSAFE_DONT_ENCRYPT.parse(matches);
            let derivation_path = HD_DERIVATION_PATH.parse(matches);
            let allow_non_compliant =
                HD_ALLOW_NON_COMPLIANT_DERIVATION_PATH.parse(matches);
            let prompt_bip39_passphrase =
                HD_PROMPT_BIP39_PASSPHRASE.parse(matches);
            Self {
                scheme,
                shielded,
                raw,
                alias,
                alias_force,
                birthday,
                unsafe_dont_encrypt,
                derivation_path,
                allow_non_compliant,
                prompt_bip39_passphrase,
            }
        }

        fn def(app: App) -> App {
            app.arg(SCHEME.def().conflicts_with(SHIELDED.name).help(wrap!(
                "For the transparent pool, the type of key that should be \
                 generated. Argument must be either ed25519 or secp256k1. If \
                 none provided, the default key scheme is ed25519.\nNot \
                 applicable for the shielded pool."
            )))
            .arg(
                SHIELDED.def().help(wrap!(
                    "Generate a spending key for the shielded pool."
                )),
            )
            .arg(
                RAW_KEY_GEN
                    .def()
                    .conflicts_with(HD_DERIVATION_PATH.name)
                    .help(wrap!(
                        "Generate a random non-HD secret / spending key. No \
                         mnemonic code is generated."
                    )),
            )
            .arg(ALIAS.def().help(wrap!("The key and address alias.")))
            .arg(ALIAS_FORCE.def().help(wrap!(
                "Override the alias without confirmation if it already exists."
            )))
            .arg(BIRTHDAY.def().help(wrap!(
                "A block height after which this key is being created. Used \
                 for optimizing MASP operations. If none is provided, \
                 defaults to the first block height."
            )))
            .arg(UNSAFE_DONT_ENCRYPT.def().help(wrap!(
                "UNSAFE: Do not encrypt the keypair. Do not use this for keys \
                 used in a live network."
            )))
            .arg(HD_DERIVATION_PATH.def().help(wrap!(
                "HD key derivation path. Use keyword `default` to refer to a \
                 scheme default path:\n- m/44'/60'/0'/0/0 for the transparent \
                 secp256k1 scheme\n- m/44'/877'/0'/0'/0' for the transparent \
                 ed25519 scheme\n- m/32'/877'/0' for the shielded \
                 setting\nFor ed25519 scheme, all path indices will be \
                 promoted to hardened indexes. If none is specified, the \
                 scheme default path is used."
            )))
            .arg(HD_ALLOW_NON_COMPLIANT_DERIVATION_PATH.def().help(wrap!(
                "Allow non-compliant HD derivation path. The compliant \
                 derivation path schemes include:\n- \
                 m/44'/60'/account'/change/address_index for the transparent \
                 secp256k1 scheme\n- \
                 m/44'/877'/account'/change'/address_index' for the \
                 transparent ed25519 scheme\n- m/32'/877'/account' and\n- \
                 m/32'/877'/account'/address_index for the shielded setting"
            )))
            .group(
                ArgGroup::new("requires_group")
                    .args([HD_ALLOW_NON_COMPLIANT_DERIVATION_PATH.name])
                    .requires(HD_DERIVATION_PATH.name),
            )
            .arg(HD_PROMPT_BIP39_PASSPHRASE.def().help(wrap!(
                "Use an additional passphrase for HD-key generation."
            )))
        }
    }

    impl Args for KeyAddressList {
        fn parse(matches: &ArgMatches) -> Self {
            let transparent_only = TRANSPARENT.parse(matches);
            let shielded_only = SHIELDED.parse(matches);
            let keys_only = LIST_FIND_KEYS_ONLY.parse(matches);
            let addresses_only = LIST_FIND_ADDRESSES_ONLY.parse(matches);
            let decrypt = DECRYPT.parse(matches);
            let unsafe_show_secret = UNSAFE_SHOW_SECRET.parse(matches);
            Self {
                transparent_only,
                shielded_only,
                keys_only,
                addresses_only,
                decrypt,
                unsafe_show_secret,
            }
        }

        fn def(app: App) -> App {
            app.arg(
                TRANSPARENT
                    .def()
                    .help(wrap!("List transparent keys / addresses only.")),
            )
            .arg(SHIELDED.def().help(wrap!(
                "List keys / addresses of the shielded pool only."
            )))
            .group(
                ArgGroup::new("only_group_1")
                    .args([TRANSPARENT.name, SHIELDED.name]),
            )
            .arg(LIST_FIND_KEYS_ONLY.def().help(wrap!("List keys only.")))
            .arg(
                LIST_FIND_ADDRESSES_ONLY
                    .def()
                    .help(wrap!("List addresses only.")),
            )
            .group(ArgGroup::new("only_group_2").args([
                LIST_FIND_KEYS_ONLY.name,
                LIST_FIND_ADDRESSES_ONLY.name,
            ]))
            .arg(
                DECRYPT
                    .def()
                    .help(wrap!("Decrypt keys that are encrypted.")),
            )
            .arg(
                UNSAFE_SHOW_SECRET
                    .def()
                    .help(wrap!("UNSAFE: Print the secret / spending keys.")),
            )
        }
    }

    impl Args for KeyAddressFind {
        fn parse(matches: &ArgMatches) -> Self {
            let alias = ALIAS_OPT.parse(matches);
            let address = RAW_ADDRESS_OPT.parse(matches);
            let public_key = RAW_PUBLIC_KEY_OPT.parse(matches);
            let public_key_hash = RAW_PUBLIC_KEY_HASH_OPT.parse(matches);
            let payment_address = RAW_PAYMENT_ADDRESS_OPT.parse(matches);
            let keys_only = LIST_FIND_KEYS_ONLY.parse(matches);
            let addresses_only = LIST_FIND_ADDRESSES_ONLY.parse(matches);
            let decrypt = DECRYPT.parse(matches);
            let unsafe_show_secret = UNSAFE_SHOW_SECRET.parse(matches);
            Self {
                alias,
                address,
                public_key,
                public_key_hash,
                payment_address,
                keys_only,
                addresses_only,
                decrypt,
                unsafe_show_secret,
            }
        }

        fn def(app: App) -> App {
            app.arg(
                ALIAS_OPT.def().help(wrap!(
                    "An alias associated with the keys / addresses."
                )),
            )
            .arg(RAW_ADDRESS_OPT.def().help(wrap!(
                "The bech32m encoded string of a transparent address."
            )))
            .arg(RAW_PUBLIC_KEY_OPT.def().help(wrap!(
                "A public key associated with the transparent keypair."
            )))
            .arg(RAW_PUBLIC_KEY_HASH_OPT.def().help(wrap!(
                "A public key hash associated with the transparent keypair."
            )))
            .arg(RAW_PAYMENT_ADDRESS_OPT.def().help(wrap!(
                "The bech32m encoded string of a shielded payment address."
            )))
            .group(
                ArgGroup::new("addr_find_args")
                    .args([
                        ALIAS_OPT.name,
                        RAW_ADDRESS_OPT.name,
                        RAW_PUBLIC_KEY_OPT.name,
                        RAW_PUBLIC_KEY_HASH_OPT.name,
                        RAW_PAYMENT_ADDRESS_OPT.name,
                    ])
                    .required(true),
            )
            .arg(LIST_FIND_KEYS_ONLY.def().help(wrap!("Find keys only.")))
            .arg(
                LIST_FIND_ADDRESSES_ONLY
                    .def()
                    .help(wrap!("Find addresses only.")),
            )
            .group(ArgGroup::new("only_group").args([
                LIST_FIND_KEYS_ONLY.name,
                LIST_FIND_ADDRESSES_ONLY.name,
            ]))
            .arg(PRE_GENESIS.def().help(wrap!(
                "Use pre-genesis wallet, instead of for the current chain, if \
                 any."
            )))
            .arg(
                DECRYPT
                    .def()
                    .help(wrap!("Decrypt keys that are encrypted.")),
            )
            .arg(
                UNSAFE_SHOW_SECRET
                    .def()
                    .help(wrap!("UNSAFE: Print the secret / spending key.")),
            )
        }
    }

    impl Args for KeyAddressAdd {
        fn parse(matches: &ArgMatches) -> Self {
            let alias = ALIAS.parse(matches);
            let alias_force = ALIAS_FORCE.parse(matches);
            let birthday = BIRTHDAY.parse(matches);
            let value = VALUE.parse(matches);
            let unsafe_dont_encrypt = UNSAFE_DONT_ENCRYPT.parse(matches);
            Self {
                alias,
                alias_force,
                birthday,
                value,
                unsafe_dont_encrypt,
            }
        }

        fn def(app: App) -> App {
            app.arg(
                ALIAS.def().help(wrap!(
                    "An alias to be associated with the new entry."
                )),
            )
            .arg(ALIAS_FORCE.def().help(wrap!(
                "Override the alias without confirmation if it already exists."
            )))
            .arg(BIRTHDAY.def().help(wrap!(
                "A block height after which this key is being created. Used \
                 for optimizing MASP operations. If none is provided, \
                 defaults to the first block height."
            )))
            .arg(VALUE.def().help(wrap!(
                "Any value of the following:\n- transparent pool secret \
                 key\n- transparent pool public key\n- transparent pool \
                 address\n- shielded pool spending key\n- shielded pool \
                 viewing key\n- shielded pool payment address "
            )))
            .arg(UNSAFE_DONT_ENCRYPT.def().help(wrap!(
                "UNSAFE: Do not encrypt the added keys. Do not use this for \
                 keys used in a live network."
            )))
        }
    }

    impl Args for KeyAddressRemove {
        fn parse(matches: &ArgMatches) -> Self {
            let alias = ALIAS.parse(matches);
            let do_it = DO_IT.parse(matches);
            Self { alias, do_it }
        }

        fn def(app: App) -> App {
            app.arg(ALIAS.def().help(wrap!("An alias to be removed.")))
                .arg(
                    DO_IT
                        .def()
                        .help(wrap!("Confirm alias removal."))
                        .required(true),
                )
        }
    }

    impl Args for KeyExport {
        fn parse(matches: &ArgMatches) -> Self {
            let alias = ALIAS.parse(matches);
            Self { alias }
        }

        fn def(app: App) -> App {
            app.arg(
                ALIAS
                    .def()
                    .help(wrap!("The alias of the key you wish to export.")),
            )
        }
    }

    impl Args for KeyConvert {
        fn parse(matches: &ArgMatches) -> Self {
            let alias = ALIAS.parse(matches);
            Self { alias }
        }

        fn def(app: App) -> App {
            app.arg(
                ALIAS
                    .def()
                    .help(wrap!("The alias of the key you wish to export.")),
            )
        }
    }

    impl Args for KeyImport {
        fn parse(matches: &ArgMatches) -> Self {
            let file_path = FILE_PATH.parse(matches);
            let alias = ALIAS.parse(matches);
            let alias_force = ALIAS_FORCE.parse(matches);
            let unsafe_dont_encrypt = UNSAFE_DONT_ENCRYPT.parse(matches);
            Self {
                alias,
                alias_force,
                file_path,
                unsafe_dont_encrypt,
            }
        }

        fn def(app: App) -> App {
            app.arg(FILE_PATH.def().help(wrap!(
                "Path to the file containing the key you wish to import."
            )))
            .arg(ALIAS.def().help(wrap!("The alias assigned to the.")))
            .arg(ALIAS_FORCE.def().help(wrap!(
                "An alias to be associated with the imported entry."
            )))
            .arg(UNSAFE_DONT_ENCRYPT.def().help(wrap!(
                "UNSAFE: Do not encrypt the imported keys. Do not use this \
                 for keys used in a live network."
            )))
        }
    }

    #[derive(Clone, Debug)]
    pub struct JoinNetwork {
        pub chain_id: ChainId,
        pub genesis_validator: Option<String>,
        pub pre_genesis_path: Option<PathBuf>,
        pub allow_duplicate_ip: bool,
        pub add_persistent_peers: bool,
    }

    impl Args for JoinNetwork {
        fn parse(matches: &ArgMatches) -> Self {
            let chain_id = CHAIN_ID.parse(matches);
            let genesis_validator = GENESIS_VALIDATOR.parse(matches);
            let pre_genesis_path = PRE_GENESIS_PATH.parse(matches);
            let allow_duplicate_ip = ALLOW_DUPLICATE_IP.parse(matches);
            let add_persistent_peers = ADD_PERSISTENT_PEERS.parse(matches);
            Self {
                chain_id,
                genesis_validator,
                pre_genesis_path,
                allow_duplicate_ip,
                add_persistent_peers,
            }
        }

        fn def(app: App) -> App {
            app.arg(CHAIN_ID.def().help(wrap!("The chain ID. The chain must be known in the repository: \
                                          https://github.com/heliaxdev/anoma-network-config")))
                .arg(GENESIS_VALIDATOR.def().help(wrap!("The alias of the genesis validator that you want to set up as, if any.")))
                .arg(PRE_GENESIS_PATH.def().help(wrap!("The path to the pre-genesis directory for genesis validator, if any. Defaults to \"{base-dir}/pre-genesis/{genesis-validator}\".")))
            .arg(ALLOW_DUPLICATE_IP.def().help(wrap!(
                "Toggle to disable guard against peers connecting from the \
                 same IP. This option shouldn't be used in mainnet.")
            ))
            .arg(ADD_PERSISTENT_PEERS.def().help(
                "Whether to add persistent peers to the P2P config of CometBFT, \
                 derived from the list of genesis validators.",
            ))
        }
    }

    #[derive(Clone, Debug)]
    pub struct PkToTmAddress {
        pub public_key: common::PublicKey,
    }

    impl Args for PkToTmAddress {
        fn parse(matches: &ArgMatches) -> Self {
            let public_key = RAW_PUBLIC_KEY.parse(matches);
            Self { public_key }
        }

        fn def(app: App) -> App {
            app.arg(RAW_PUBLIC_KEY.def().help(wrap!(
                "The consensus public key to be converted to Tendermint \
                 address."
            )))
        }
    }

    #[derive(Clone, Debug)]
    pub struct DefaultBaseDir {}

    impl Args for DefaultBaseDir {
        fn parse(_matches: &ArgMatches) -> Self {
            Self {}
        }

        fn def(app: App) -> App {
            app
        }
    }

    #[derive(Clone, Debug)]
    pub struct ValidateWasm {
        pub code_path: PathBuf,
    }

    impl Args for ValidateWasm {
        fn parse(matches: &ArgMatches) -> Self {
            let code_path = CODE_PATH.parse(matches);
            Self { code_path }
        }

        fn def(app: App) -> App {
            app.arg(
                CODE_PATH
                    .def()
                    .help(wrap!("The path to the wasm file to validate.")),
            )
        }
    }

    #[derive(Clone, Debug)]
    pub struct InitNetwork {
        pub templates_path: PathBuf,
        pub wasm_checksums_path: PathBuf,
        pub chain_id_prefix: ChainIdPrefix,
        pub genesis_time: DateTimeUtc,
        pub consensus_timeout_commit: Timeout,
        pub archive_dir: Option<PathBuf>,
    }

    impl Args for InitNetwork {
        fn parse(matches: &ArgMatches) -> Self {
            let templates_path = TEMPLATES_PATH.parse(matches);
            let wasm_checksums_path = WASM_CHECKSUMS_PATH.parse(matches);
            let chain_id_prefix = CHAIN_ID_PREFIX.parse(matches);
            let genesis_time = GENESIS_TIME.parse(matches);
            let consensus_timeout_commit =
                CONSENSUS_TIMEOUT_COMMIT.parse(matches);
            let archive_dir = ARCHIVE_DIR.parse(matches);
            Self {
                templates_path,
                wasm_checksums_path,
                chain_id_prefix,
                genesis_time,
                consensus_timeout_commit,
                archive_dir,
            }
        }

        fn def(app: App) -> App {
            app.arg(TEMPLATES_PATH.def().help(wrap!(
                "Path to the directory with genesis templates to be used to \
                 initialize the network."
            )))
            .arg(
                WASM_CHECKSUMS_PATH
                    .def()
                    .help(wrap!("Path to the WASM checksums file.")),
            )
            .arg(CHAIN_ID_PREFIX.def().help(wrap!(
                "The chain ID prefix. Up to 19 alphanumeric, '.', '-' or '_' \
                 characters."
            )))
            .arg(GENESIS_TIME.def().help(wrap!(
                "The start time of the network in RFC 3339 and ISO 8601 \
                 format. For example: \"2021-12-31T00:00:00Z\"."
            )))
            .arg(CONSENSUS_TIMEOUT_COMMIT.def().help(wrap!(
                "The Tendermint consensus timeout_commit configuration as \
                 e.g. `1s` or `1000ms`. Defaults to 10 seconds."
            )))
            .arg(ARCHIVE_DIR.def().help(wrap!(
                "Specify a directory into which to store the archive. Default \
                 is the current working directory."
            )))
        }
    }

    #[derive(Clone, Debug)]
    pub struct DeriveGenesisAddresses {
        pub genesis_txs_path: PathBuf,
    }

    impl Args for DeriveGenesisAddresses {
        fn parse(matches: &ArgMatches) -> Self {
            let genesis_txs_path = PATH.parse(matches);
            Self { genesis_txs_path }
        }

        fn def(app: App) -> App {
            app.arg(
                PATH.def().help(wrap!("Path to the genesis txs toml file.")),
            )
        }
    }

    #[derive(Clone, Debug)]
    pub struct InitGenesisEstablishedAccount {
        pub vp: String,
        pub wallet_aliases: Vec<String>,
        pub threshold: u8,
        pub output_path: PathBuf,
    }

    impl Args for InitGenesisEstablishedAccount {
        fn parse(matches: &ArgMatches) -> Self {
            use crate::config::genesis::utils::VP_USER;
            let wallet_aliases = ALIAS_MANY.parse(matches);
            let vp = VP.parse(matches).unwrap_or_else(|| VP_USER.to_string());
            let threshold = THRESHOLD.parse(matches).unwrap_or(1);
            let output_path = PATH.parse(matches);
            Self {
                wallet_aliases,
                vp,
                threshold,
                output_path,
            }
        }

        fn def(app: App) -> App {
            app.arg(ALIAS_MANY.def().help(wrap!(
                "Comma separated list of aliases of the keys to use from the \
                 wallet."
            )))
            .arg(THRESHOLD.def().help(wrap!(
                "The minimum number of signatures to be provided for \
                 authorization. Must be less than or equal to the maximum \
                 number of key aliases provided."
            )))
            .arg(VP.def().help(wrap!(
                "The validity predicate of the account. Defaults to `vp_user`."
            )))
            .arg(PATH.def().help(wrap!(
                "The path of the .toml file to write the established account \
                 transaction to. Overwrites the file if it exists."
            )))
        }
    }

    #[derive(Clone, Debug)]
    pub struct GenesisBond {
        pub source: AddrOrPk,
        pub validator: EstablishedAddress,
        pub bond_amount: token::DenominatedAmount,
        pub output: PathBuf,
    }

    impl Args for GenesisBond {
        fn parse(matches: &ArgMatches) -> Self {
            let validator = GENESIS_VALIDATOR_ADDRESS.parse(matches);
            let source =
                GENESIS_BOND_SOURCE.parse(matches).unwrap_or_else(|| {
                    AddrOrPk::Address(Address::Established(validator.clone()))
                });
            let bond_amount = AMOUNT.parse(matches);
            let output = PATH.parse(matches);
            Self {
                source,
                validator,
                bond_amount,
                output,
            }
        }

        fn def(app: App) -> App {
            app.arg(
                GENESIS_VALIDATOR_ADDRESS
                    .def()
                    .help(wrap!("Validator address.")),
            )
            .arg(
                AMOUNT
                    .def()
                    .help(wrap!("Amount of tokens to stake in a bond.")),
            )
            .arg(GENESIS_BOND_SOURCE.def().help(wrap!(
                "Source address for delegations. For self-bonds, the \
                 validator is also the source."
            )))
            .arg(
                PATH.def()
                    .help(wrap!("Output toml file to write transactions to.")),
            )
        }
    }

    #[derive(Clone, Debug)]
    pub struct InitGenesisValidator {
        pub alias: String,
        pub commission_rate: Dec,
        pub max_commission_rate_change: Dec,
        pub net_address: SocketAddr,
        pub unsafe_dont_encrypt: bool,
        pub key_scheme: SchemeType,
        pub self_bond_amount: token::DenominatedAmount,
        pub email: String,
        pub description: Option<String>,
        pub website: Option<String>,
        pub discord_handle: Option<String>,
        pub avatar: Option<String>,
        pub name: Option<String>,
        pub address: EstablishedAddress,
        pub tx_path: PathBuf,
    }

    impl Args for InitGenesisValidator {
        fn parse(matches: &ArgMatches) -> Self {
            let alias = ALIAS.parse(matches);
            let commission_rate = COMMISSION_RATE.parse(matches);
            let max_commission_rate_change =
                MAX_COMMISSION_RATE_CHANGE.parse(matches);
            let net_address = NET_ADDRESS.parse(matches);
            let unsafe_dont_encrypt = UNSAFE_DONT_ENCRYPT.parse(matches);
            let key_scheme = SCHEME.parse(matches);
            // this must be an amount of native tokens
            let self_bond_amount = SELF_BOND_AMOUNT.parse(matches);
            let email = EMAIL.parse(matches);
            let description = DESCRIPTION_OPT.parse(matches);
            let website = WEBSITE_OPT.parse(matches);
            let discord_handle = DISCORD_OPT.parse(matches);
            let avatar = AVATAR_OPT.parse(matches);
            let name = VALIDATOR_NAME_OPT.parse(matches);
            let address = RAW_ADDRESS_ESTABLISHED.parse(matches);
            let tx_path = PATH.parse(matches);
            Self {
                alias,
                net_address,
                unsafe_dont_encrypt,
                key_scheme,
                commission_rate,
                max_commission_rate_change,
                self_bond_amount,
                email,
                description,
                website,
                discord_handle,
                avatar,
                name,
                tx_path,
                address,
            }
        }

        fn def(app: App) -> App {
            app.arg(ALIAS.def().help(wrap!("The validator address alias.")))
                .arg(RAW_ADDRESS_ESTABLISHED.def().help(wrap!(
                    "The address of an established account to be promoted to \
                     a validator."
                )))
                .arg(PATH.def().help(wrap!(
                    "The .toml file containing an established account tx from \
                     which to create a validator."
                )))
                .arg(NET_ADDRESS.def().help(wrap!(
                    "Static {host:port} of your validator node's P2P address. \
                     Namada uses port `26656` for P2P connections by default, \
                     but you can configure a different value."
                )))
                .arg(COMMISSION_RATE.def().help(wrap!(
                    "The commission rate charged by the validator for \
                     delegation rewards. This is a required parameter."
                )))
                .arg(MAX_COMMISSION_RATE_CHANGE.def().help(wrap!(
                    "The maximum change per epoch in the commission rate \
                     charged by the validator for delegation rewards. This is \
                     a required parameter."
                )))
                .arg(UNSAFE_DONT_ENCRYPT.def().help(wrap!(
                    "UNSAFE: Do not encrypt the generated keypairs. Do not \
                     use this for keys used in a live network."
                )))
                .arg(SCHEME.def().help(wrap!(
                    "The key scheme/type used for the validator keys. \
                     Currently supports ed25519 and secp256k1."
                )))
                .arg(SELF_BOND_AMOUNT.def().help(wrap!(
                    "The amount of native token to self-bond in PoS."
                )))
                .arg(EMAIL.def().help(wrap!(
                    "The email address of the validator. This is a required \
                     parameter."
                )))
                .arg(DESCRIPTION_OPT.def().help(wrap!(
                    "The validator's description. This is an optional \
                     parameter."
                )))
                .arg(WEBSITE_OPT.def().help(wrap!(
                    "The validator's website. This is an optional parameter."
                )))
                .arg(DISCORD_OPT.def().help(wrap!(
                    "The validator's discord handle. This is an optional \
                     parameter."
                )))
                .arg(AVATAR_OPT.def().help(wrap!(
                    "The validator's avatar. This is an optional parameter."
                )))
                .arg(VALIDATOR_NAME_OPT.def().help(wrap!(
                    "The validator's name, used to identify the validator in \
                     online services. This is an optional parameter."
                )))
        }
    }

    #[derive(Clone, Debug)]
    pub struct ValidateGenesisTemplates {
        /// Templates dir
        pub path: PathBuf,
    }

    impl Args for ValidateGenesisTemplates {
        fn parse(matches: &ArgMatches) -> Self {
            let path = PATH.parse(matches);
            Self { path }
        }

        fn def(app: App) -> App {
            app.arg(
                PATH.def().help(wrap!(
                    "Path to the directory with the template files."
                )),
            )
        }
    }

    #[derive(Clone, Debug)]
    pub struct TestGenesis {
        /// Templates dir
        pub path: PathBuf,
        pub wasm_dir: PathBuf,
    }

    impl Args for TestGenesis {
        fn parse(matches: &ArgMatches) -> Self {
            let path = PATH.parse(matches);
            let wasm_dir = WASM_DIR.parse(matches).unwrap_or_default();
            Self { path, wasm_dir }
        }

        fn def(app: App) -> App {
            app.arg(
                PATH.def().help(wrap!(
                    "Path to the directory with the template files."
                )),
            )
            .arg(WASM_DIR.def().help(wrap!(
                "Optional wasm directory to provide as part of verifying \
                 genesis template files"
            )))
        }
    }

    #[derive(Clone, Debug)]
    pub struct SignGenesisTxs {
        pub path: PathBuf,
        pub output: Option<PathBuf>,
        pub validator_alias: Option<String>,
        pub use_device: bool,
        pub device_transport: DeviceTransport,
    }

    impl Args for SignGenesisTxs {
        fn parse(matches: &ArgMatches) -> Self {
            let path = PATH.parse(matches);
            let output = OUTPUT.parse(matches);
            let validator_alias = ALIAS_OPT.parse(matches);
            let use_device = USE_DEVICE.parse(matches);
            let device_transport = DEVICE_TRANSPORT.parse(matches);
            Self {
                path,
                output,
                validator_alias,
                use_device,
                device_transport,
            }
        }

        fn def(app: App) -> App {
            app.arg(
                PATH.def().help(wrap!(
                    "Path to the unsigned transactions TOML file."
                )),
            )
            .arg(OUTPUT.def().help(wrap!(
                "Save the output to a TOML file. When not supplied, the \
                 signed transactions will be printed to stdout instead."
            )))
            .arg(
                ALIAS_OPT
                    .def()
                    .help(wrap!("Optional alias to a validator wallet.")),
            )
            .arg(USE_DEVICE.def().help(wrap!(
                "Derive an address and public key from the seed stored on the \
                 connected hardware wallet."
            )))
            .arg(DEVICE_TRANSPORT.def().help(wrap!(
                "Select transport for hardware wallet from \"hid\" (default) \
                 or \"tcp\"."
            )))
        }
    }

    #[derive(Clone, Debug)]
    pub struct MigrationJson {
        pub path: PathBuf,
    }

    impl Args for MigrationJson {
        fn parse(matches: &ArgMatches) -> Self {
            let path = PATH.parse(matches);

            Self { path }
        }

        fn def(app: App) -> App {
            app.arg(PATH.def().help(wrap!(
                "Path to the migrations JSON file. Requires the binary to be \
                 built with the \"migrations\" feature."
            )))
        }
    }
}

pub fn namada_cli() -> (cmds::Namada, String) {
    let app = namada_app();
    let matches = app.get_matches();
    let raw_sub_cmd =
        matches.subcommand().map(|(raw, _matches)| raw.to_string());
    let result = cmds::Namada::parse(&matches);
    match (result, raw_sub_cmd) {
        (Some(cmd), Some(raw_sub)) => return (cmd, raw_sub),
        _ => {
            namada_app().print_help().unwrap();
        }
    }
    safe_exit(2);
}

pub fn namada_node_cli() -> Result<(cmds::NamadaNode, Context)> {
    let app = namada_node_app();
    cmds::NamadaNode::parse_or_print_help(app)
}

#[allow(clippy::large_enum_variant)]
pub enum NamadaClient {
    WithoutContext(cmds::ClientUtils, args::Global),
    WithContext(Box<(cmds::NamadaClientWithContext, Context)>),
}

pub fn namada_client_cli() -> Result<NamadaClient> {
    let app = namada_client_app();
    let matches = app.clone().get_matches();
    match Cmd::parse(&matches) {
        Some(cmd) => {
            let global_args = args::Global::parse(&matches);
            match cmd {
                cmds::NamadaClient::WithContext(sub_cmd) => {
                    let context = Context::new::<CliIo>(global_args)?;
                    Ok(NamadaClient::WithContext(Box::new((sub_cmd, context))))
                }
                cmds::NamadaClient::WithoutContext(sub_cmd) => {
                    Ok(NamadaClient::WithoutContext(sub_cmd, global_args))
                }
            }
        }
        None => {
            let mut app = app;
            app.print_help().unwrap();
            safe_exit(2);
        }
    }
}

pub fn namada_wallet_cli() -> Result<(cmds::NamadaWallet, Context)> {
    let app = namada_wallet_app();
    cmds::NamadaWallet::parse_or_print_help(app)
}

pub enum NamadaRelayer {
    EthBridgePoolWithCtx(Box<(cmds::EthBridgePoolWithCtx, Context)>),
    EthBridgePoolWithoutCtx(cmds::EthBridgePoolWithoutCtx),
    ValidatorSet(cmds::ValidatorSet),
}

pub fn namada_relayer_cli() -> Result<NamadaRelayer> {
    let app = namada_relayer_app();
    let matches = app.clone().get_matches();
    match Cmd::parse(&matches) {
        Some(cmd) => match cmd {
            cmds::NamadaRelayer::EthBridgePool(
                cmds::EthBridgePool::WithContext(sub_cmd),
            ) => {
                let global_args = args::Global::parse(&matches);
                let context = Context::new::<StdIo>(global_args)?;
                Ok(NamadaRelayer::EthBridgePoolWithCtx(Box::new((
                    sub_cmd, context,
                ))))
            }
            cmds::NamadaRelayer::EthBridgePool(
                cmds::EthBridgePool::WithoutContext(sub_cmd),
            ) => Ok(NamadaRelayer::EthBridgePoolWithoutCtx(sub_cmd)),
            cmds::NamadaRelayer::ValidatorSet(sub_cmd) => {
                Ok(NamadaRelayer::ValidatorSet(sub_cmd))
            }
        },
        None => {
            let mut app = app;
            app.print_help().unwrap();
            safe_exit(2);
        }
    }
}

pub fn namada_app() -> App {
    let app = App::new(APP_NAME)
        .version(namada_version())
        .about("Namada command line interface.")
        .color(ColorChoice::Auto)
        .subcommand_required(true)
        .arg_required_else_help(true);
    cmds::Namada::add_sub(args::Global::def(app))
}

pub fn namada_node_app() -> App {
    let app = App::new(APP_NAME)
        .version(namada_version())
        .about("Namada node command line interface.")
        .color(ColorChoice::Auto)
        .subcommand_required(true)
        .arg_required_else_help(true);
    cmds::NamadaNode::add_sub(args::Global::def(app))
}

pub fn namada_client_app() -> App {
    let app = App::new(APP_NAME)
        .version(namada_version())
        .about("Namada client command line interface.")
        .color(ColorChoice::Auto)
        .subcommand_required(true)
        .arg_required_else_help(true);
    cmds::NamadaClient::add_sub(args::Global::def(app))
}

pub fn namada_wallet_app() -> App {
    let app = App::new(APP_NAME)
        .version(namada_version())
        .about("Namada wallet command line interface.")
        .color(ColorChoice::Auto)
        .subcommand_required(true)
        .arg_required_else_help(true);
    cmds::NamadaWallet::add_sub(args::Global::def(app))
}

pub fn namada_relayer_app() -> App {
    let app = App::new(APP_NAME)
        .version(namada_version())
        .about("Namada relayer command line interface.")
        .subcommand_required(true);
    cmds::NamadaRelayer::add_sub(args::Global::def(app))
}<|MERGE_RESOLUTION|>--- conflicted
+++ resolved
@@ -6618,16 +6618,7 @@
                 .arg(BLOCK_HEIGHT_TO_OPT.def().help(wrap!(
                     "Option block height to sync up to. Default is latest."
                 )))
-<<<<<<< HEAD
-                .arg(SPENDING_KEYS.def().help(wrap!(
-=======
-                .arg(
-                    BLOCK_HEIGHT_FROM_OPT
-                        .def()
-                        .help(wrap!("Option block height to sync from.")),
-                )
                 .arg(DATED_SPENDING_KEYS.def().help(wrap!(
->>>>>>> c7520ac8
                     "List of new spending keys with which to check note \
                      ownership. These will be added to the shielded context. \
                      Appending \"<<$BLOCKHEIGHT\" to the end of each key adds \
