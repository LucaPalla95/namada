use std::borrow::Cow;
use std::cmp::Ordering;
use std::collections::BTreeMap;
use std::hash::{Hash, Hasher};
use std::marker::PhantomData;

use data_encoding::HEXUPPER;
use masp_primitives::transaction::builder::Builder;
use masp_primitives::transaction::components::sapling::builder::SaplingMetadata;
use masp_primitives::transaction::Transaction;
use masp_primitives::zip32::ExtendedFullViewingKey;
use namada_core::account::AccountPublicKeysMap;
use namada_core::address::Address;
use namada_core::borsh::schema::{add_definition, Declaration, Definition};
use namada_core::borsh::{
    BorshDeserialize, BorshSchema, BorshSerialize, BorshSerializeExt,
};
use namada_core::chain::ChainId;
use namada_core::collections::{HashMap, HashSet};
use namada_core::key::*;
use namada_core::masp::AssetData;
use namada_core::sign::SignatureIndex;
use namada_core::storage::{BlockHeight, Epoch, TxIndex};
use namada_core::time::DateTimeUtc;
use namada_macros::BorshDeserializer;
#[cfg(feature = "migrations")]
use namada_migrations::*;
use serde::de::Error as SerdeError;
use serde::{Deserialize, Serialize};
use sha2::{Digest, Sha256};
use thiserror::Error;

use crate::data::protocol::ProtocolTx;
use crate::data::{hash_tx, Fee, GasLimit, TxType, WrapperTx};
use crate::proto;

/// Represents an error in signature verification
#[allow(missing_docs)]
#[derive(Error, Debug)]
pub enum VerifySigError {
    #[error("{0}")]
    VerifySig(#[from] namada_core::key::VerifySigError),
    #[error("{0}")]
    Gas(#[from] namada_gas::Error),
    #[error("The wrapper signature is invalid.")]
    InvalidWrapperSignature,
    #[error("The section signature is invalid: {0}")]
    InvalidSectionSignature(String),
}

#[allow(missing_docs)]
#[derive(Error, Debug)]
pub enum DecodeError {
    #[error("Invalid signature index bytes: {0}")]
    InvalidEncoding(std::io::Error),
    #[error("Invalid signature index JSON string")]
    InvalidJsonString,
    #[error("Invalid signature index: {0}")]
    InvalidHex(data_encoding::DecodeError),
    #[error("Error decoding a transaction from bytes: {0}")]
    TxDecodingError(prost::DecodeError),
    #[error("Timestamp is empty")]
    NoTimestampError,
    #[error("Timestamp is invalid: {0}")]
    InvalidTimestamp(prost_types::TimestampError),
    #[error("Couldn't serialize transaction from JSON at {0}")]
    InvalidJSONDeserialization(String),
}

/// This can be used to sign an arbitrary tx. The signature is produced and
/// verified on the tx data concatenated with the tx code, however the tx code
/// itself is not part of this structure.
///
/// Because the signature is not checked by the ledger, we don't inline it into
/// the `Tx` type directly. Instead, the signature is attached to the `tx.data`,
/// which can then be checked by a validity predicate wasm.
#[derive(
    Clone,
    Debug,
    BorshSerialize,
    BorshDeserialize,
    BorshDeserializer,
    BorshSchema,
)]
pub struct SignedTxData {
    /// The original tx data bytes, if any
    pub data: Option<Vec<u8>>,
    /// The signature is produced on the tx data concatenated with the tx code
    /// and the timestamp.
    pub sig: common::Signature,
}

/// A generic signed data wrapper for serialize-able types.
///
/// The default serialization method is [`BorshSerialize`].
#[derive(
    Clone, Debug, BorshSerialize, BorshDeserialize, Serialize, Deserialize,
)]
pub struct Signed<T, S = SerializeWithBorsh> {
    /// Arbitrary data to be signed
    pub data: T,
    /// The signature of the data
    pub sig: common::Signature,
    /// The method to serialize the data with,
    /// before it being signed
    _serialization: PhantomData<S>,
}

impl<S, T: Eq> Eq for Signed<T, S> {}

impl<S, T: PartialEq> PartialEq for Signed<T, S> {
    fn eq(&self, other: &Self) -> bool {
        self.data == other.data && self.sig == other.sig
    }
}

impl<S, T: Hash> Hash for Signed<T, S> {
    fn hash<H: Hasher>(&self, state: &mut H) {
        self.data.hash(state);
        self.sig.hash(state);
    }
}

impl<S, T: PartialOrd> PartialOrd for Signed<T, S> {
    fn partial_cmp(&self, other: &Self) -> Option<std::cmp::Ordering> {
        self.data.partial_cmp(&other.data)
    }
}
impl<S, T: Ord> Ord for Signed<T, S> {
    fn cmp(&self, other: &Self) -> Ordering {
        self.data.cmp(&other.data)
    }
}

impl<S, T: BorshSchema> BorshSchema for Signed<T, S> {
    fn add_definitions_recursively(
        definitions: &mut BTreeMap<Declaration, Definition>,
    ) {
        let fields = borsh::schema::Fields::NamedFields(vec![
            ("data".to_string(), T::declaration()),
            ("sig".to_string(), <common::Signature>::declaration()),
        ]);
        let definition = borsh::schema::Definition::Struct { fields };
        add_definition(Self::declaration(), definition, definitions);
        T::add_definitions_recursively(definitions);
        <common::Signature>::add_definitions_recursively(definitions);
    }

    fn declaration() -> borsh::schema::Declaration {
        format!("Signed<{}>", T::declaration())
    }
}

impl<T, S> Signed<T, S> {
    /// Initialize a new [`Signed`] instance from an existing signature.
    #[inline]
    pub fn new_from(data: T, sig: common::Signature) -> Self {
        Self {
            data,
            sig,
            _serialization: PhantomData,
        }
    }
}

impl<T, S: Signable<T>> Signed<T, S> {
    /// Initialize a new [`Signed`] instance.
    pub fn new(keypair: &common::SecretKey, data: T) -> Self {
        let to_sign = S::as_signable(&data);
        let sig =
            common::SigScheme::sign_with_hasher::<S::Hasher>(keypair, to_sign);
        Self::new_from(data, sig)
    }

    /// Verify that the data has been signed by the secret key
    /// counterpart of the given public key.
    pub fn verify(
        &self,
        pk: &common::PublicKey,
    ) -> std::result::Result<(), VerifySigError> {
        let signed_bytes = S::as_signable(&self.data);
        common::SigScheme::verify_signature_with_hasher::<S::Hasher>(
            pk,
            &signed_bytes,
            &self.sig,
        )
        .map_err(Into::into)
    }
}

/// Get a signature for data
pub fn standalone_signature<T, S: Signable<T>>(
    keypair: &common::SecretKey,
    data: &T,
) -> common::Signature {
    let to_sign = S::as_signable(data);
    common::SigScheme::sign_with_hasher::<S::Hasher>(keypair, to_sign)
}

/// Verify that the input data has been signed by the secret key
/// counterpart of the given public key.
pub fn verify_standalone_sig<T, S: Signable<T>>(
    data: &T,
    pk: &common::PublicKey,
    sig: &common::Signature,
) -> std::result::Result<(), VerifySigError> {
    let signed_data = S::as_signable(data);
    common::SigScheme::verify_signature_with_hasher::<S::Hasher>(
        pk,
        &signed_data,
        sig,
    )
    .map_err(Into::into)
}

/// A section representing transaction data
#[derive(
    Clone,
    Debug,
    BorshSerialize,
    BorshDeserialize,
    BorshDeserializer,
    BorshSchema,
    Serialize,
    Deserialize,
    PartialEq,
)]
pub struct Data {
    pub salt: [u8; 8],
    pub data: Vec<u8>,
}

impl Data {
    /// Make a new data section with the given bytes
    pub fn new(data: Vec<u8>) -> Self {
        Self {
            salt: {
                #[allow(clippy::disallowed_methods)]
                DateTimeUtc::now()
            }
            .0
            .timestamp_millis()
            .to_le_bytes(),
            data,
        }
    }

    /// Hash this data section
    pub fn hash<'a>(&self, hasher: &'a mut Sha256) -> &'a mut Sha256 {
        hasher.update(self.serialize_to_vec());
        hasher
    }
}

/// Error representing the case where the supplied code has incorrect hash
pub struct CommitmentError;

/// Represents either some code bytes or their SHA-256 hash
#[derive(
    Clone,
    Debug,
    BorshSerialize,
    BorshDeserialize,
    BorshDeserializer,
    BorshSchema,
    Serialize,
    Deserialize,
    PartialEq,
)]
pub enum Commitment {
    /// Result of applying hash function to bytes
    Hash(namada_core::hash::Hash),
    /// Result of applying identity function to bytes
    Id(Vec<u8>),
}

impl Commitment {
    /// Substitute bytes with their SHA-256 hash
    pub fn contract(&mut self) {
        if let Self::Id(code) = self {
            *self = Self::Hash(hash_tx(code));
        }
    }

    /// Substitute a code hash with the supplied bytes if the hashes are
    /// consistent, otherwise return an error
    pub fn expand(
        &mut self,
        code: Vec<u8>,
    ) -> std::result::Result<(), CommitmentError> {
        match self {
            Self::Id(c) if *c == code => Ok(()),
            Self::Hash(hash) if *hash == hash_tx(&code) => {
                *self = Self::Id(code);
                Ok(())
            }
            _ => Err(CommitmentError),
        }
    }

    /// Return the contained hash commitment
    pub fn hash(&self) -> namada_core::hash::Hash {
        match self {
            Self::Id(code) => hash_tx(code),
            Self::Hash(hash) => *hash,
        }
    }

    /// Return the result of applying identity function if there is any
    pub fn id(&self) -> Option<Vec<u8>> {
        if let Self::Id(code) = self {
            Some(code.clone())
        } else {
            None
        }
    }
}

/// A section representing transaction code
#[derive(
    Clone,
    Debug,
    BorshSerialize,
    BorshDeserialize,
    BorshDeserializer,
    BorshSchema,
    Serialize,
    Deserialize,
    PartialEq,
)]
pub struct Code {
    /// Additional random data
    pub salt: [u8; 8],
    /// Actual transaction code
    pub code: Commitment,
    /// The tag for the transaction code
    pub tag: Option<String>,
}

impl Code {
    /// Make a new code section with the given bytes
    pub fn new(code: Vec<u8>, tag: Option<String>) -> Self {
        Self {
            salt: {
                #[allow(clippy::disallowed_methods)]
                DateTimeUtc::now()
            }
            .0
            .timestamp_millis()
            .to_le_bytes(),
            code: Commitment::Id(code),
            tag,
        }
    }

    /// Make a new code section with the given hash
    pub fn from_hash(
        hash: namada_core::hash::Hash,
        tag: Option<String>,
    ) -> Self {
        Self {
            salt: {
                #[allow(clippy::disallowed_methods)]
                DateTimeUtc::now()
            }
            .0
            .timestamp_millis()
            .to_le_bytes(),
            code: Commitment::Hash(hash),
            tag,
        }
    }

    /// Hash this code section
    pub fn hash<'a>(&self, hasher: &'a mut Sha256) -> &'a mut Sha256 {
        hasher.update(self.salt);
        hasher.update(self.code.hash());
        hasher.update(self.tag.serialize_to_vec());
        hasher
    }
}

pub type Memo = Vec<u8>;

/// Indicates the list of public keys against which signatures will be verified
#[derive(
    Clone,
    Debug,
    BorshSerialize,
    BorshDeserialize,
    BorshDeserializer,
    BorshSchema,
    Serialize,
    Deserialize,
    PartialEq,
)]
pub enum Signer {
    /// The address of a multisignature account
    Address(Address),
    /// The public keys that constitute a signer
    PubKeys(Vec<common::PublicKey>),
}

/// A section representing a multisig over another section
#[derive(
    Clone,
    Debug,
    BorshSerialize,
    BorshDeserialize,
    BorshDeserializer,
    BorshSchema,
    Serialize,
    Deserialize,
    PartialEq,
)]
pub struct Authorization {
    /// The hash of the section being signed
    pub targets: Vec<namada_core::hash::Hash>,
    /// The public keys against which the signatures should be verified
    pub signer: Signer,
    /// The signature over the above hash
    pub signatures: BTreeMap<u8, common::Signature>,
}

impl Authorization {
    /// Sign the given section hash with the given key and return a section
    pub fn new(
        targets: Vec<namada_core::hash::Hash>,
        secret_keys: BTreeMap<u8, common::SecretKey>,
        signer: Option<Address>,
    ) -> Self {
        // If no signer address is given, then derive the signer's public keys
        // from the given secret keys.
        let signer = if let Some(addr) = signer {
            Signer::Address(addr)
        } else {
            // Make sure the corresponding public keys can be represented by a
            // vector instead of a map
            assert!(
                secret_keys.keys().cloned().eq(0..(secret_keys.len() as u8)),
                "secret keys must be enumerated when signer address is absent"
            );
            Signer::PubKeys(secret_keys.values().map(RefTo::ref_to).collect())
        };

        // Commit to the given targets
        let partial = Self {
            targets,
            signer,
            signatures: BTreeMap::new(),
        };
        let target = partial.get_raw_hash();
        // Turn the map of secret keys into a map of signatures over the
        // commitment made above
        let signatures = secret_keys
            .iter()
            .map(|(index, secret_key)| {
                (*index, common::SigScheme::sign(secret_key, target))
            })
            .collect();
        Self {
            signatures,
            ..partial
        }
    }

    pub fn total_signatures(&self) -> u8 {
        self.signatures.len() as u8
    }

    /// Hash this signature section
    pub fn hash<'a>(&self, hasher: &'a mut Sha256) -> &'a mut Sha256 {
        hasher.update(self.serialize_to_vec());
        hasher
    }

    /// Get the hash of this section
    pub fn get_hash(&self) -> namada_core::hash::Hash {
        namada_core::hash::Hash(
            self.hash(&mut Sha256::new()).finalize_reset().into(),
        )
    }

    pub fn get_raw_hash(&self) -> namada_core::hash::Hash {
        Self {
            signer: Signer::PubKeys(vec![]),
            signatures: BTreeMap::new(),
            ..self.clone()
        }
        .get_hash()
    }

    /// Verify that the signature contained in this section is valid
    pub fn verify_signature<F>(
        &self,
        verified_pks: &mut HashSet<u8>,
        public_keys_index_map: &AccountPublicKeysMap,
        signer: &Option<Address>,
        consume_verify_sig_gas: &mut F,
    ) -> std::result::Result<u8, VerifySigError>
    where
        F: FnMut() -> std::result::Result<(), namada_gas::Error>,
    {
        // Records whether there are any successful verifications
        let mut verifications = 0;
        match &self.signer {
            // Verify the signatures against the given public keys if the
            // account addresses match
            Signer::Address(addr) if Some(addr) == signer.as_ref() => {
                for (idx, sig) in &self.signatures {
                    if let Some(pk) =
                        public_keys_index_map.get_public_key_from_index(*idx)
                    {
                        consume_verify_sig_gas()?;
                        common::SigScheme::verify_signature(
                            &pk,
                            &self.get_raw_hash(),
                            sig,
                        )?;
                        verified_pks.insert(*idx);
                        verifications += 1;
                    }
                }
            }
            // If the account addresses do not match, then there is no efficient
            // way to map signatures to the given public keys
            Signer::Address(_) => {}
            // Verify the signatures against the subset of this section's public
            // keys that are also in the given map
            Signer::PubKeys(pks) => {
                for (idx, pk) in pks.iter().enumerate() {
                    if let Some(map_idx) =
                        public_keys_index_map.get_index_from_public_key(pk)
                    {
                        consume_verify_sig_gas()?;
                        common::SigScheme::verify_signature(
                            pk,
                            &self.get_raw_hash(),
                            &self.signatures[&(idx as u8)],
                        )?;
                        verified_pks.insert(map_idx);
                        verifications += 1;
                    }
                }
            }
        }
        Ok(verifications)
    }
}

/// A section representing a multisig over another section
#[derive(
    Clone,
    Debug,
    BorshSerialize,
    BorshDeserialize,
    BorshDeserializer,
    BorshSchema,
    Serialize,
    Deserialize,
)]
pub struct CompressedSignature {
    /// The hash of the section being signed
    pub targets: Vec<u8>,
    /// The public keys against which the signatures should be verified
    pub signer: Signer,
    /// The signature over the above hash
    pub signatures: BTreeMap<u8, common::Signature>,
}

impl CompressedSignature {
    /// Decompress this signature object with respect to the given transaction
    /// by looking up the necessary section hashes. Used by constrained hardware
    /// wallets.
    pub fn expand(self, tx: &Tx) -> Authorization {
        let mut targets = Vec::new();
        for idx in self.targets {
            if idx == 0 {
                // The "zeroth" section is the header
                targets.push(tx.header_hash());
            } else if idx == 255 {
                // The 255th section is the raw header
                targets.push(tx.raw_header_hash());
            } else {
                targets.push(tx.sections[idx as usize - 1].get_hash());
            }
        }
        Authorization {
            targets,
            signer: self.signer,
            signatures: self.signatures,
        }
    }
}

#[derive(serde::Serialize, serde::Deserialize)]
struct TransactionSerde(Vec<u8>);

impl From<Vec<u8>> for TransactionSerde {
    fn from(tx: Vec<u8>) -> Self {
        Self(tx)
    }
}

impl From<TransactionSerde> for Vec<u8> {
    fn from(tx: TransactionSerde) -> Vec<u8> {
        tx.0
    }
}

fn borsh_serde<T, S>(
    obj: &impl BorshSerialize,
    ser: S,
) -> std::result::Result<S::Ok, S::Error>
where
    S: serde::Serializer,
    T: From<Vec<u8>>,
    T: serde::Serialize,
{
    Into::<T>::into(obj.serialize_to_vec()).serialize(ser)
}

fn serde_borsh<'de, T, S, U>(ser: S) -> std::result::Result<U, S::Error>
where
    S: serde::Deserializer<'de>,
    T: Into<Vec<u8>>,
    T: serde::Deserialize<'de>,
    U: BorshDeserialize,
{
    BorshDeserialize::try_from_slice(&Into::<Vec<u8>>::into(T::deserialize(
        ser,
    )?))
    .map_err(S::Error::custom)
}

/// A structure to facilitate Serde (de)serializations of Builders
#[derive(serde::Serialize, serde::Deserialize)]
struct BuilderSerde(Vec<u8>);

impl From<Vec<u8>> for BuilderSerde {
    fn from(tx: Vec<u8>) -> Self {
        Self(tx)
    }
}

impl From<BuilderSerde> for Vec<u8> {
    fn from(tx: BuilderSerde) -> Vec<u8> {
        tx.0
    }
}

/// A structure to facilitate Serde (de)serializations of SaplingMetadata
#[derive(serde::Serialize, serde::Deserialize)]
pub struct SaplingMetadataSerde(Vec<u8>);

impl From<Vec<u8>> for SaplingMetadataSerde {
    fn from(tx: Vec<u8>) -> Self {
        Self(tx)
    }
}

impl From<SaplingMetadataSerde> for Vec<u8> {
    fn from(tx: SaplingMetadataSerde) -> Vec<u8> {
        tx.0
    }
}

/// A section providing the auxiliary inputs used to construct a MASP
/// transaction
#[derive(
    Clone, Debug, BorshSerialize, BorshDeserialize, Serialize, Deserialize,
)]
pub struct MaspBuilder {
    /// The MASP transaction that this section witnesses
    pub target: namada_core::hash::Hash,
    /// The decoded set of asset types used by the transaction. Useful for
    /// offline wallets trying to display AssetTypes.
    pub asset_types: HashSet<AssetData>,
    /// Track how Info objects map to descriptors and outputs
    #[serde(
        serialize_with = "borsh_serde::<SaplingMetadataSerde, _>",
        deserialize_with = "serde_borsh::<SaplingMetadataSerde, _, _>"
    )]
    pub metadata: SaplingMetadata,
    /// The data that was used to construct the target transaction
    #[serde(
        serialize_with = "borsh_serde::<BuilderSerde, _>",
        deserialize_with = "serde_borsh::<BuilderSerde, _, _>"
    )]
    pub builder: Builder<(), (), ExtendedFullViewingKey, ()>,
}

impl PartialEq for MaspBuilder {
    fn eq(&self, other: &Self) -> bool {
        self.target == other.target
    }
}

impl MaspBuilder {
    /// Get the hash of this ciphertext section. This operation is done in such
    /// a way it matches the hash of the type pun
    pub fn hash<'a>(&self, hasher: &'a mut Sha256) -> &'a mut Sha256 {
        hasher.update(self.serialize_to_vec());
        hasher
    }
}

impl borsh::BorshSchema for MaspBuilder {
    fn add_definitions_recursively(
        _definitions: &mut BTreeMap<
            borsh::schema::Declaration,
            borsh::schema::Definition,
        >,
    ) {
    }

    fn declaration() -> borsh::schema::Declaration {
        "Builder".into()
    }
}

/// A section of a transaction. Carries an independent piece of information
/// necessary for the processing of a transaction.
#[derive(
    Clone,
    Debug,
    BorshSerialize,
    BorshDeserialize,
    BorshDeserializer,
    BorshSchema,
    Serialize,
    Deserialize,
    PartialEq,
)]
pub enum Section {
    /// Transaction data that needs to be sent to hardware wallets
    Data(Data),
    /// Transaction data that does not need to be sent to hardware wallets
    ExtraData(Code),
    /// Transaction code. Sending to hardware wallets optional
    Code(Code),
    /// A transaction header/protocol signature
    Authorization(Authorization),
    /// Embedded MASP transaction section
    #[serde(
        serialize_with = "borsh_serde::<TransactionSerde, _>",
        deserialize_with = "serde_borsh::<TransactionSerde, _, _>"
    )]
    MaspTx(Transaction),
    /// A section providing the auxiliary inputs used to construct a MASP
    /// transaction. Only send to wallet, never send to protocol.
    MaspBuilder(MaspBuilder),
    /// Wrap a header with a section for the purposes of computing hashes
    Header(Header),
}

impl Section {
    /// Hash this section. Section hashes are useful for signatures and also for
    /// allowing transaction sections to cross reference.
    pub fn hash<'a>(&self, hasher: &'a mut Sha256) -> &'a mut Sha256 {
        // Get the index corresponding to this variant
        let discriminant = self.serialize_to_vec()[0];
        // Use Borsh's discriminant in the Section's hash
        hasher.update([discriminant]);
        match self {
            Self::Data(data) => data.hash(hasher),
            Self::ExtraData(extra) => extra.hash(hasher),
            Self::Code(code) => code.hash(hasher),
            Self::Authorization(signature) => signature.hash(hasher),
            Self::MaspBuilder(mb) => mb.hash(hasher),
            Self::MaspTx(tx) => {
                hasher.update(tx.txid().as_ref());
                hasher
            }
            Self::Header(header) => header.hash(hasher),
        }
    }

    /// Get the hash of this section
    pub fn get_hash(&self) -> namada_core::hash::Hash {
        namada_core::hash::Hash(
            self.hash(&mut Sha256::new()).finalize_reset().into(),
        )
    }

    /// Extract the data from this section if possible
    pub fn data(&self) -> Option<Data> {
        if let Self::Data(data) = self {
            Some(data.clone())
        } else {
            None
        }
    }

    /// Extract the extra data from this section if possible
    pub fn extra_data_sec(&self) -> Option<Code> {
        if let Self::ExtraData(data) = self {
            Some(data.clone())
        } else {
            None
        }
    }

    /// Extract the extra data from this section if possible
    pub fn extra_data(&self) -> Option<Vec<u8>> {
        if let Self::ExtraData(data) = self {
            data.code.id()
        } else {
            None
        }
    }

    /// Extract the code from this section is possible
    pub fn code_sec(&self) -> Option<Code> {
        if let Self::Code(data) = self {
            Some(data.clone())
        } else {
            None
        }
    }

    /// Extract the code from this section is possible
    pub fn code(&self) -> Option<Vec<u8>> {
        if let Self::Code(data) = self {
            data.code.id()
        } else {
            None
        }
    }

    /// Extract the signature from this section if possible
    pub fn signature(&self) -> Option<Authorization> {
        if let Self::Authorization(data) = self {
            Some(data.clone())
        } else {
            None
        }
    }

    /// Extract the MASP transaction from this section if possible
    pub fn masp_tx(&self) -> Option<Transaction> {
        if let Self::MaspTx(data) = self {
            Some(data.clone())
        } else {
            None
        }
    }

    /// Extract the MASP builder from this section if possible
    pub fn masp_builder(&self) -> Option<MaspBuilder> {
        if let Self::MaspBuilder(data) = self {
            Some(data.clone())
        } else {
            None
        }
    }
}

/// An inner transaction of the batch, represented by its commitments to the
/// [`Code`], [`Data`] and [`Memo`] sections
#[derive(
    Clone,
    Debug,
    Default,
    BorshSerialize,
    BorshDeserialize,
    BorshDeserializer,
    BorshSchema,
    Serialize,
    Deserialize,
    Eq,
    PartialEq,
    Ord,
    PartialOrd,
    Hash,
)]
pub struct TxCommitments {
    /// The SHA-256 hash of the transaction's code section
    pub code_hash: namada_core::hash::Hash,
    /// The SHA-256 hash of the transaction's data section
    pub data_hash: namada_core::hash::Hash,
    /// The SHA-256 hash of the transaction's memo section
    ///
    /// In case a memo is not present in the transaction, a
    /// byte array filled with zeroes is present instead
    pub memo_hash: namada_core::hash::Hash,
}

impl TxCommitments {
    /// Get the hash of this transaction's code
    pub fn code_sechash(&self) -> &namada_core::hash::Hash {
        &self.code_hash
    }

    /// Get the transaction data hash
    pub fn data_sechash(&self) -> &namada_core::hash::Hash {
        &self.data_hash
    }

    /// Get the hash of this transaction's memo
    pub fn memo_sechash(&self) -> &namada_core::hash::Hash {
        &self.memo_hash
    }

    pub fn hash<'a>(&self, hasher: &'a mut Sha256) -> &'a mut Sha256 {
        hasher.update(self.serialize_to_vec());
        hasher
    }

    /// Get the hash of this Commitments
    pub fn get_hash(&self) -> namada_core::hash::Hash {
        namada_core::hash::Hash(
            self.hash(&mut Sha256::new()).finalize_reset().into(),
        )
    }
}

/// A Namada transaction header indicating where transaction subcomponents can
/// be found
#[derive(
    Clone,
    Debug,
    BorshSerialize,
    BorshDeserialize,
    BorshDeserializer,
    BorshSchema,
    Serialize,
    Deserialize,
    PartialEq,
)]
pub struct Header {
    /// The chain which this transaction is being submitted to
    pub chain_id: ChainId,
    /// The time at which this transaction expires
    pub expiration: Option<DateTimeUtc>,
    /// A transaction timestamp
    pub timestamp: DateTimeUtc,
    /// The commitments to the transaction's sections
    pub batch: HashSet<TxCommitments>,
    /// Whether the inner txs should be executed atomically
    pub atomic: bool,
    /// The type of this transaction
    pub tx_type: TxType,
}

impl Header {
    /// Make a new header of the given transaction type
    pub fn new(tx_type: TxType) -> Self {
        Self {
            tx_type,
            chain_id: ChainId::default(),
            expiration: None,
            #[allow(clippy::disallowed_methods)]
            timestamp: DateTimeUtc::now(),
            batch: Default::default(),
            atomic: Default::default(),
        }
    }

    /// Get the hash of this transaction header.
    pub fn hash<'a>(&self, hasher: &'a mut Sha256) -> &'a mut Sha256 {
        hasher.update(self.serialize_to_vec());
        hasher
    }

    /// Get the wrapper header if it is present
    pub fn wrapper(&self) -> Option<WrapperTx> {
        if let TxType::Wrapper(wrapper) = &self.tx_type {
            Some(*wrapper.clone())
        } else {
            None
        }
    }

    /// Get the protocol header if it is present
    pub fn protocol(&self) -> Option<ProtocolTx> {
        if let TxType::Protocol(protocol) = &self.tx_type {
            Some(*protocol.clone())
        } else {
            None
        }
    }
}

/// Errors relating to decrypting a wrapper tx and its
/// encrypted payload from a Tx type
#[allow(missing_docs)]
#[derive(thiserror::Error, Debug, PartialEq)]
pub enum TxError {
    #[error("{0}")]
    Unsigned(String),
    #[error("{0}")]
    SigError(String),
    #[error("Failed to deserialize Tx: {0}")]
    Deserialization(String),
}

/// A Namada transaction is represented as a header followed by a series of
/// seections providing additional details.
#[derive(
    Clone,
    Debug,
    BorshSerialize,
    BorshDeserialize,
    BorshDeserializer,
    BorshSchema,
    Serialize,
    Deserialize,
)]
pub struct Tx {
    /// Type indicating how to process transaction
    pub header: Header,
    /// Additional details necessary to process transaction
    pub sections: Vec<Section>,
}

/// Deserialize Tx from protobufs
impl TryFrom<&[u8]> for Tx {
    type Error = DecodeError;

    fn try_from(tx_bytes: &[u8]) -> Result<Self, DecodeError> {
        use prost::Message;

        let tx = proto::Tx::decode(tx_bytes)
            .map_err(DecodeError::TxDecodingError)?;
        BorshDeserialize::try_from_slice(&tx.data)
            .map_err(DecodeError::InvalidEncoding)
    }
}

impl Default for Tx {
    fn default() -> Self {
        Self {
            header: Header::new(TxType::Raw),
            sections: vec![],
        }
    }
}

impl Tx {
    /// Initialize a new transaction builder
    pub fn new(chain_id: ChainId, expiration: Option<DateTimeUtc>) -> Self {
        Tx {
            sections: vec![],
            header: Header {
                chain_id,
                expiration,
                ..Header::new(TxType::Raw)
            },
        }
    }

    /// Create a transaction of the given type
    pub fn from_type(header: TxType) -> Self {
        Tx {
            header: Header::new(header),
            sections: vec![],
        }
    }

    /// Serialize tx to hex string
    pub fn serialize(&self) -> String {
        let tx_bytes = self.serialize_to_vec();
        HEXUPPER.encode(&tx_bytes)
    }

    /// Deserialize from hex encoding
    pub fn deserialize(data: &[u8]) -> Result<Self, DecodeError> {
        if let Ok(hex) = serde_json::from_slice::<String>(data) {
            match HEXUPPER.decode(hex.as_bytes()) {
                Ok(bytes) => Tx::try_from_slice(&bytes)
                    .map_err(DecodeError::InvalidEncoding),
                Err(e) => Err(DecodeError::InvalidHex(e)),
            }
        } else {
            Err(DecodeError::InvalidJsonString)
        }
    }

    /// Add new default commitments to the transaction. Returns false if the
    /// commitment is already contained in the set
    pub fn init_new_commitments(&mut self) -> bool {
        self.header.batch.insert(TxCommitments::default())
    }

    /// Add new default commitments to the transaction. Returns false if the
    /// commitment is already contained in the set
    #[cfg(any(test, feature = "testing"))]
    pub fn push_default_commitments(&mut self) -> bool {
        self.header.batch.insert(TxCommitments::default())
    }

    /// Add a new inner tx to the transaction. Returns `false` if the
    /// commitments already existed in the collection. This function expects a
    /// transaction carrying a single inner tx as input
    pub fn add_inner_tx(&mut self, other: Tx, cmt: TxCommitments) -> bool {
        if !self.header.batch.insert(cmt) {
            return false;
        }

        let new_sections: Vec<Section> = other
            .sections
            .into_iter()
            // Avoid bloating the message with redundant sections
            .filter(|sec| !self.sections.contains(sec))
            .collect();
        self.sections.extend(new_sections);

        true
    }

    /// Get the transaction header
    pub fn header(&self) -> Header {
        self.header.clone()
    }

    /// Get the transaction header hash
    pub fn header_hash(&self) -> namada_core::hash::Hash {
        Section::Header(self.header.clone()).get_hash()
    }

    /// Gets the hash of the decrypted transaction's header
    pub fn raw_header_hash(&self) -> namada_core::hash::Hash {
        let mut raw_header = self.header();
        raw_header.tx_type = TxType::Raw;

        Section::Header(raw_header).get_hash()
    }

    /// Get hashes of all the sections in this transaction
    pub fn sechashes(&self) -> Vec<namada_core::hash::Hash> {
        let mut hashes = vec![self.header_hash()];
        for sec in &self.sections {
            hashes.push(sec.get_hash());
        }
        hashes
    }

    /// Update the header whilst maintaining existing cross-references
    pub fn update_header(&mut self, tx_type: TxType) -> &mut Self {
        self.header.tx_type = tx_type;
        self
    }

    /// Get the transaction section with the given hash
    pub fn get_section(
        &self,
        hash: &namada_core::hash::Hash,
    ) -> Option<Cow<Section>> {
        if self.header_hash() == *hash {
            return Some(Cow::Owned(Section::Header(self.header.clone())));
        } else if self.raw_header_hash() == *hash {
            let mut header = self.header();
            header.tx_type = TxType::Raw;
            return Some(Cow::Owned(Section::Header(header)));
        }
        for section in &self.sections {
            if section.get_hash() == *hash {
                return Some(Cow::Borrowed(section));
            }
        }
        None
    }

    /// Set the last transaction memo hash stored in the header
    pub fn set_memo_sechash(&mut self, hash: namada_core::hash::Hash) {
        let item = match self.header.batch.pop() {
            Some(mut last) => {
                last.memo_hash = hash;
                last
            }
            None => TxCommitments {
                memo_hash: hash,
                ..Default::default()
            },
        };

        self.header.batch.insert(item);
    }

    /// Get the memo designated by the memo hash in the header for the specified
    /// commitment
    pub fn memo(&self, cmt: &TxCommitments) -> Option<Vec<u8>> {
        if cmt.memo_hash == namada_core::hash::Hash::default() {
            return None;
        }

        match self.get_section(&cmt.memo_hash).as_ref().map(Cow::as_ref) {
            Some(Section::ExtraData(section)) => section.code.id(),
            _ => None,
        }
    }

    /// Add a new section to the transaction
    pub fn add_section(&mut self, section: Section) -> &mut Section {
        self.sections.push(section);
        self.sections.last_mut().unwrap()
    }

    /// Set the last transaction code hash stored in the header
    pub fn set_code_sechash(&mut self, hash: namada_core::hash::Hash) {
        let item = match self.header.batch.pop() {
            Some(mut last) => {
                last.code_hash = hash;
                last
            }
            None => TxCommitments {
                code_hash: hash,
                ..Default::default()
            },
        };

        self.header.batch.insert(item);
    }

    /// Get the code designated by the transaction code hash in the header for
    /// the specified commitment
    pub fn code(&self, cmt: &TxCommitments) -> Option<Vec<u8>> {
        match self.get_section(&cmt.code_hash).as_ref().map(Cow::as_ref) {
            Some(Section::Code(section)) => section.code.id(),
            _ => None,
        }
    }

    /// Add the given code to the transaction and set code hash in the header
    pub fn set_code(&mut self, code: Code) -> &mut Section {
        let sec = Section::Code(code);
        self.set_code_sechash(sec.get_hash());
        self.sections.push(sec);
        self.sections.last_mut().unwrap()
    }

    /// Set the last transaction data hash stored in the header
    pub fn set_data_sechash(&mut self, hash: namada_core::hash::Hash) {
        let item = match self.header.batch.pop() {
            Some(mut last) => {
                last.data_hash = hash;
                last
            }
            None => TxCommitments {
                data_hash: hash,
                ..Default::default()
            },
        };

        self.header.batch.insert(item);
    }

    /// Add the given code to the transaction and set the hash in the header
    pub fn set_data(&mut self, data: Data) -> &mut Section {
        let sec = Section::Data(data);
        self.set_data_sechash(sec.get_hash());
        self.sections.push(sec);
        self.sections.last_mut().unwrap()
    }

    /// Get the data designated by the transaction data hash in the header at
    /// the specified commitment
    pub fn data(&self, cmt: &TxCommitments) -> Option<Vec<u8>> {
        match self.get_section(&cmt.data_hash).as_ref().map(Cow::as_ref) {
            Some(Section::Data(data)) => Some(data.data.clone()),
            _ => None,
        }
    }

    /// Convert this transaction into protobufs bytes
    pub fn to_bytes(&self) -> Vec<u8> {
        use prost::Message;

        let mut bytes = vec![];
        let tx: proto::Tx = proto::Tx {
            data: self.serialize_to_vec(),
        };
        tx.encode(&mut bytes)
            .expect("encoding a transaction failed");
        bytes
    }

    /// Verify that the section with the given hash has been signed by the given
    /// public key
    pub fn verify_signatures<F>(
        &self,
        hashes: &[namada_core::hash::Hash],
        public_keys_index_map: AccountPublicKeysMap,
        signer: &Option<Address>,
        threshold: u8,
        max_signatures: Option<u8>,
        mut consume_verify_sig_gas: F,
    ) -> std::result::Result<Vec<&Authorization>, VerifySigError>
    where
        F: FnMut() -> std::result::Result<(), namada_gas::Error>,
    {
        let max_signatures = max_signatures.unwrap_or(u8::MAX);
        // Records the public key indices used in successful signatures
        let mut verified_pks = HashSet::new();
        // Records the sections instrumental in verifying signatures
        let mut witnesses = Vec::new();

        for section in &self.sections {
            if let Section::Authorization(signatures) = section {
                // Check that the hashes being checked are a subset of those in
                // this section. Also ensure that all the sections the signature
                // signs over are present.
                if hashes.iter().all(|x| {
                    signatures.targets.contains(x) || section.get_hash() == *x
                }) && signatures
                    .targets
                    .iter()
                    .all(|x| self.get_section(x).is_some())
                {
                    if signatures.total_signatures() > max_signatures {
                        return Err(VerifySigError::InvalidSectionSignature(
                            "too many signatures.".to_string(),
                        ));
                    }

                    // Finally verify that the signature itself is valid
                    let amt_verifieds = signatures
                        .verify_signature(
                            &mut verified_pks,
                            &public_keys_index_map,
                            signer,
                            &mut consume_verify_sig_gas,
                        )
                        .map_err(|_e| {
                            VerifySigError::InvalidSectionSignature(
                                "found invalid signature.".to_string(),
                            )
                        });
                    // Record the section witnessing these signatures
                    if amt_verifieds? > 0 {
                        witnesses.push(signatures);
                    }
                    // Short-circuit these checks if the threshold is exceeded
                    if verified_pks.len() >= threshold.into() {
                        return Ok(witnesses);
                    }
                }
            }
        }
        Err(VerifySigError::InvalidSectionSignature(format!(
            "signature threshold not met: ({} < {})",
            verified_pks.len(),
            threshold
        )))
    }

    /// Verify that the sections with the given hashes have been signed together
    /// by the given public key. I.e. this function looks for one signature that
    /// covers over the given slice of hashes.
    /// Note that this method doesn't consider gas cost and hence it shouldn't
    /// be used from txs or VPs.
    pub fn verify_signature(
        &self,
        public_key: &common::PublicKey,
        hashes: &[namada_core::hash::Hash],
    ) -> Result<&Authorization, VerifySigError> {
        self.verify_signatures(
            hashes,
            AccountPublicKeysMap::from_iter([public_key.clone()]),
            &None,
            1,
            None,
            || Ok(()),
        )
        .map(|x| *x.first().unwrap())
        .map_err(|_| VerifySigError::InvalidWrapperSignature)
    }

    pub fn compute_section_signature(
        &self,
        secret_keys: &[common::SecretKey],
        public_keys_index_map: &AccountPublicKeysMap,
        signer: Option<Address>,
    ) -> Vec<SignatureIndex> {
        let targets = vec![self.raw_header_hash()];
        let mut signatures = Vec::new();
        let section = Authorization::new(
            targets,
            public_keys_index_map.index_secret_keys(secret_keys.to_vec()),
            signer,
        );
        match section.signer {
            Signer::Address(addr) => {
                for (idx, signature) in section.signatures {
                    signatures.push(SignatureIndex {
                        pubkey: public_keys_index_map
                            .get_public_key_from_index(idx)
                            .unwrap(),
                        index: Some((addr.clone(), idx)),
                        signature,
                    });
                }
            }
            Signer::PubKeys(pub_keys) => {
                for (idx, signature) in section.signatures {
                    signatures.push(SignatureIndex {
                        pubkey: pub_keys[idx as usize].clone(),
                        index: None,
                        signature,
                    });
                }
            }
        }
        signatures
    }

    /// Determines the type of the input Tx
    ///
    /// If it is a raw Tx, signed or not, the Tx is
    /// returned unchanged inside an enum variant stating its type.
    ///
    /// If it is a decrypted tx, signing it adds no security so we
    /// extract the signed data without checking the signature (if it
    /// is signed) or return as is. Either way, it is returned in
    /// an enum variant stating its type.
    ///
    /// If it is a WrapperTx, we extract the signed data of
    /// the Tx and verify it is of the appropriate form. This means
    /// 1. The wrapper tx is indeed signed
    /// 2. The signature is valid
    pub fn validate_tx(
        &self,
    ) -> std::result::Result<Option<&Authorization>, TxError> {
        match &self.header.tx_type {
            // verify signature and extract signed data
            TxType::Wrapper(wrapper) => self
                .verify_signature(&wrapper.pk, &self.sechashes())
                .map(Option::Some)
                .map_err(|err| {
                    TxError::SigError(format!(
                        "WrapperTx signature verification failed: {}",
                        err
                    ))
                }),
            // verify signature and extract signed data
            TxType::Protocol(protocol) => self
                .verify_signature(&protocol.pk, &self.sechashes())
                .map(Option::Some)
                .map_err(|err| {
                    TxError::SigError(format!(
                        "ProtocolTx signature verification failed: {}",
                        err
                    ))
                }),
            // return as is
            TxType::Raw => Ok(None),
        }
    }

    /// Filter out all the sections that must not be submitted to the protocol
    /// and return them.
    pub fn protocol_filter(&mut self) -> Vec<Section> {
        let mut filtered = Vec::new();
        for i in (0..self.sections.len()).rev() {
            if let Section::MaspBuilder(_) = self.sections[i] {
                // MASP Builders containing extended full viewing keys amongst
                // other private information and must be removed prior to
                // submission to protocol
                filtered.push(self.sections.remove(i));
            }
        }
        filtered
    }

    /// Filter out all the sections that need not be sent to the hardware wallet
    /// and return them
    pub fn wallet_filter(&mut self) -> Vec<Section> {
        let mut filtered = Vec::new();
        for i in (0..self.sections.len()).rev() {
            match &mut self.sections[i] {
                // This section is known to be large and can be contracted
                Section::Code(section) => {
                    filtered.push(Section::Code(section.clone()));
                    section.code.contract();
                }
                // This section is known to be large and can be contracted
                Section::ExtraData(section) => {
                    filtered.push(Section::ExtraData(section.clone()));
                    section.code.contract();
                }
                // Everything else is fine to add
                _ => {}
            }
        }
        filtered
    }

    /// Add an extra section to the tx builder by hash
    pub fn add_extra_section_from_hash(
        &mut self,
        hash: namada_core::hash::Hash,
        tag: Option<String>,
    ) -> namada_core::hash::Hash {
        let sechash = self
            .add_section(Section::ExtraData(Code::from_hash(hash, tag)))
            .get_hash();
        sechash
    }

    /// Add an extra section to the tx builder by code
    pub fn add_extra_section(
        &mut self,
        code: Vec<u8>,
        tag: Option<String>,
    ) -> (&mut Self, namada_core::hash::Hash) {
        let sechash = self
            .add_section(Section::ExtraData(Code::new(code, tag)))
            .get_hash();
        (self, sechash)
    }

    /// Add a memo section to the transaction
    pub fn add_memo(
        &mut self,
        memo: &[u8],
    ) -> (&mut Self, namada_core::hash::Hash) {
        let sechash = self
            .add_section(Section::ExtraData(Code::new(memo.to_vec(), None)))
            .get_hash();
        self.set_memo_sechash(sechash);
        (self, sechash)
    }

    /// Add a masp tx section to the tx builder
    pub fn add_masp_tx_section(
        &mut self,
        tx: Transaction,
    ) -> (&mut Self, namada_core::hash::Hash) {
        let sechash = self.add_section(Section::MaspTx(tx)).get_hash();
        (self, sechash)
    }

    /// Add a masp builder section to the tx builder
    pub fn add_masp_builder(&mut self, builder: MaspBuilder) -> &mut Self {
        let _sec = self.add_section(Section::MaspBuilder(builder));
        self
    }

    /// Add wasm code to the tx builder from hash
    pub fn add_code_from_hash(
        &mut self,
        code_hash: namada_core::hash::Hash,
        tag: Option<String>,
    ) -> &mut Self {
        self.set_code(Code::from_hash(code_hash, tag));
        self
    }

    /// Add wasm code to the tx builder
    pub fn add_code(
        &mut self,
        code: Vec<u8>,
        tag: Option<String>,
    ) -> &mut Self {
        self.set_code(Code::new(code, tag));
        self
    }

    /// Add wasm data to the tx builder
    pub fn add_data(&mut self, data: impl BorshSerialize) -> &mut Self {
        let bytes = data.serialize_to_vec();
        self.set_data(Data::new(bytes));
        self
    }

    /// Add wasm data already serialized to the tx builder
    pub fn add_serialized_data(&mut self, bytes: Vec<u8>) -> &mut Self {
        self.set_data(Data::new(bytes));
        self
    }

    /// Add wrapper tx to the tx builder
    pub fn add_wrapper(
        &mut self,
        fee: Fee,
        fee_payer: common::PublicKey,
        epoch: Epoch,
        gas_limit: GasLimit,
        fee_unshield_hash: Option<namada_core::hash::Hash>,
    ) -> &mut Self {
        self.header.tx_type = TxType::Wrapper(Box::new(WrapperTx::new(
            fee,
            fee_payer,
            epoch,
            gas_limit,
            fee_unshield_hash,
        )));
        self
    }

    /// Add fee payer keypair to the tx builder
    pub fn sign_wrapper(&mut self, keypair: common::SecretKey) -> &mut Self {
        self.protocol_filter();
        self.add_section(Section::Authorization(Authorization::new(
            self.sechashes(),
            [(0, keypair)].into_iter().collect(),
            None,
        )));
        self
    }

    /// Add signing keys to the tx builder
    pub fn sign_raw(
        &mut self,
        keypairs: Vec<common::SecretKey>,
        account_public_keys_map: AccountPublicKeysMap,
        signer: Option<Address>,
    ) -> &mut Self {
        // The inner tx signer signs the Raw version of the Header
        let hashes = vec![self.raw_header_hash()];
        self.protocol_filter();

        let secret_keys = if signer.is_some() {
            account_public_keys_map.index_secret_keys(keypairs)
        } else {
            (0..).zip(keypairs).collect()
        };

        self.add_section(Section::Authorization(Authorization::new(
            hashes,
            secret_keys,
            signer,
        )));
        self
    }

    /// Add signatures
    pub fn add_signatures(
        &mut self,
        signatures: Vec<SignatureIndex>,
    ) -> &mut Self {
        self.protocol_filter();
        let mut pk_section = Authorization {
            targets: vec![self.raw_header_hash()],
            signatures: BTreeMap::new(),
            signer: Signer::PubKeys(vec![]),
        };
        let mut sections = HashMap::new();
        // Put the supplied signatures into the correct sections
        for signature in signatures {
            if let Some((addr, idx)) = &signature.index {
                // Add the signature under the given multisig address
                let section =
                    sections.entry(addr.clone()).or_insert_with(|| {
                        Authorization {
                            targets: vec![self.raw_header_hash()],
                            signatures: BTreeMap::new(),
                            signer: Signer::Address(addr.clone()),
                        }
                    });
                section.signatures.insert(*idx, signature.signature);
            } else if let Signer::PubKeys(pks) = &mut pk_section.signer {
                // Add the signature under its corresponding public key
                pk_section
                    .signatures
                    .insert(pks.len() as u8, signature.signature);
                pks.push(signature.pubkey);
            }
        }
        for section in std::iter::once(pk_section).chain(sections.into_values())
        {
            self.add_section(Section::Authorization(section));
        }
        self
    }
<<<<<<< HEAD

    pub fn commitments(&self) -> &HashSet<TxCommitments> {
        &self.header.batch
    }

    pub fn first_commitments(&self) -> Option<&TxCommitments> {
        self.header.batch.first()
    }

    pub fn batch_tx(self, cmt: TxCommitments) -> BatchedTx {
        BatchedTx { tx: self, cmt }
    }

    #[cfg(any(test, feature = "testing"))]
    pub fn batch_ref_first_tx(&self) -> BatchedTxRef {
        BatchedTxRef {
            tx: self,
            cmt: self.first_commitments().unwrap(),
        }
    }

    #[cfg(any(test, feature = "testing"))]
    pub fn batch_first_tx(self) -> BatchedTx {
        let cmt = self.first_commitments().unwrap().to_owned();
        BatchedTx { tx: self, cmt }
    }
}

impl<'tx> Tx {
    pub fn batch_ref_tx(
        &'tx self,
        cmt: &'tx TxCommitments,
    ) -> BatchedTxRef<'tx> {
        BatchedTxRef { tx: self, cmt }
    }
}

/// The type of an indexed transaction, wrapper or inner. If the latter, then
/// also carries the specific commitment in the bundle
#[derive(
    Debug,
    Clone,
    BorshSerialize,
    BorshDeserialize,
    BorshDeserializer,
    Eq,
    PartialEq,
    Ord,
    PartialOrd,
    Hash,
)]
pub enum IndexedTxType {
    Wrapper,
    Inner(TxCommitments),
}

/// Represents the pointers of an indexed tx, which are the block height, the
/// index inside that block and the commitment inside the tx bundle (if inner
/// tx)
#[derive(
    Debug,
    Clone,
    BorshSerialize,
    BorshDeserialize,
    BorshDeserializer,
    Eq,
    PartialEq,
    Ord,
    PartialOrd,
    Hash,
)]
pub struct IndexedTx {
    /// The block height of the indexed tx
    pub height: BlockHeight,
    /// The index in the block of the tx
    pub index: TxIndex,
    /// This indicates if the tx is the wrapper or the inner
    pub tx_type: IndexedTxType,
}

impl Default for IndexedTx {
    fn default() -> Self {
        Self {
            height: BlockHeight::first(),
            index: TxIndex(0),
            tx_type: IndexedTxType::Wrapper,
        }
    }
}

/// A reference to a transaction with the commitment to a specific inner
/// transaction of the batch
#[derive(Debug, BorshSerialize)]
pub struct BatchedTxRef<'tx> {
    pub tx: &'tx Tx,
    pub cmt: &'tx TxCommitments,
}

/// A transaction with the commitment to a specific inner transaction of the
/// batch
#[derive(
    Debug, Clone, Serialize, Deserialize, BorshSerialize, BorshDeserialize,
)]
pub struct BatchedTx {
    pub tx: Tx,
    pub cmt: TxCommitments,
}

impl BatchedTx {
    pub fn to_ref(&self) -> BatchedTxRef {
        BatchedTxRef {
            tx: &self.tx,
            cmt: &self.cmt,
=======
}

#[cfg(test)]
mod tests {
    use std::fs;

    use data_encoding::HEXLOWER;

    use super::*;

    #[test]
    /// Tx encoding must not change
    fn test_txs_fixture_decoding() {
        let file = fs::File::open("../tests/fixtures/txs.json")
            .expect("file should open read only");
        let serialized_txs: Vec<String> =
            serde_json::from_reader(file).expect("file should be proper JSON");

        for serialized_tx in serialized_txs {
            let tmp = HEXLOWER.decode(serialized_tx.as_bytes()).unwrap();
            Tx::try_from(tmp.as_ref()).unwrap();
>>>>>>> ea843f75
        }
    }
}<|MERGE_RESOLUTION|>--- conflicted
+++ resolved
@@ -1664,7 +1664,6 @@
         }
         self
     }
-<<<<<<< HEAD
 
     pub fn commitments(&self) -> &HashSet<TxCommitments> {
         &self.header.batch
@@ -1778,7 +1777,8 @@
         BatchedTxRef {
             tx: &self.tx,
             cmt: &self.cmt,
-=======
+        }
+    }
 }
 
 #[cfg(test)]
@@ -1800,7 +1800,6 @@
         for serialized_tx in serialized_txs {
             let tmp = HEXLOWER.decode(serialized_tx.as_bytes()).unwrap();
             Tx::try_from(tmp.as_ref()).unwrap();
->>>>>>> ea843f75
         }
     }
 }