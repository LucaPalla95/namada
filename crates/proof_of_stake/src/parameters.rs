//! Proof-of-Stake system parameters

use std::str::FromStr;

use borsh::{BorshDeserialize, BorshSerialize};
use namada_core::dec::Dec;
use namada_core::storage::Epoch;
use namada_core::token;
use namada_core::uint::Uint;
use namada_governance::parameters::GovernanceParameters;
use thiserror::Error;

/// Proof-of-Stake system parameters. This includes parameters that are used in
/// PoS but are read from other accounts storage (governance).
#[derive(Debug, Clone, BorshDeserialize, BorshSerialize)]
pub struct PosParams {
    /// PoS-owned params
    pub owned: OwnedPosParams,
    /// Governance param - Maximum proposal voting period in epochs.
    /// This param is stored in governance.
    pub max_proposal_period: u64,
}

/// Proof-of-Stake system parameters owned by the PoS address, set at genesis
/// and can only be changed via governance
#[derive(Debug, Clone, BorshDeserialize, BorshSerialize)]
pub struct OwnedPosParams {
    /// A maximum number of consensus validators
    pub max_validator_slots: u64,
    /// Any change applied during an epoch `n` will become active at the
    /// beginning of epoch `n + pipeline_len`.
    pub pipeline_len: u64,
    /// How many epochs after a committed fault a validator can be slashed.
    /// If a fault is detected in epoch `n`, it can slashed up until the end of
    /// `n + slashable_period_len` epoch.
    /// The value must be greater or equal to `pipeline_len`.
    pub unbonding_len: u64,
    /// The voting power per fundamental unit of the staking token (namnam).
    /// Used in validators' voting power calculation to interface with
    /// tendermint.
    pub tm_votes_per_token: Dec,
    /// Amount of tokens rewarded to a validator for proposing a block
    pub block_proposer_reward: Dec,
    /// Amount of tokens rewarded to each validator that voted on a block
    /// proposal
    pub block_vote_reward: Dec,
    /// Maximum staking rewards rate per annum
    pub max_inflation_rate: Dec,
    /// Target ratio of staked NAM tokens to total NAM tokens
    pub target_staked_ratio: Dec,
    /// Fraction of validator's stake that should be slashed on a duplicate
    /// vote.
    pub duplicate_vote_min_slash_rate: Dec,
    /// Fraction of validator's stake that should be slashed on a light client
    /// attack.
    pub light_client_attack_min_slash_rate: Dec,
    /// Number of epochs above and below (separately) the current epoch to
    /// consider when doing cubic slashing
    pub cubic_slashing_window_length: u64,
    /// The minimum amount of bonded tokens that a validator needs to be in
    /// either the `consensus` or `below_capacity` validator sets
    pub validator_stake_threshold: token::Amount,
    /// The length, in blocks, of the sliding window for consensus validators
    /// inactivity verification
    pub liveness_window_check: u64,
    /// The minimum required activity of consesus validators, in percentage,
    /// over the `liveness_window_check`
    pub liveness_threshold: Dec,
    /// PoS gain p (read only)
    pub rewards_gain_p: Dec,
    /// PoS gain d (read only)
    pub rewards_gain_d: Dec,
}

impl Default for PosParams {
    fn default() -> Self {
        let owned = OwnedPosParams::default();
        let gov = GovernanceParameters::default();
        Self {
            owned,
            max_proposal_period: gov.max_proposal_period,
        }
    }
}

impl Default for OwnedPosParams {
    fn default() -> Self {
        Self {
            max_validator_slots: 100,
            pipeline_len: 2,
            unbonding_len: 21,
            // 1 voting power per 1 fundamental token (10^6 per NAM or 1 per
            // namnam)
            tm_votes_per_token: Dec::one(),
            block_proposer_reward: Dec::new(125, 3).expect("Test failed"),
            block_vote_reward: Dec::new(1, 1).expect("Test failed"),
            // PoS inflation of 10%
            max_inflation_rate: Dec::new(1, 1).expect("Test failed"),
            // target staked ratio of 2/3
            target_staked_ratio: Dec::new(6667, 4).expect("Test failed"),
            // slash 0.1%
            duplicate_vote_min_slash_rate: Dec::new(1, 3).expect("Test failed"),
            // slash 0.1%
            light_client_attack_min_slash_rate: Dec::new(1, 3)
                .expect("Test failed"),
            cubic_slashing_window_length: 1,
            validator_stake_threshold: token::Amount::native_whole(1_u64),
            liveness_window_check: 10_000,
            liveness_threshold: Dec::new(9, 1).expect("Test failed"),
            rewards_gain_p: Dec::from_str("0.25").expect("Test failed"),
            rewards_gain_d: Dec::from_str("0.25").expect("Test failed"),
        }
    }
}

#[allow(missing_docs)]
#[derive(Error, Debug)]
pub enum ValidationError {
    #[error(
        "Maximum total voting power is too large: got {0}, expected at most \
         {MAX_TOTAL_VOTING_POWER}"
    )]
    TotalVotingPowerTooLarge(Uint),
    #[error("Votes per token cannot be greater than 1, got {0}")]
    VotesPerTokenGreaterThanOne(Dec),
    #[error("Pipeline length must be >= 2, got {0}")]
    PipelineLenTooShort(u64),
    #[error(
        "Unbonding length must be > pipeline length. Got unbonding: {0}, \
         pipeline: {1}"
    )]
    UnbondingLenTooShort(u64, u64),
}

/// The number of fundamental units per whole token of the native staking token
pub const TOKENS_PER_NAM: u64 = 1_000_000;

/// From Tendermint: <https://github.com/tendermint/tendermint/blob/master/spec/abci/apps.md#updating-the-validator-set>
const MAX_TOTAL_VOTING_POWER: i64 = i64::MAX / 8;

/// Assuming token amount is `u64` in micro units.
const TOKEN_MAX_AMOUNT: u64 = u64::MAX / TOKENS_PER_NAM;

impl OwnedPosParams {
    /// Validate PoS parameters values. Returns an empty list if the values are
    /// valid.
    #[must_use]
    pub fn validate(&self) -> Vec<ValidationError> {
        let mut errors = vec![];

        if self.pipeline_len < 2 {
            errors
                .push(ValidationError::PipelineLenTooShort(self.pipeline_len));
        }

        if self.pipeline_len >= self.unbonding_len {
            errors.push(ValidationError::UnbondingLenTooShort(
                self.unbonding_len,
                self.pipeline_len,
            ))
        }

        // Check maximum total voting power cannot get larger than what
        // Tendermint allows
        let max_total_voting_power = (self.tm_votes_per_token
            * TOKEN_MAX_AMOUNT
            * self.max_validator_slots)
            .to_uint()
            .expect("Cannot fail");
        match i64::try_from(max_total_voting_power) {
            Ok(max_total_voting_power_i64) => {
                if max_total_voting_power_i64 > MAX_TOTAL_VOTING_POWER {
                    errors.push(ValidationError::TotalVotingPowerTooLarge(
                        max_total_voting_power,
                    ))
                }
            }
            Err(_) => errors.push(ValidationError::TotalVotingPowerTooLarge(
                max_total_voting_power,
            )),
        }

        // Check that there is no more than 1 vote per token
        if self.tm_votes_per_token > Dec::one() {
            errors.push(ValidationError::VotesPerTokenGreaterThanOne(
                self.tm_votes_per_token,
            ))
        }

        errors
    }

    /// Get the epoch offset from which an unbonded bond can withdrawn
    pub fn withdrawable_epoch_offset(&self) -> u64 {
        self.pipeline_len
            + self.unbonding_len
            + self.cubic_slashing_window_length
    }

    /// Get the epoch offset for processing slashes
    pub fn slash_processing_epoch_offset(&self) -> u64 {
        self.unbonding_len + self.cubic_slashing_window_length + 1
    }

    /// Get the first and the last epoch of a cubic slash window.
    pub fn cubic_slash_epoch_window(
        &self,
        infraction_epoch: Epoch,
    ) -> (Epoch, Epoch) {
        let start = infraction_epoch
            .sub_or_default(Epoch(self.cubic_slashing_window_length));
        let end = infraction_epoch + self.cubic_slashing_window_length;
        (start, end)
    }

    /// Get the redelegation end epoch from the start epoch
    pub fn redelegation_end_epoch_from_start(&self, end: Epoch) -> Epoch {
        end + self.pipeline_len
    }

    /// Get the redelegation start epoch from the end epoch
    pub fn redelegation_start_epoch_from_end(&self, end: Epoch) -> Epoch {
        end - self.pipeline_len
    }

    /// Determine if the infraction is in the lazy slashing window for a
    /// redelegation source validator. Any source validator slashes that
    /// were processed before redelegation was applied will be applied
    /// eagerly on the redelegation amount, so this function will only return
    /// `true` for applicable infractions that were processed after
    /// the redelegation was applied.
    ///
    /// The `redel_start` is the epoch in which the redelegation was applied and
    /// `redel_end` the epoch in which it no longer contributed to source
    /// validator's stake.
    pub fn in_redelegation_slashing_window(
        &self,
        infraction_epoch: Epoch,
        redel_start: Epoch,
        redel_end: Epoch,
    ) -> bool {
        let processing_epoch =
            infraction_epoch + self.slash_processing_epoch_offset();
        redel_start < processing_epoch && infraction_epoch < redel_end
    }

    /// A test helper to add the default gov params to PoS params.
    #[cfg(any(test, feature = "testing"))]
    pub fn with_default_gov_params(self) -> PosParams {
        let gov = GovernanceParameters::default();
        PosParams {
            owned: self,
            max_proposal_period: gov.max_proposal_period,
        }
    }

    /// A test helper to add the default gov params to PoS params.
    #[cfg(any(test, feature = "testing"))]
    pub fn with_gov_params(self, gov: &GovernanceParameters) -> PosParams {
        PosParams {
            owned: self,
            max_proposal_period: gov.max_proposal_period,
        }
    }
}

impl std::ops::Deref for PosParams {
    type Target = OwnedPosParams;

    fn deref(&self) -> &Self::Target {
        &self.owned
    }
}

#[cfg(test)]
mod tests {
    use proptest::prelude::*;
    use testing::arb_pos_params;

    use super::*;

    proptest! {
        #[test]
        fn test_validate_arb_pos_params(pos_params in arb_pos_params(None)) {
            let errors = pos_params.validate();
            assert!(
                errors.is_empty(),
                "Arbitrary PoS parameters must be valid, `validate()` failed. \
                Parameters {:#?}\nErrors: {:#?}",
                pos_params,
                errors
            );
        }
    }
}

/// Testing helpers
#[cfg(any(test, feature = "testing"))]
pub mod testing {
<<<<<<< HEAD
    use namada_core::dec::Dec;
=======
>>>>>>> 92fc1f67
    use proptest::prelude::*;

    use super::*;

    prop_compose! {
        /// Generate arbitrary valid ([`PosParams::validate`]) PoS parameters.
        pub fn arb_pos_params(num_max_validator_slots: Option<u64>)
            (pipeline_len in Just(2))
            (max_validator_slots in 3..num_max_validator_slots.unwrap_or(128),
            // `unbonding_len` > `pipeline_len`
            unbonding_len in pipeline_len + 1..pipeline_len + 8,
            pipeline_len in Just(pipeline_len),
            tm_votes_per_token in 1..10_001_i128)
            -> OwnedPosParams {
            OwnedPosParams {
                max_validator_slots,
                pipeline_len,
                unbonding_len,
                tm_votes_per_token: Dec::new(tm_votes_per_token, 4).expect("Test failed"),
                // The rest of the parameters that are not being used in the PoS
                // VP are constant for now
                ..Default::default()
            }
        }
    }

    /// Get an arbitrary rate - a Dec value between 0 and 1 inclusive, with
    /// some fixed precision
    pub fn arb_rate() -> impl Strategy<Value = Dec> {
        (0..=100_000_i128)
            .prop_map(|num| Dec::new(num, 5).expect("Test failed"))
    }
}<|MERGE_RESOLUTION|>--- conflicted
+++ resolved
@@ -297,10 +297,6 @@
 /// Testing helpers
 #[cfg(any(test, feature = "testing"))]
 pub mod testing {
-<<<<<<< HEAD
-    use namada_core::dec::Dec;
-=======
->>>>>>> 92fc1f67
     use proptest::prelude::*;
 
     use super::*;
