//! The ledger's protocol
use std::cell::RefCell;
use std::collections::BTreeSet;
use std::fmt::Debug;

use borsh_ext::BorshSerializeExt;
use eyre::{eyre, WrapErr};
use masp_primitives::transaction::Transaction;
use namada_core::booleans::BoolResultUnitExt;
use namada_core::hash::Hash;
use namada_core::storage::Key;
use namada_events::extend::{
    ComposeEvent, Height as HeightAttr, TxHash as TxHashAttr,
};
use namada_events::EventLevel;
use namada_gas::TxGasMeter;
use namada_sdk::tx::TX_TRANSFER_WASM;
use namada_state::StorageWrite;
use namada_token::event::{TokenEvent, TokenOperation, UserAccount};
use namada_tx::data::protocol::ProtocolTxType;
use namada_tx::data::{
    BatchResults, BatchedTxResult, GasLimit, TxResult, TxType, VpStatusFlags,
    VpsResult, WrapperTx,
};
use namada_tx::{BatchedTxRef, Section, Tx};
use namada_vote_ext::EthereumTxData;
use rayon::iter::{IntoParallelRefIterator, ParallelIterator};
use thiserror::Error;

use crate::address::{Address, InternalAddress};
use crate::ledger::gas::{GasMetering, VpGasMeter};
use crate::ledger::governance::GovernanceVp;
use crate::ledger::native_vp::ethereum_bridge::bridge_pool_vp::BridgePoolVp;
use crate::ledger::native_vp::ethereum_bridge::nut::NonUsableTokens;
use crate::ledger::native_vp::ethereum_bridge::vp::EthBridge;
use crate::ledger::native_vp::ibc::Ibc;
use crate::ledger::native_vp::masp::MaspVp;
use crate::ledger::native_vp::multitoken::MultitokenVp;
use crate::ledger::native_vp::parameters::{self, ParametersVp};
use crate::ledger::native_vp::{self, NativeVp};
use crate::ledger::pgf::PgfVp;
use crate::ledger::pos::{self, PosVP};
use crate::state::{DBIter, State, StorageHasher, StorageRead, WlState, DB};
use crate::storage;
use crate::storage::TxIndex;
use crate::token::Amount;
use crate::vm::wasm::{TxCache, VpCache};
use crate::vm::{self, wasm, WasmCacheAccess};

#[allow(missing_docs)]
#[derive(Error, Debug)]
pub enum Error {
    #[error("No inner transactions were found")]
    MissingInnerTxs,
    #[error("Missing tx section: {0}")]
    MissingSection(String),
    #[error("State error: {0}")]
    StateError(namada_state::Error),
    #[error("Storage error: {0}")]
    StorageError(namada_state::StorageError),
    #[error("Wrapper tx runner error: {0}")]
    WrapperRunnerError(String),
    #[error("Transaction runner error: {0}")]
    TxRunnerError(vm::wasm::run::Error),
    #[error("{0:?}")]
    ProtocolTxError(#[from] eyre::Error),
    #[error("Txs must either be encrypted or a decryption of an encrypted tx")]
    TxTypeError,
    #[error("The atomic batch failed at inner transaction {0}")]
    FailingAtomicBatch(Hash),
    #[error("Fee ushielding error: {0}")]
    FeeUnshieldingError(namada_tx::data::WrapperTxErr),
    #[error("Gas error: {0}")]
    GasError(String),
    #[error("Error while processing transaction's fees: {0}")]
    FeeError(String),
    #[error("Invalid transaction section signature: {0}")]
    InvalidSectionSignature(String),
    #[error(
        "The decrypted transaction {0} has already been applied in this block"
    )]
    ReplayAttempt(Hash),
    #[error("Error executing VP for addresses: {0:?}")]
    VpRunnerError(vm::wasm::run::Error),
    #[error("The address {0} doesn't exist")]
    MissingAddress(Address),
    #[error("IBC native VP: {0}")]
    IbcNativeVpError(crate::ledger::native_vp::ibc::Error),
    #[error("PoS native VP: {0}")]
    PosNativeVpError(pos::vp::Error),
    #[error("PoS native VP panicked")]
    PosNativeVpRuntime,
    #[error("Parameters native VP: {0}")]
    ParametersNativeVpError(parameters::Error),
    #[error("Multitoken native VP: {0}")]
    MultitokenNativeVpError(crate::ledger::native_vp::multitoken::Error),
    #[error("Governance native VP error: {0}")]
    GovernanceNativeVpError(crate::ledger::governance::Error),
    #[error("Pgf native VP error: {0}")]
    PgfNativeVpError(crate::ledger::pgf::Error),
    #[error("Ethereum bridge native VP error: {0:?}")]
    EthBridgeNativeVpError(native_vp::ethereum_bridge::vp::Error),
    #[error("Ethereum bridge pool native VP error: {0:?}")]
    BridgePoolNativeVpError(native_vp::ethereum_bridge::bridge_pool_vp::Error),
    #[error("Non usable tokens native VP error: {0:?}")]
    NutNativeVpError(native_vp::ethereum_bridge::nut::Error),
    #[error("MASP native VP error: {0}")]
    MaspNativeVpError(native_vp::masp::Error),
    #[error("Access to an internal address {0:?} is forbidden")]
    AccessForbidden(InternalAddress),
}

impl Error {
    /// Determine if the error originates from an invalid transaction
    /// section signature. This is required for replay protection.
    const fn invalid_section_signature_flag(&self) -> VpStatusFlags {
        if matches!(self, Self::InvalidSectionSignature(_)) {
            VpStatusFlags::INVALID_SIGNATURE
        } else {
            VpStatusFlags::empty()
        }
    }
}

/// Shell parameters for running wasm transactions.
#[allow(missing_docs)]
#[derive(Debug)]
pub struct ShellParams<'a, S, D, H, CA>
where
    S: State<D = D, H = H> + Sync,
    D: 'static + DB + for<'iter> DBIter<'iter> + Sync,
    H: 'static + StorageHasher + Sync,
    CA: 'static + WasmCacheAccess + Sync,
{
    pub tx_gas_meter: &'a RefCell<TxGasMeter>,
    pub state: &'a mut S,
    pub vp_wasm_cache: &'a mut VpCache<CA>,
    pub tx_wasm_cache: &'a mut TxCache<CA>,
}

impl<'a, S, D, H, CA> ShellParams<'a, S, D, H, CA>
where
    S: State<D = D, H = H> + Sync,
    D: 'static + DB + for<'iter> DBIter<'iter> + Sync,
    H: 'static + StorageHasher + Sync,
    CA: 'static + WasmCacheAccess + Sync,
{
    /// Create a new instance of `ShellParams`
    pub fn new(
        tx_gas_meter: &'a RefCell<TxGasMeter>,
        state: &'a mut S,
        vp_wasm_cache: &'a mut VpCache<CA>,
        tx_wasm_cache: &'a mut TxCache<CA>,
    ) -> Self {
        Self {
            tx_gas_meter,
            state,
            vp_wasm_cache,
            tx_wasm_cache,
        }
    }
}

/// Result of applying a transaction
pub type Result<T> = std::result::Result<T, Error>;

/// Arguments needed to execute a Wrapper transaction
pub struct WrapperArgs<'a> {
    /// The block proposer for the current block
    pub block_proposer: &'a Address,
    /// Flag if the wrapper transaction committed the fee unshielding operation
    pub is_committed_fee_unshield: bool,
}

/// The result of a call to [`dispatch_tx`]
pub struct DispatchError {
    /// The result of the function call
    pub error: Error,
    /// The tx result produced. It could produced even in case of an error
    pub tx_result: Option<TxResult<Error>>,
}

impl From<Error> for DispatchError {
    fn from(error: Error) -> Self {
        Self {
            error,
            tx_result: None,
        }
    }
}

/// Dispatch a given transaction to be applied based on its type. Some storage
/// updates may be derived and applied natively rather than via the wasm
/// environment, in which case validity predicates will be bypassed.
#[allow(clippy::too_many_arguments)]
pub fn dispatch_tx<'a, D, H, CA>(
    tx: Tx,
    tx_bytes: &'a [u8],
    tx_index: TxIndex,
    tx_gas_meter: &'a RefCell<TxGasMeter>,
    state: &'a mut WlState<D, H>,
    vp_wasm_cache: &'a mut VpCache<CA>,
    tx_wasm_cache: &'a mut TxCache<CA>,
    wrapper_args: Option<&mut WrapperArgs>,
) -> std::result::Result<TxResult<Error>, DispatchError>
where
    D: 'static + DB + for<'iter> DBIter<'iter> + Sync,
    H: 'static + StorageHasher + Sync,
    CA: 'static + WasmCacheAccess + Sync,
{
    match tx.header().tx_type {
        // Raw trasaction type is allowed only for governance proposals
        TxType::Raw => {
            // No bundles of governance transactions, just take the first one
            let cmt = tx.first_commitments().ok_or(Error::MissingInnerTxs)?;
            let batched_tx_result = apply_wasm_tx(
                BatchedTxRef { tx: &tx, cmt },
                &tx_index,
                ShellParams {
                    tx_gas_meter,
                    state,
                    vp_wasm_cache,
                    tx_wasm_cache,
                },
            )?;

            Ok(TxResult {
                gas_used: tx_gas_meter.borrow().get_tx_consumed_gas(),
                wrapper_changed_keys: Default::default(),
                batch_results: BatchResults(
                    [(cmt.get_hash(), Ok(batched_tx_result))]
                        .into_iter()
                        .collect(),
                ),
            })
        }
        TxType::Protocol(protocol_tx) => {
            // No bundles of protocol transactions, only take the first one
            let cmt = tx.first_commitments().ok_or(Error::MissingInnerTxs)?;
            let batched_tx_result =
                apply_protocol_tx(protocol_tx.tx, tx.data(cmt), state)?;

            Ok(TxResult {
                batch_results: BatchResults(
                    [(cmt.get_hash(), Ok(batched_tx_result))]
                        .into_iter()
                        .collect(),
                ),
                ..Default::default()
            })
        }
        TxType::Wrapper(ref wrapper) => {
            let fee_unshielding_transaction =
                get_fee_unshielding_transaction(&tx, wrapper);
            let mut tx_result = apply_wrapper_tx(
                tx.clone(),
                wrapper,
                fee_unshielding_transaction,
                tx_bytes,
                ShellParams {
                    tx_gas_meter,
                    state,
                    vp_wasm_cache,
                    tx_wasm_cache,
                },
                wrapper_args,
            )
            .map_err(|e| Error::WrapperRunnerError(e.to_string()))?;

            // Replay protection check on the batch
            let tx_hash = tx.raw_header_hash();
            if state.write_log().has_replay_protection_entry(&tx_hash) {
                // If the same batch has already been committed in
                // this block, skip execution and return
                return Err(DispatchError {
                    error: Error::ReplayAttempt(tx_hash),
                    tx_result: None,
                });
            }

            for cmt in tx.commitments() {
                match apply_wasm_tx(
                    tx.batch_ref_tx(cmt),
                    &tx_index,
                    ShellParams {
                        tx_gas_meter,
                        state,
                        vp_wasm_cache,
                        tx_wasm_cache,
                    },
                ) {
                    Err(Error::GasError(ref msg)) => {
                        // Gas error aborts the execution of the entire batch
                        tx_result.gas_used =
                            tx_gas_meter.borrow().get_tx_consumed_gas();
                        tx_result.batch_results.0.insert(
                            cmt.get_hash(),
                            Err(Error::GasError(msg.to_owned())),
                        );
                        state.write_log_mut().drop_tx();
                        return Err(DispatchError {
                            error: Error::GasError(msg.to_owned()),
                            tx_result: Some(tx_result),
                        });
                    }
                    res => {
                        let is_accepted =
                            matches!(&res, Ok(result) if result.is_accepted());

                        tx_result.batch_results.0.insert(cmt.get_hash(), res);
                        tx_result.gas_used =
                            tx_gas_meter.borrow().get_tx_consumed_gas();
                        if is_accepted {
                            state.write_log_mut().commit_tx_to_batch();
                        } else {
                            state.write_log_mut().drop_tx();

                            if tx.header.atomic {
                                // Stop the execution of an atomic batch at the
                                // first failed transaction
                                return Err(DispatchError {
                                    error: Error::FailingAtomicBatch(
                                        cmt.get_hash(),
                                    ),
                                    tx_result: Some(tx_result),
                                });
                            }
                        }
                    }
                };
            }
            Ok(tx_result)
        }
    }
}

/// Load the wasm hash for a transfer from storage.
///
/// # Panics
/// If the transaction hash is not found in storage
pub fn get_transfer_hash_from_storage<S>(storage: &S) -> Hash
where
    S: StorageRead,
{
    let transfer_code_name_key =
        Key::wasm_code_name(TX_TRANSFER_WASM.to_string());
    storage
        .read(&transfer_code_name_key)
        .expect("Could not read the storage")
        .expect("Expected tx transfer hash in storage")
}

/// Performs the required operation on a wrapper transaction:
///  - replay protection
///  - fee payment
///  - gas accounting
pub(crate) fn apply_wrapper_tx<S, D, H, CA>(
    tx: Tx,
    wrapper: &WrapperTx,
    fee_unshield_transaction: Option<Transaction>,
    tx_bytes: &[u8],
    mut shell_params: ShellParams<'_, S, D, H, CA>,
    wrapper_args: Option<&mut WrapperArgs>,
) -> Result<TxResult<Error>>
where
    S: State<D = D, H = H> + Sync,
    D: 'static + DB + for<'iter> DBIter<'iter> + Sync,
    H: 'static + StorageHasher + Sync,
    CA: 'static + WasmCacheAccess + Sync,
{
    let mut wrapper_changed_keys = BTreeSet::default();

    let wrapper_tx_hash = tx.header_hash();

    // Write wrapper tx hash to storage
    shell_params
        .state
        .write_log_mut()
        .write_tx_hash(wrapper_tx_hash)
        .expect("Error while writing tx hash to storage");

    // Charge fee before performing any fallible operations
    charge_fee(
        wrapper,
        wrapper_tx_hash,
        fee_unshield_transaction,
        &mut shell_params,
        &mut wrapper_changed_keys,
        wrapper_args,
    )?;

    // Account for gas
    shell_params
        .tx_gas_meter
        .borrow_mut()
        .add_wrapper_gas(tx_bytes)
        .map_err(|err| Error::GasError(err.to_string()))?;

    Ok(TxResult {
        gas_used: shell_params.tx_gas_meter.borrow().get_tx_consumed_gas(),
        wrapper_changed_keys,
        batch_results: BatchResults::default(),
    })
}

/// Retrieve the Masp `Transaction` for fee unshielding from the provided
/// transaction, if present
pub fn get_fee_unshielding_transaction(
    tx: &Tx,
    wrapper: &WrapperTx,
) -> Option<Transaction> {
    wrapper
        .unshield_section_hash
        .and_then(|ref hash| tx.get_section(hash))
        .and_then(|section| {
            if let Section::MaspTx(transaction) = section.as_ref() {
                Some(transaction.to_owned())
            } else {
                None
            }
        })
}

/// Charge fee for the provided wrapper transaction. Returns error if:
/// - The unshielding fails because of gas (other errors are ignored cause we
///   still try to get the fees amount from the transparent balance and, if it
///   works, execution can continue)
/// - Fee amount overflows
/// - Not enough funds are available to pay the entire amount of the fee
/// - The accumulated fee amount to be credited to the block proposer overflows
fn charge_fee<S, D, H, CA>(
    wrapper: &WrapperTx,
    wrapper_tx_hash: Hash,
    masp_transaction: Option<Transaction>,
    shell_params: &mut ShellParams<'_, S, D, H, CA>,
    changed_keys: &mut BTreeSet<Key>,
    wrapper_args: Option<&mut WrapperArgs>,
) -> Result<()>
where
    S: State<D = D, H = H> + Sync,
    D: 'static + DB + for<'iter> DBIter<'iter> + Sync,
    H: 'static + StorageHasher + Sync,
    CA: 'static + WasmCacheAccess + Sync,
{
    // Unshield funds if requested. If fee unshielding failed for non-gas
    // reasons but the fees can still be paid we'll continue with the
    // execution (this is a different logic from the one we apply in
    // process_proposal)
    let valid_fee_unshielding = if let Some(transaction) = masp_transaction {
        run_fee_unshielding(wrapper, shell_params, transaction)
    } else {
        Ok(false)
    };

    // Charge or check fees before propagating any possible error
    let payment_result = match wrapper_args {
        Some(WrapperArgs {
            block_proposer,
            is_committed_fee_unshield: _,
<<<<<<< HEAD
        }) => transfer_fee(shell_params.state, block_proposer, wrapper),
        None => {
            check_fees(shell_params.state, wrapper)?;
            Ok(())
        }
    };
=======
        }) => transfer_fee(
            shell_params.state,
            block_proposer,
            wrapper,
            wrapper_tx_hash,
        )?,
        None => check_fees(shell_params.state, wrapper)?,
    }
>>>>>>> 4ed62290

    changed_keys
        .extend(shell_params.state.write_log_mut().get_keys_with_precommit());

    // Commit tx write log even in case of subsequent errors
    shell_params.state.write_log_mut().commit_tx();

    // Update the flag only after the valid fee payment has been committed. If
    // fee unshielding went out of gas propagate the error
    if let Some(args) = wrapper_args {
        args.is_committed_fee_unshield = valid_fee_unshielding?;
    }

    payment_result
}

/// Executes the masp fee unshielding transaction. Returns `true if the unshield
/// was successful, `false` otherwise and error in case of out-of-gas
pub fn run_fee_unshielding<S, D, H, CA>(
    wrapper: &WrapperTx,
    shell_params: &mut ShellParams<'_, S, D, H, CA>,
    transaction: Transaction,
) -> Result<bool>
where
    S: State<D = D, H = H> + Sync,
    D: 'static + DB + for<'iter> DBIter<'iter> + Sync,
    H: 'static + StorageHasher + Sync,
    CA: 'static + WasmCacheAccess + Sync,
{
    let ShellParams {
        tx_gas_meter,
        state,
        vp_wasm_cache,
        tx_wasm_cache,
    } = shell_params;

    // The unshielding is subject to a gas limit imposed by a protocol
    // parameter, instantiate a custom gas meter for this step and
    // initialize it with the already consumed gas. The gas limit should
    // actually be the lowest between the protocol parameter and the actual gas
    // limit of the transaction
    let min_gas_limit = state
        .read::<u64>(
            &namada_parameters::storage::get_fee_unshielding_gas_limit_key(),
        )
        .expect("Error reading the storage")
        .expect("Missing fee unshielding gas limit in storage")
        .min(tx_gas_meter.borrow().tx_gas_limit.into());
    let mut unshield_gas_meter = TxGasMeter::new(GasLimit::from(min_gas_limit));
    unshield_gas_meter
        .copy_consumed_gas_from(&tx_gas_meter.borrow())
        .map_err(|e| Error::GasError(e.to_string()))?;
    let ref_unshield_gas_meter = RefCell::new(unshield_gas_meter);

    let result = match wrapper.generate_fee_unshielding(
        get_transfer_hash_from_storage(*state),
        Some(TX_TRANSFER_WASM.to_string()),
        transaction,
    ) {
        Ok(fee_unshielding_tx) => {
            // NOTE: A clean tx write log must be provided to this call
            // for a correct vp validation. Block write log, instead,
            // should contain any prior changes (if any). This is to simulate
            // the unshielding tx (to prevent the already written
            // keys from being passed/triggering VPs) but we cannot
            // commit the tx write log yet cause the tx could still
            // be invalid.
            state.write_log_mut().precommit_tx();
            match apply_wasm_tx(
                BatchedTxRef {
                    tx: &fee_unshielding_tx,
                    // No bundles for fee unshielding
                    // Ok to unwrap here because the transaction is built in
                    // protocol
                    cmt: fee_unshielding_tx.first_commitments().unwrap(),
                },
                &TxIndex::default(),
                ShellParams {
                    tx_gas_meter: &ref_unshield_gas_meter,
                    state: *state,
                    vp_wasm_cache,
                    tx_wasm_cache,
                },
            ) {
                Ok(result) => {
                    // NOTE: do not commit yet cause this could be
                    // exploited to get free unshieldings and shielded
                    // operations
                    if !result.is_accepted() {
                        state.write_log_mut().drop_tx_keep_precommit();
                        tracing::error!(
                            "The unshielding tx is invalid, some VPs rejected \
                             it: {:#?}",
                            result.vps_result.rejected_vps
                        );
                    }

                    result.is_accepted()
                }
                Err(e) => {
                    state.write_log_mut().drop_tx_keep_precommit();
                    tracing::error!(
                        "The unshielding tx is invalid, wasm run failed: {}",
                        e
                    );
                    if let Error::GasError(_) = e {
                        // Popagate only if it is a gas error
                        return Err(e);
                    }

                    false
                }
            }
        }
        Err(e) => {
            tracing::error!("{}", e);
            false
        }
    };

    tx_gas_meter
        .borrow_mut()
        .copy_consumed_gas_from(&ref_unshield_gas_meter.borrow())
        .map_err(|e| Error::GasError(e.to_string()))?;

    Ok(result)
}

/// Perform the actual transfer of fess from the fee payer to the block
/// proposer.
pub fn transfer_fee<S>(
    state: &mut S,
    block_proposer: &Address,
    wrapper: &WrapperTx,
    wrapper_tx_hash: Hash,
) -> Result<()>
where
    S: State + StorageRead + StorageWrite,
{
    let balance = crate::token::read_balance(
        state,
        &wrapper.fee.token,
        &wrapper.fee_payer(),
    )
    .unwrap();

    const FEE_PAYMENT_DESCRIPTOR: std::borrow::Cow<'static, str> =
        std::borrow::Cow::Borrowed("wrapper-fee-payment");

    match wrapper.get_tx_fee() {
        Ok(fees) => {
            let fees =
                crate::token::denom_to_amount(fees, &wrapper.fee.token, state)
                    .map_err(|e| Error::FeeError(e.to_string()))?;

            let current_block_height =
                state.in_mem().get_last_block_height().next_height();

            if let Some(post_bal) = balance.checked_sub(fees) {
                token_transfer(
                    state,
                    &wrapper.fee.token,
                    &wrapper.fee_payer(),
                    block_proposer,
                    fees,
                )
                .map_err(|e| Error::FeeError(e.to_string()))?;

                let target_post_balance = Some(
                    namada_token::read_balance(
                        state,
                        &wrapper.fee.token,
                        block_proposer,
                    )
                    .map_err(Error::StorageError)?
                    .into(),
                );

                state.write_log_mut().emit_event(
                    TokenEvent {
                        descriptor: FEE_PAYMENT_DESCRIPTOR,
                        level: EventLevel::Tx,
                        token: wrapper.fee.token.clone(),
                        operation: TokenOperation::Transfer {
                            amount: fees.into(),
                            source: UserAccount::Internal(wrapper.fee_payer()),
                            target: UserAccount::Internal(
                                block_proposer.clone(),
                            ),
                            source_post_balance: post_bal.into(),
                            target_post_balance,
                        },
                    }
                    .with(HeightAttr(current_block_height))
                    .with(TxHashAttr(wrapper_tx_hash)),
                );

                Ok(())
            } else {
                // Balance was insufficient for fee payment, move all the
                // available funds in the transparent balance of
                // the fee payer.
                tracing::error!(
                    "Transfer of tx fee cannot be applied to due to \
                     insufficient funds. Falling back to transferring the \
                     available balance which is less than the fee."
                );
                token_transfer(
                    state,
                    &wrapper.fee.token,
                    &wrapper.fee_payer(),
                    block_proposer,
                    balance,
                )
                .map_err(|e| Error::FeeError(e.to_string()))?;

                let target_post_balance = Some(
                    namada_token::read_balance(
                        state,
                        &wrapper.fee.token,
                        block_proposer,
                    )
                    .map_err(Error::StorageError)?
                    .into(),
                );

                state.write_log_mut().emit_event(
                    TokenEvent {
                        descriptor: FEE_PAYMENT_DESCRIPTOR,
                        level: EventLevel::Tx,
                        token: wrapper.fee.token.clone(),
                        operation: TokenOperation::Transfer {
                            amount: balance.into(),
                            source: UserAccount::Internal(wrapper.fee_payer()),
                            target: UserAccount::Internal(
                                block_proposer.clone(),
                            ),
                            source_post_balance: namada_core::uint::ZERO,
                            target_post_balance,
                        },
                    }
                    .with(HeightAttr(current_block_height))
                    .with(TxHashAttr(wrapper_tx_hash)),
                );

                Err(Error::FeeError(
                    "Transparent balance of wrapper's signer was insufficient \
                     to pay fee. All the available transparent funds have \
                     been moved to the block proposer"
                        .to_string(),
                ))
            }
        }
        Err(e) => {
            // Fee overflow. This shouldn't happen as it should be prevented
            // from mempool/process_proposal.
            tracing::error!(
                "Transfer of tx fee cannot be applied to due to fee overflow. \
                 This shouldn't happen."
            );

            Err(Error::FeeError(format!("{}", e)))
        }
    }
}

/// Transfer `token` from `src` to `dest`. Returns an `Err` if `src` has
/// insufficient balance or if the transfer the `dest` would overflow (This can
/// only happen if the total supply doesn't fit in `token::Amount`). Contrary to
/// `crate::token::transfer` this function updates the tx write log and
/// not the block write log.
fn token_transfer<WLS>(
    state: &mut WLS,
    token: &Address,
    src: &Address,
    dest: &Address,
    amount: Amount,
) -> Result<()>
where
    WLS: State + StorageRead,
{
    let src_key = crate::token::storage_key::balance_key(token, src);
    let src_balance = crate::token::read_balance(state, token, src)
        .expect("Token balance read in protocol must not fail");
    match src_balance.checked_sub(amount) {
        Some(new_src_balance) => {
            if src == dest {
                return Ok(());
            }
            let dest_key = crate::token::storage_key::balance_key(token, dest);
            let dest_balance = crate::token::read_balance(state, token, dest)
                .expect("Token balance read in protocol must not fail");
            match dest_balance.checked_add(amount) {
                Some(new_dest_balance) => {
                    state
                        .write_log_mut()
                        .write(&src_key, new_src_balance.serialize_to_vec())
                        .map_err(|e| Error::FeeError(e.to_string()))?;
                    match state
                        .write_log_mut()
                        .write(&dest_key, new_dest_balance.serialize_to_vec())
                    {
                        Ok(_) => Ok(()),
                        Err(e) => Err(Error::FeeError(e.to_string())),
                    }
                }
                None => Err(Error::FeeError(
                    "The transfer would overflow destination balance"
                        .to_string(),
                )),
            }
        }
        None => Err(Error::FeeError("Insufficient source balance".to_string())),
    }
}

/// Check if the fee payer has enough transparent balance to pay fees
pub fn check_fees<S>(state: &S, wrapper: &WrapperTx) -> Result<()>
where
    S: State + StorageRead,
{
    let balance = crate::token::read_balance(
        state,
        &wrapper.fee.token,
        &wrapper.fee_payer(),
    )
    .unwrap();

    let fees = wrapper
        .get_tx_fee()
        .map_err(|e| Error::FeeError(e.to_string()))?;

    let fees = crate::token::denom_to_amount(fees, &wrapper.fee.token, state)
        .map_err(|e| Error::FeeError(e.to_string()))?;
    if balance.checked_sub(fees).is_some() {
        Ok(())
    } else {
        Err(Error::FeeError(
            "Insufficient transparent balance to pay fees".to_string(),
        ))
    }
}

/// Apply a transaction going via the wasm environment. Gas will be metered and
/// validity predicates will be triggered in the normal way.
pub fn apply_wasm_tx<'a, S, D, H, CA>(
    batched_tx: BatchedTxRef,
    tx_index: &TxIndex,
    shell_params: ShellParams<'a, S, D, H, CA>,
) -> Result<BatchedTxResult>
where
    S: State<D = D, H = H> + Sync,
    D: 'static + DB + for<'iter> DBIter<'iter> + Sync,
    H: 'static + StorageHasher + Sync,
    CA: 'static + WasmCacheAccess + Sync,
{
    let ShellParams {
        tx_gas_meter,
        state,
        vp_wasm_cache,
        tx_wasm_cache,
    } = shell_params;

    let verifiers = execute_tx(
        &batched_tx,
        tx_index,
        state,
        tx_gas_meter,
        vp_wasm_cache,
        tx_wasm_cache,
    )?;

    let vps_result = check_vps(CheckVps {
        batched_tx: &batched_tx,
        tx_index,
        state,
        tx_gas_meter: &mut tx_gas_meter.borrow_mut(),
        verifiers_from_tx: &verifiers,
        vp_wasm_cache,
    })?;

    let initialized_accounts = state.write_log().get_initialized_accounts();
    let changed_keys = state.write_log().get_keys();
    let events = state.write_log_mut().take_events();

    Ok(BatchedTxResult {
        changed_keys,
        vps_result,
        initialized_accounts,
        events,
    })
}

/// Apply a derived transaction to storage based on some protocol transaction.
/// The logic here must be completely deterministic and will be executed by all
/// full nodes every time a protocol transaction is included in a block. Storage
/// is updated natively rather than via the wasm environment, so gas does not
/// need to be metered and validity predicates are bypassed. A [`TxResult`]
/// containing changed keys and the like should be returned in the normal way.
pub(crate) fn apply_protocol_tx<D, H>(
    tx: ProtocolTxType,
    data: Option<Vec<u8>>,
    state: &mut WlState<D, H>,
) -> Result<BatchedTxResult>
where
    D: 'static + DB + for<'iter> DBIter<'iter> + Sync,
    H: 'static + StorageHasher + Sync,
{
    use namada_ethereum_bridge::protocol::transactions;
    use namada_vote_ext::{ethereum_events, validator_set_update};

    let Some(data) = data else {
        return Err(Error::ProtocolTxError(eyre!(
            "Protocol tx data must be present"
        )));
    };
    let ethereum_tx_data = EthereumTxData::deserialize(&tx, &data)
        .wrap_err_with(|| {
            format!(
                "Attempt made to apply an unsupported protocol transaction! - \
                 {tx:?}",
            )
        })
        .map_err(Error::ProtocolTxError)?;

    match ethereum_tx_data {
        EthereumTxData::EthEventsVext(
            namada_vote_ext::ethereum_events::SignedVext(ext),
        ) => {
            let ethereum_events::VextDigest { events, .. } =
                ethereum_events::VextDigest::singleton(ext);
            transactions::ethereum_events::apply_derived_tx(state, events)
                .map_err(Error::ProtocolTxError)
        }
        EthereumTxData::BridgePoolVext(ext) => {
            transactions::bridge_pool_roots::apply_derived_tx(state, ext.into())
                .map_err(Error::ProtocolTxError)
        }
        EthereumTxData::ValSetUpdateVext(ext) => {
            // NOTE(feature = "abcipp"): with ABCI++, we can write the
            // complete proof to storage in one go. the decided vote extension
            // digest must already have >2/3 of the voting power behind it.
            // with ABCI+, multiple vote extension protocol txs may be needed
            // to reach a complete proof.
            let signing_epoch = ext.data.signing_epoch;
            transactions::validator_set_update::aggregate_votes(
                state,
                validator_set_update::VextDigest::singleton(ext),
                signing_epoch,
            )
            .map_err(Error::ProtocolTxError)
        }
        EthereumTxData::EthereumEvents(_)
        | EthereumTxData::BridgePool(_)
        | EthereumTxData::ValidatorSetUpdate(_) => {
            // TODO(namada#198): implement this
            tracing::warn!(
                "Attempt made to apply an unimplemented protocol transaction, \
                 no actions will be taken"
            );
            Ok(BatchedTxResult::default())
        }
    }
}

/// Execute a transaction code. Returns verifiers requested by the transaction.
#[allow(clippy::too_many_arguments)]
fn execute_tx<S, D, H, CA>(
    batched_tx: &BatchedTxRef,
    tx_index: &TxIndex,
    state: &mut S,
    tx_gas_meter: &RefCell<TxGasMeter>,
    vp_wasm_cache: &mut VpCache<CA>,
    tx_wasm_cache: &mut TxCache<CA>,
) -> Result<BTreeSet<Address>>
where
    S: State<D = D, H = H>,
    D: 'static + DB + for<'iter> DBIter<'iter> + Sync,
    H: 'static + StorageHasher + Sync,
    CA: 'static + WasmCacheAccess + Sync,
{
    wasm::run::tx(
        state,
        tx_gas_meter,
        tx_index,
        batched_tx.tx,
        batched_tx.cmt,
        vp_wasm_cache,
        tx_wasm_cache,
    )
    .map_err(|err| match err {
        wasm::run::Error::GasError(msg) => Error::GasError(msg),
        wasm::run::Error::MissingSection(msg) => Error::MissingSection(msg),
        _ => Error::TxRunnerError(err),
    })
}

/// Arguments to [`check_vps`].
struct CheckVps<'a, S, CA>
where
    S: State,
    CA: 'static + WasmCacheAccess + Sync,
{
    batched_tx: &'a BatchedTxRef<'a>,
    tx_index: &'a TxIndex,
    state: &'a S,
    tx_gas_meter: &'a mut TxGasMeter,
    verifiers_from_tx: &'a BTreeSet<Address>,
    vp_wasm_cache: &'a mut VpCache<CA>,
}

/// Check the acceptance of a transaction by validity predicates
fn check_vps<S, CA>(
    CheckVps {
        batched_tx: tx,
        tx_index,
        state,
        tx_gas_meter,
        verifiers_from_tx,
        vp_wasm_cache,
    }: CheckVps<'_, S, CA>,
) -> Result<VpsResult>
where
    S: State + Sync,
    CA: 'static + WasmCacheAccess + Sync,
{
    let (verifiers, keys_changed) = state
        .write_log()
        .verifiers_and_changed_keys(verifiers_from_tx);

    let vps_result = execute_vps(
        verifiers,
        keys_changed,
        tx,
        tx_index,
        state,
        tx_gas_meter,
        vp_wasm_cache,
    )?;
    tracing::debug!("Total VPs gas cost {:?}", vps_result.gas_used);

    tx_gas_meter
        .add_vps_gas(&vps_result.gas_used)
        .map_err(|err| Error::GasError(err.to_string()))?;

    Ok(vps_result)
}

/// Execute verifiers' validity predicates
#[allow(clippy::too_many_arguments)]
fn execute_vps<S, CA>(
    verifiers: BTreeSet<Address>,
    keys_changed: BTreeSet<storage::Key>,
    batched_tx: &BatchedTxRef,
    tx_index: &TxIndex,
    state: &S,
    tx_gas_meter: &TxGasMeter,
    vp_wasm_cache: &mut VpCache<CA>,
) -> Result<VpsResult>
where
    S: State + Sync,
    CA: 'static + WasmCacheAccess + Sync,
{
    let vps_result = verifiers
        .par_iter()
        .try_fold(VpsResult::default, |mut result, addr| {
            let gas_meter =
                RefCell::new(VpGasMeter::new_from_tx_meter(tx_gas_meter));
            let tx_accepted = match &addr {
                Address::Implicit(_) | Address::Established(_) => {
                    let (vp_hash, gas) = state
                        .validity_predicate(addr)
                        .map_err(Error::StateError)?;
                    gas_meter
                        .borrow_mut()
                        .consume(gas)
                        .map_err(|err| Error::GasError(err.to_string()))?;
                    let Some(vp_code_hash) = vp_hash else {
                        return Err(Error::MissingAddress(addr.clone()));
                    };

                    wasm::run::vp(
                        vp_code_hash,
                        batched_tx,
                        tx_index,
                        addr,
                        state,
                        &gas_meter,
                        &keys_changed,
                        &verifiers,
                        vp_wasm_cache.clone(),
                    )
                    .map_err(|err| match err {
                        wasm::run::Error::GasError(msg) => Error::GasError(msg),
                        wasm::run::Error::InvalidSectionSignature(msg) => {
                            Error::InvalidSectionSignature(msg)
                        }
                        _ => Error::VpRunnerError(err),
                    })
                }
                Address::Internal(internal_addr) => {
                    let ctx = native_vp::Ctx::new(
                        addr,
                        state,
                        batched_tx.tx,
                        batched_tx.cmt,
                        tx_index,
                        &gas_meter,
                        &keys_changed,
                        &verifiers,
                        vp_wasm_cache.clone(),
                    );

                    match internal_addr {
                        InternalAddress::PoS => {
                            let pos = PosVP { ctx };
                            pos.validate_tx(
                                batched_tx,
                                &keys_changed,
                                &verifiers,
                            )
                            .map_err(Error::PosNativeVpError)
                        }
                        InternalAddress::Ibc => {
                            let ibc = Ibc { ctx };
                            ibc.validate_tx(
                                batched_tx,
                                &keys_changed,
                                &verifiers,
                            )
                            .map_err(Error::IbcNativeVpError)
                        }
                        InternalAddress::Parameters => {
                            let parameters = ParametersVp { ctx };
                            parameters
                                .validate_tx(
                                    batched_tx,
                                    &keys_changed,
                                    &verifiers,
                                )
                                .map_err(Error::ParametersNativeVpError)
                        }
                        InternalAddress::PosSlashPool => Err(
                            Error::AccessForbidden((*internal_addr).clone()),
                        ),
                        InternalAddress::Governance => {
                            let governance = GovernanceVp { ctx };
                            governance
                                .validate_tx(
                                    batched_tx,
                                    &keys_changed,
                                    &verifiers,
                                )
                                .map_err(Error::GovernanceNativeVpError)
                        }
                        InternalAddress::Multitoken => {
                            let multitoken = MultitokenVp { ctx };
                            multitoken
                                .validate_tx(
                                    batched_tx,
                                    &keys_changed,
                                    &verifiers,
                                )
                                .map_err(Error::MultitokenNativeVpError)
                        }
                        InternalAddress::EthBridge => {
                            let bridge = EthBridge { ctx };
                            bridge
                                .validate_tx(
                                    batched_tx,
                                    &keys_changed,
                                    &verifiers,
                                )
                                .map_err(Error::EthBridgeNativeVpError)
                        }
                        InternalAddress::EthBridgePool => {
                            let bridge_pool = BridgePoolVp { ctx };
                            bridge_pool
                                .validate_tx(
                                    batched_tx,
                                    &keys_changed,
                                    &verifiers,
                                )
                                .map_err(Error::BridgePoolNativeVpError)
                        }
                        InternalAddress::Pgf => {
                            let pgf_vp = PgfVp { ctx };
                            pgf_vp
                                .validate_tx(
                                    batched_tx,
                                    &keys_changed,
                                    &verifiers,
                                )
                                .map_err(Error::PgfNativeVpError)
                        }
                        InternalAddress::Nut(_) => {
                            let non_usable_tokens = NonUsableTokens { ctx };
                            non_usable_tokens
                                .validate_tx(
                                    batched_tx,
                                    &keys_changed,
                                    &verifiers,
                                )
                                .map_err(Error::NutNativeVpError)
                        }
                        internal_addr @ (InternalAddress::IbcToken(_)
                        | InternalAddress::Erc20(_)) => {
                            // The address should be a part of a multitoken
                            // key
                            verifiers
                                .contains(&Address::Internal(
                                    InternalAddress::Multitoken,
                                ))
                                .ok_or_else(|| {
                                    Error::AccessForbidden(
                                        internal_addr.clone(),
                                    )
                                })
                        }
                        InternalAddress::Masp => {
                            let masp = MaspVp { ctx };
                            masp.validate_tx(
                                batched_tx,
                                &keys_changed,
                                &verifiers,
                            )
                            .map_err(Error::MaspNativeVpError)
                        }
                        InternalAddress::TempStorage => Err(
                            // Temp storage changes must never be committed
                            Error::AccessForbidden((*internal_addr).clone()),
                        ),
                    }
                }
            };

            tx_accepted.map_or_else(
                |err| {
                    result
                        .status_flags
                        .insert(err.invalid_section_signature_flag());
                    result.rejected_vps.insert(addr.clone());
                    result.errors.push((addr.clone(), err.to_string()));
                },
                |()| {
                    result.accepted_vps.insert(addr.clone());
                },
            );

            // Execution of VPs can (and must) be short-circuited
            // only in case of a gas overflow to prevent the
            // transaction from consuming resources that have not
            // been acquired in the corresponding wrapper tx. For
            // all the other errors we keep evaluating the vps. This
            // allows to display a consistent VpsResult across all
            // nodes and find any invalid signatures
            result
                .gas_used
                .set(gas_meter.into_inner())
                .map_err(|err| Error::GasError(err.to_string()))?;

            Ok(result)
        })
        .try_reduce(VpsResult::default, |a, b| {
            merge_vp_results(a, b, tx_gas_meter)
        })?;

    Ok(vps_result)
}

/// Merge VP results from parallel runs
fn merge_vp_results(
    a: VpsResult,
    mut b: VpsResult,
    tx_gas_meter: &TxGasMeter,
) -> Result<VpsResult> {
    let mut accepted_vps = a.accepted_vps;
    let mut rejected_vps = a.rejected_vps;
    accepted_vps.extend(b.accepted_vps);
    rejected_vps.extend(b.rejected_vps);
    let mut errors = a.errors;
    errors.append(&mut b.errors);
    let status_flags = a.status_flags | b.status_flags;
    let mut gas_used = a.gas_used;

    gas_used
        .merge(b.gas_used, tx_gas_meter)
        .map_err(|err| Error::GasError(err.to_string()))?;

    Ok(VpsResult {
        accepted_vps,
        rejected_vps,
        gas_used,
        errors,
        status_flags,
    })
}

#[cfg(test)]
mod tests {
    use eyre::Result;
    use namada_core::collections::HashMap;
    use namada_core::ethereum_events::testing::DAI_ERC20_ETH_ADDRESS;
    use namada_core::ethereum_events::{EthereumEvent, TransferToNamada};
    use namada_core::keccak::keccak_hash;
    use namada_core::storage::BlockHeight;
    use namada_core::voting_power::FractionalVotingPower;
    use namada_core::{address, key};
    use namada_ethereum_bridge::protocol::transactions::votes::{
        EpochedVotingPower, Votes,
    };
    use namada_ethereum_bridge::storage::eth_bridge_queries::EthBridgeQueries;
    use namada_ethereum_bridge::storage::proof::EthereumProof;
    use namada_ethereum_bridge::storage::{vote_tallies, vp};
    use namada_ethereum_bridge::test_utils;
    use namada_tx::{SignableEthMessage, Signed};
    use namada_vote_ext::bridge_pool_roots::BridgePoolRootVext;
    use namada_vote_ext::ethereum_events::EthereumEventsVext;

    use super::*;

    fn apply_eth_tx<D, H>(
        tx: EthereumTxData,
        state: &mut WlState<D, H>,
    ) -> Result<BatchedTxResult>
    where
        D: 'static + DB + for<'iter> DBIter<'iter> + Sync,
        H: 'static + StorageHasher + Sync,
    {
        let (data, tx) = tx.serialize();
        let tx_result = apply_protocol_tx(tx, Some(data), state)?;
        Ok(tx_result)
    }

    #[test]
    /// Tests that if the same [`ProtocolTxType::EthEventsVext`] is applied
    /// twice within the same block, it doesn't result in voting power being
    /// double counted.
    fn test_apply_protocol_tx_duplicate_eth_events_vext() -> Result<()> {
        let validator_a = address::testing::established_address_2();
        let validator_b = address::testing::established_address_3();
        let validator_a_stake = Amount::native_whole(100);
        let validator_b_stake = Amount::native_whole(100);
        let total_stake = validator_a_stake + validator_b_stake;
        let (mut state, _) = test_utils::setup_storage_with_validators(
            HashMap::from_iter(vec![
                (validator_a.clone(), validator_a_stake),
                (validator_b, validator_b_stake),
            ]),
        );
        let event = EthereumEvent::TransfersToNamada {
            nonce: 0.into(),
            transfers: vec![TransferToNamada {
                amount: Amount::from(100),
                asset: DAI_ERC20_ETH_ADDRESS,
                receiver: address::testing::established_address_4(),
            }],
        };
        let vext = EthereumEventsVext {
            block_height: BlockHeight(100),
            validator_addr: address::testing::established_address_2(),
            ethereum_events: vec![event.clone()],
        };
        let signing_key = key::testing::keypair_1();
        let signed = vext.sign(&signing_key);
        let tx = EthereumTxData::EthEventsVext(
            namada_vote_ext::ethereum_events::SignedVext(signed),
        );

        apply_eth_tx(tx.clone(), &mut state)?;
        apply_eth_tx(tx, &mut state)?;

        let eth_msg_keys = vote_tallies::Keys::from(&event);
        let seen_by: Votes = state.read(&eth_msg_keys.seen_by())?.unwrap();
        assert_eq!(seen_by, Votes::from([(validator_a, BlockHeight(100))]));

        // the vote should have only be applied once
        let voting_power: EpochedVotingPower =
            state.read(&eth_msg_keys.voting_power())?.unwrap();
        let expected = EpochedVotingPower::from([(
            0.into(),
            FractionalVotingPower::HALF * total_stake,
        )]);
        assert_eq!(voting_power, expected);

        Ok(())
    }

    #[test]
    /// Tests that if the same [`ProtocolTxType::BridgePoolVext`] is applied
    /// twice within the same block, it doesn't result in voting power being
    /// double counted.
    fn test_apply_protocol_tx_duplicate_bp_roots_vext() -> Result<()> {
        let validator_a = address::testing::established_address_2();
        let validator_b = address::testing::established_address_3();
        let validator_a_stake = Amount::native_whole(100);
        let validator_b_stake = Amount::native_whole(100);
        let total_stake = validator_a_stake + validator_b_stake;
        let (mut state, keys) = test_utils::setup_storage_with_validators(
            HashMap::from_iter(vec![
                (validator_a.clone(), validator_a_stake),
                (validator_b, validator_b_stake),
            ]),
        );
        vp::bridge_pool::init_storage(&mut state);

        let root = state.ethbridge_queries().get_bridge_pool_root();
        let nonce = state.ethbridge_queries().get_bridge_pool_nonce();
        test_utils::commit_bridge_pool_root_at_height(
            &mut state,
            &root,
            100.into(),
        );
        let to_sign = keccak_hash([root.0, nonce.to_bytes()].concat());
        let signing_key = key::testing::keypair_1();
        let hot_key =
            &keys[&address::testing::established_address_2()].eth_bridge;
        let sig = Signed::<_, SignableEthMessage>::new(hot_key, to_sign).sig;
        let vext = BridgePoolRootVext {
            block_height: BlockHeight(100),
            validator_addr: address::testing::established_address_2(),
            sig,
        }
        .sign(&signing_key);
        let tx = EthereumTxData::BridgePoolVext(vext);
        apply_eth_tx(tx.clone(), &mut state)?;
        apply_eth_tx(tx, &mut state)?;

        let bp_root_keys = vote_tallies::Keys::from((
            &vote_tallies::BridgePoolRoot(EthereumProof::new((root, nonce))),
            100.into(),
        ));
        let root_seen_by: Votes = state.read(&bp_root_keys.seen_by())?.unwrap();
        assert_eq!(
            root_seen_by,
            Votes::from([(validator_a, BlockHeight(100))])
        );
        // the vote should have only be applied once
        let voting_power: EpochedVotingPower =
            state.read(&bp_root_keys.voting_power())?.unwrap();
        let expected = EpochedVotingPower::from([(
            0.into(),
            FractionalVotingPower::HALF * total_stake,
        )]);
        assert_eq!(voting_power, expected);

        Ok(())
    }

    #[test]
    fn test_native_vp_out_of_gas() {
        let (mut state, _validators) = test_utils::setup_default_storage();

        // some random token address
        let token_address = Address::Established([0xff; 20].into());

        let src_address = Address::Established([0xab; 20].into());
        let dst_address = Address::Established([0xba; 20].into());

        // supply an address with 1000 of said token
        namada_token::credit_tokens(
            &mut state,
            &token_address,
            &src_address,
            1000.into(),
        )
        .unwrap();

        // commit storage changes. this will act as the
        // initial state of the chain
        state.commit_tx();
        state.commit_block().unwrap();

        // "execute" a dummy tx, by manually performing its state changes
        let (dummy_tx, changed_keys, verifiers) = {
            let mut tx = Tx::from_type(TxType::Raw);
            tx.set_code(namada_tx::Code::new(vec![], None));
            tx.set_data(namada_tx::Data::new(vec![]));

            // transfer half of the supply of src to dst
            namada_token::transfer(
                &mut state,
                &token_address,
                &src_address,
                &dst_address,
                500.into(),
            )
            .unwrap();

            let changed_keys = {
                let mut set = BTreeSet::new();
                set.insert(namada_token::storage_key::balance_key(
                    &token_address,
                    &src_address,
                ));
                set.insert(namada_token::storage_key::balance_key(
                    &token_address,
                    &dst_address,
                ));
                set
            };

            let verifiers = {
                let mut set = BTreeSet::new();
                set.insert(Address::Internal(InternalAddress::Multitoken));
                set
            };

            (tx, changed_keys, verifiers)
        };

        // temp vp cache
        let (mut vp_cache, _) =
            wasm::compilation_cache::common::testing::cache();

        // gas meter with no gas left
        let gas_meter = TxGasMeter::new(0);

        let batched_tx = dummy_tx.batch_ref_first_tx();
        let result = execute_vps(
            verifiers,
            changed_keys,
            &batched_tx,
            &TxIndex::default(),
            &state,
            &gas_meter,
            &mut vp_cache,
        );
        assert!(matches!(result.unwrap_err(), Error::GasError(_)));
    }
}<|MERGE_RESOLUTION|>--- conflicted
+++ resolved
@@ -457,23 +457,17 @@
         Some(WrapperArgs {
             block_proposer,
             is_committed_fee_unshield: _,
-<<<<<<< HEAD
-        }) => transfer_fee(shell_params.state, block_proposer, wrapper),
-        None => {
-            check_fees(shell_params.state, wrapper)?;
-            Ok(())
-        }
-    };
-=======
         }) => transfer_fee(
             shell_params.state,
             block_proposer,
             wrapper,
             wrapper_tx_hash,
-        )?,
-        None => check_fees(shell_params.state, wrapper)?,
-    }
->>>>>>> 4ed62290
+        ),
+        None => {
+            check_fees(shell_params.state, wrapper)?;
+            Ok(())
+        }
+    };
 
     changed_keys
         .extend(shell_params.state.write_log_mut().get_keys_with_precommit());
