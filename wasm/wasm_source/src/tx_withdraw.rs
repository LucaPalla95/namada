//! A tx for a PoS unbond that removes staked tokens from a self-bond or a
//! delegation to be withdrawn in or after unbonding epoch.

use namada_tx_prelude::*;

#[transaction(gas = 1119469)]
fn apply_tx(ctx: &mut Ctx, tx_data: Tx) -> TxResult {
    let signed = tx_data;
    let data = signed.data().ok_or_err_msg("Missing data").map_err(|err| {
        ctx.set_commitment_sentinel();
        err
    })?;
    let withdraw = transaction::pos::Withdraw::try_from_slice(&data[..])
        .wrap_err("failed to decode Withdraw")?;

    let slashed =
        ctx.withdraw_tokens(withdraw.source.as_ref(), &withdraw.validator)?;
    if !slashed.is_zero() {
        debug_log!("New withdrawal slashed for {}", slashed.to_string_native());
    }
    Ok(())
}

#[cfg(test)]
mod tests {
    use std::cell::RefCell;

    use namada::core::dec::Dec;
    use namada::core::storage::Epoch;
    use namada::ledger::gas::VpGasMeter;
    use namada::ledger::pos::{OwnedPosParams, PosVP};
    use namada::proof_of_stake::storage::unbond_handle;
    use namada::proof_of_stake::types::GenesisValidator;
<<<<<<< HEAD
    use namada::validity_predicate::VpSentinel;
=======
    use namada::types::dec::Dec;
>>>>>>> 92fc1f67
    use namada_tests::log::test;
    use namada_tests::native_vp::pos::init_pos;
    use namada_tests::native_vp::TestNativeVpEnv;
    use namada_tests::tx::*;
    use namada_tx_prelude::address::testing::{
        arb_established_address, arb_non_internal_address,
    };
    use namada_tx_prelude::address::InternalAddress;
    use namada_tx_prelude::chain::ChainId;
    use namada_tx_prelude::key::testing::arb_common_keypair;
    use namada_tx_prelude::key::RefTo;
    use namada_tx_prelude::proof_of_stake::parameters::testing::arb_pos_params;
    use proptest::prelude::*;

    use super::*;

    proptest! {
        /// In this test we setup the ledger and PoS system with an arbitrary
        /// initial state with 1 genesis validator, a delegation bond if the
        /// withdrawal is for a delegation, arbitrary PoS parameters and
        /// a we generate an arbitrary withdrawal that we'd like to apply.
        ///
        /// After we apply the withdrawal, we're checking that all the storage
        /// values in PoS system have been updated as expected and then we also
        /// check that this transaction is accepted by the PoS validity
        /// predicate.
        #[test]
        fn test_tx_withdraw(
        (initial_stake, unbonded_amount) in arb_initial_stake_and_unbonded_amount(),
        withdraw in arb_withdraw(),
        // A key to sign the transaction
        key in arb_common_keypair(),
        pos_params in arb_pos_params(None)) {
            test_tx_withdraw_aux(initial_stake, unbonded_amount, withdraw, key,
                pos_params).unwrap()
        }
    }

    fn test_tx_withdraw_aux(
        initial_stake: token::Amount,
        unbonded_amount: token::Amount,
        withdraw: transaction::pos::Withdraw,
        key: key::common::SecretKey,
        pos_params: OwnedPosParams,
    ) -> TxResult {
        // Remove the validator stake threshold for simplicity
        let pos_params = OwnedPosParams {
            validator_stake_threshold: token::Amount::zero(),
            ..pos_params
        };

        let is_delegation = matches!(
            &withdraw.source, Some(source) if *source != withdraw.validator);
        let consensus_key = key::testing::keypair_1().ref_to();
        let protocol_key = key::testing::keypair_2().ref_to();

        let eth_cold_key = key::testing::keypair_3().ref_to();
        let eth_hot_key = key::testing::keypair_4().ref_to();
        let commission_rate = Dec::new(5, 2).expect("Cannot fail");
        let max_commission_rate_change = Dec::new(1, 2).expect("Cannot fail");

        let genesis_validators = [GenesisValidator {
            address: withdraw.validator.clone(),
            tokens: if is_delegation {
                // If we're withdrawing a delegation, we'll give the initial
                // stake to the delegation instead of the
                // validator
                token::Amount::zero()
            } else {
                initial_stake
            },
            consensus_key,
            protocol_key,
            eth_cold_key,
            eth_hot_key,
            commission_rate,
            max_commission_rate_change,
            metadata: Default::default(),
        }];

        let pos_params =
            init_pos(&genesis_validators[..], &pos_params, Epoch(0));

        let native_token = tx_host_env::with(|tx_env| {
            let native_token = tx_env.state.in_mem().native_token.clone();
            if is_delegation {
                let source = withdraw.source.as_ref().unwrap();
                tx_env.spawn_accounts([source]);

                // To allow to unbond delegation, there must be a delegation
                // bond first.
                // First, credit the bond's source with the initial stake,
                // before we initialize the bond below
                tx_env.credit_tokens(source, &native_token, initial_stake);
            }
            native_token
        });

        if is_delegation {
            // Initialize the delegation - unlike genesis validator's self-bond,
            // this happens at pipeline offset
            ctx().bond_tokens(
                withdraw.source.as_ref(),
                &withdraw.validator,
                initial_stake,
            )?;
        }

        // Unbond the `unbonded_amount` at the starting epoch 0
        ctx().unbond_tokens(
            withdraw.source.as_ref(),
            &withdraw.validator,
            unbonded_amount,
        )?;

        tx_host_env::commit_tx_and_block();

        // Fast forward to pipeline + unbonding + cubic_slashing_window_length
        // offset epoch so that it's possible to withdraw the unbonded
        // tokens
        tx_host_env::with(|env| {
            for _ in 0..(pos_params.pipeline_len
                + pos_params.unbonding_len
                + pos_params.cubic_slashing_window_length)
            {
                env.state.in_mem_mut().block.epoch =
                    env.state.in_mem().block.epoch.next();
            }
        });
        let bond_epoch = if is_delegation {
            Epoch(pos_params.pipeline_len)
        } else {
            Epoch::default()
        };
        let withdraw_epoch = Epoch(
            pos_params.pipeline_len
                + pos_params.unbonding_len
                + pos_params.cubic_slashing_window_length,
        );

        assert_eq!(
            tx_host_env::with(|env| env.state.in_mem().block.epoch),
            Epoch(
                pos_params.pipeline_len
                    + pos_params.unbonding_len
                    + pos_params.cubic_slashing_window_length
            )
        );

        let tx_code = vec![];
        let tx_data = withdraw.serialize_to_vec();
        let mut tx = Tx::new(ChainId::default(), None);
        tx.add_code(tx_code, None)
            .add_serialized_data(tx_data)
            .sign_wrapper(key);
        let signed_tx = tx;

        // Read data before we apply tx:
        let pos_balance_key = token::storage_key::balance_key(
            &native_token,
            &Address::Internal(InternalAddress::PoS),
        );
        let pos_balance_pre: token::Amount = ctx()
            .read(&pos_balance_key)?
            .expect("PoS must have balance");
        assert_eq!(pos_balance_pre, initial_stake);
        let unbond_src = withdraw
            .source
            .clone()
            .unwrap_or_else(|| withdraw.validator.clone());

        let handle = unbond_handle(&unbond_src, &withdraw.validator);

        let unbond_pre =
            handle.at(&bond_epoch).get(ctx(), &withdraw_epoch).unwrap();

        assert_eq!(unbond_pre, Some(unbonded_amount));

        apply_tx(ctx(), signed_tx)?;

        // Read the data after the tx is executed
        let unbond_post =
            handle.at(&withdraw_epoch).get(ctx(), &bond_epoch).unwrap();
        assert!(
            unbond_post.is_none(),
            "Because we're withdraw the full unbonded amount, there should be \
             no unbonds left"
        );
        let pos_balance_post: token::Amount = ctx()
            .read(&pos_balance_key)?
            .expect("PoS must have balance");
        assert_eq!(pos_balance_pre - pos_balance_post, unbonded_amount);

        // Use the tx_env to run PoS VP
        let tx_env = tx_host_env::take();
        let gas_meter = RefCell::new(VpGasMeter::new_from_tx_meter(
            &tx_env.gas_meter.borrow(),
        ));
        let sentinel = RefCell::new(VpSentinel::default());
        let vp_env = TestNativeVpEnv::from_tx_env(tx_env, address::POS);
        let result = vp_env.validate_tx(&gas_meter, &sentinel, PosVP::new);
        let result =
            result.expect("Validation of valid changes must not fail!");
        assert!(
            result,
            "PoS Validity predicate must accept this transaction"
        );
        Ok(())
    }

    fn arb_initial_stake_and_unbonded_amount()
    -> impl Strategy<Value = (token::Amount, token::Amount)> {
        // Generate initial stake
        token::testing::arb_amount_non_zero_ceiled((i64::MAX / 8) as u64)
            .prop_flat_map(|initial_stake| {
                // Use the initial stake to limit the unbonded amount from the
                // stake
                let unbonded_amount =
                    token::testing::arb_amount_non_zero_ceiled(
                        u128::try_from(initial_stake).unwrap() as u64,
                    );
                // Use the generated initial stake too too
                (Just(initial_stake), unbonded_amount)
            })
    }

    fn arb_withdraw() -> impl Strategy<Value = transaction::pos::Withdraw> {
        (
            arb_established_address(),
            prop::option::of(arb_non_internal_address()),
        )
            .prop_map(|(validator, source)| {
                transaction::pos::Withdraw {
                    validator: Address::Established(validator),
                    source,
                }
            })
    }
}<|MERGE_RESOLUTION|>--- conflicted
+++ resolved
@@ -26,16 +26,11 @@
     use std::cell::RefCell;
 
     use namada::core::dec::Dec;
-    use namada::core::storage::Epoch;
     use namada::ledger::gas::VpGasMeter;
     use namada::ledger::pos::{OwnedPosParams, PosVP};
     use namada::proof_of_stake::storage::unbond_handle;
     use namada::proof_of_stake::types::GenesisValidator;
-<<<<<<< HEAD
     use namada::validity_predicate::VpSentinel;
-=======
-    use namada::types::dec::Dec;
->>>>>>> 92fc1f67
     use namada_tests::log::test;
     use namada_tests::native_vp::pos::init_pos;
     use namada_tests::native_vp::TestNativeVpEnv;
