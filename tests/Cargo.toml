[package]
name = "namada_tests"
description = "Namada integration and E2E tests"
resolver = "2"
authors.workspace = true
edition.workspace = true
documentation.workspace = true
homepage.workspace = true
keywords.workspace = true
license.workspace = true
readme.workspace = true
repository.workspace = true
version.workspace = true

[features]
default = ["abciplus", "wasm-runtime"]
mainnet = [
  "namada/mainnet",
]
abciplus = [
  "namada/abciplus",
  "namada/ibc-mocks",
  "namada_apps/abciplus",
  "namada_vp_prelude/abciplus",
  "namada_tx_prelude/abciplus",
]
wasm-runtime = ["namada/wasm-runtime"]

[dependencies]
namada = {path = "../shared", features = ["testing"]}
namada_core = {path = "../core", features = ["testing"]}
namada_test_utils = {path = "../test_utils"}
<<<<<<< HEAD
namada_vp_prelude = {path = "../vp_prelude", default-features = false}
namada_tx_prelude = {path = "../tx_prelude", default-features = false}
chrono = {version = "0.4.22", default-features = false, features = ["clock", "std"]}
concat-idents = "1.1.2"
ibc-relayer = {version = "0.22.0", default-features = false}
ibc-relayer-types = {version = "0.22.0", default-features = false}
prost = "0.11.6"
regex = "1.7.0"
serde_json = {version = "1.0.65"}
sha2 = "0.9.3"
test-log = {version = "0.2.7", default-features = false, features = ["trace"]}
tempfile = "3.2.0"
tendermint = "0.23.6"
tendermint-config = "0.23.6"
tendermint-proto = "0.23.6"
tendermint-rpc = {version = "0.23.6", features = ["http-client"]}
tokio = {version = "1.8.2", features = ["full"]}
tracing = "0.1.30"
tracing-subscriber = {version = "0.3.7", default-features = false, features = ["env-filter", "fmt"]}
derivative = "2.2.0"
=======
namada_vp_prelude = {path = "../vp_prelude"}
namada_tx_prelude = {path = "../tx_prelude"}
chrono.workspace = true
concat-idents.workspace = true
derivative.workspace = true
ibc-relayer-types.workspace = true
ibc-relayer.workspace = true
prost.workspace = true
regex.workspace = true
rust_decimal_macros.workspace = true
rust_decimal.workspace = true
serde_json.workspace = true
sha2.workspace = true
tempfile.workspace = true
test-log.workspace = true
tokio = {workspace = true, features = ["full"]}
tracing-subscriber.workspace = true
tracing.workspace = true
>>>>>>> ce6abb08

[dev-dependencies]
namada_apps = {path = "../apps", features = ["testing"]}
assert_cmd.workspace = true
borsh.workspace = true
color-eyre.workspace = true
data-encoding.workspace = true
# NOTE: enable "print" feature to see output from builds ran by e2e tests
escargot = {workspace = true} # , features = ["print"]}
expectrl.workspace = true
eyre.workspace = true
file-serve.workspace = true
fs_extra.workspace = true
itertools.workspace = true
once_cell.workspace = true
pretty_assertions.workspace = true
proptest.workspace = true
proptest-state-machine.workspace = true
rand.workspace = true
toml.workspace = true

# This is used to enable logging from tests
[package.metadata.cargo-udeps.ignore]
normal = ["test-log", "tracing-subscriber"]<|MERGE_RESOLUTION|>--- conflicted
+++ resolved
@@ -30,28 +30,6 @@
 namada = {path = "../shared", features = ["testing"]}
 namada_core = {path = "../core", features = ["testing"]}
 namada_test_utils = {path = "../test_utils"}
-<<<<<<< HEAD
-namada_vp_prelude = {path = "../vp_prelude", default-features = false}
-namada_tx_prelude = {path = "../tx_prelude", default-features = false}
-chrono = {version = "0.4.22", default-features = false, features = ["clock", "std"]}
-concat-idents = "1.1.2"
-ibc-relayer = {version = "0.22.0", default-features = false}
-ibc-relayer-types = {version = "0.22.0", default-features = false}
-prost = "0.11.6"
-regex = "1.7.0"
-serde_json = {version = "1.0.65"}
-sha2 = "0.9.3"
-test-log = {version = "0.2.7", default-features = false, features = ["trace"]}
-tempfile = "3.2.0"
-tendermint = "0.23.6"
-tendermint-config = "0.23.6"
-tendermint-proto = "0.23.6"
-tendermint-rpc = {version = "0.23.6", features = ["http-client"]}
-tokio = {version = "1.8.2", features = ["full"]}
-tracing = "0.1.30"
-tracing-subscriber = {version = "0.3.7", default-features = false, features = ["env-filter", "fmt"]}
-derivative = "2.2.0"
-=======
 namada_vp_prelude = {path = "../vp_prelude"}
 namada_tx_prelude = {path = "../tx_prelude"}
 chrono.workspace = true
@@ -61,8 +39,6 @@
 ibc-relayer.workspace = true
 prost.workspace = true
 regex.workspace = true
-rust_decimal_macros.workspace = true
-rust_decimal.workspace = true
 serde_json.workspace = true
 sha2.workspace = true
 tempfile.workspace = true
@@ -70,7 +46,6 @@
 tokio = {workspace = true, features = ["full"]}
 tracing-subscriber.workspace = true
 tracing.workspace = true
->>>>>>> ce6abb08
 
 [dev-dependencies]
 namada_apps = {path = "../apps", features = ["testing"]}
