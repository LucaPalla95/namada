[workspace]
resolver = "2"

members = [
  "apps",
  "benches",
  "core",
  "encoding_spec",
  "ethereum_bridge",
  "light_sdk",
  "macros",
  "proof_of_stake",
  "sdk",
  "shared",
  "test_utils",
  "tests",
  "tx_prelude",
  "vm_env",
  "vp_prelude",
<<<<<<< HEAD
  "encoding_spec",
  "sdk",
  "examples",
=======
>>>>>>> 5a628295
]

# wasm packages have to be built separately
exclude = [
  "wasm",
  "wasm_for_tests",
  "test_fixtures",
]

[workspace.package]
authors = ["Heliax AG <hello@heliax.dev>"]
edition = "2021"
documentation = "https://docs.namada.net/"
homepage = "https://namada.net/"
keywords = ["blockchain", "privacy", "crypto", "protocol", "network"]
license = "GPL-3.0"
readme = "README.md"
repository = "https://github.com/anoma/namada"
version = "0.28.2"

[workspace.dependencies]
ark-bls12-381 = {version = "0.3"}
ark-serialize = {version = "0.3"}
ark-std = "0.3.0"
# branch = "bat/arse-merkle-tree"
arse-merkle-tree = {package = "sparse-merkle-tree", git = "https://github.com/heliaxdev/sparse-merkle-tree", rev = "515687fe7884cb365067ac86c66ac3613de176bb", default-features = false, features = ["std", "borsh"]}
assert_cmd = "1.0.7"
assert_matches = "1.5.0"
async-trait = {version = "0.1.51"}
base58 = "0.2.0"
base64 = "0.13.0"
bech32 = "0.8.0"
bimap = {version = "0.6.2", features = ["serde"]}
bit-set = "0.5.2"
blake2b-rs = "0.2.0"
byte-unit = "4.0.13"
byteorder = "1.4.2"
borsh = {version = "1.2.0", features = ["unstable__schema", "derive"]}
borsh-ext = { git = "https://github.com/heliaxdev/borsh-ext", tag = "v1.2.0" }
chrono = {version = "0.4.22", default-features = false, features = ["clock", "std"]}
circular-queue = "0.2.6"
clap = "4.3.4"
clru = {git = "https://github.com/marmeladema/clru-rs.git", rev = "71ca566"}
color-eyre = "0.6.2"
concat-idents = "1.1.2"
config = "0.11.0"
data-encoding = "2.3.2"
derivation-path = "0.2.0"
derivative = "2.2.0"
directories = "4.0.1"
ed25519-consensus = "1.2.0"
escargot = "0.5.7"
ethabi = "18.0.0"
ethbridge-bridge-contract = {git = "https://github.com/heliaxdev/ethbridge-rs", tag = "v0.24.0"}
ethbridge-bridge-events = {git = "https://github.com/heliaxdev/ethbridge-rs", tag = "v0.24.0"}
ethbridge-events = {git = "https://github.com/heliaxdev/ethbridge-rs", tag = "v0.24.0"}
ethbridge-structs = { git = "https://github.com/heliaxdev/ethbridge-rs", tag = "v0.24.0" }
ethers = "2.0.0"
expectrl = "0.7.0"
eyre = "0.6.5"
fd-lock = "3.0.12"
flate2 = "1.0.22"
fs_extra = "1.2.0"
futures = "0.3"
git2 = "0.18.1"
ibc = {version = "0.48.1", default-features = false, features = ["serde"]}
ibc-derive = "0.4.0"
ibc-testkit = {version = "0.48.1", default-features = false}
ics23 = "0.11.0"
index-set = { git = "https://github.com/heliaxdev/index-set", tag = "v0.8.1", features = ["serialize-borsh", "serialize-serde"] }
itertools = "0.10.0"
k256 = { version = "0.13.0", default-features = false, features = ["ecdsa", "pkcs8", "precomputed-tables", "serde", "std"]}
lazy_static = "1.4.0"
ledger-namada-rs = { git = "https://github.com/Zondax/ledger-namada", tag = "v0.0.12" }
ledger-transport-hid = "0.10.0"
libc = "0.2.97"
libloading = "0.7.2"
# branch = "murisi/namada-integration"
masp_primitives = { git = "https://github.com/anoma/masp", tag = "v1.0.0" }
masp_proofs = { git = "https://github.com/anoma/masp", tag = "v1.0.0", default-features = false, features = ["local-prover"] }
num256 = "0.3.5"
num_cpus = "1.13.0"
num-derive = "0.3.3"
num-rational = "0.4.1"
num-traits = "0.2.14"
once_cell = "1.8.0"
orion = "0.16.0"
paste = "1.0.9"
pretty_assertions = "1.4.0"
primitive-types = "0.12.1"
proptest = "1.4.0"
proptest-state-machine = "0.1.0"
prost = "0.12.0"
prost-types = "0.12.0"
rand = {version = "0.8", default-features = false}
rand_core = {version = "0.6", default-features = false}
rayon = "=1.5.3"
regex = "1.4.5"
reqwest = "0.11.4"
ripemd = "0.1"
rlimit = "0.5.4"
rocksdb = {version = "0.21.0", features = ['zstd'], default-features = false}
rpassword = "5.0.1"
serde = {version = "1.0.125", features = ["derive"]}
serde_bytes = "0.11.5"
serde_json = "1.0.62"
sha2 = "0.9.3"
signal-hook = "0.3.9"
slip10_ed25519 = "0.1.3"
# sysinfo with disabled multithread feature
sysinfo = {version = "0.27.8", default-features = false}
tar = "0.4.37"
tempfile = {version = "3.2.0"}
tendermint = {version = "0.34.0", features = ["secp256k1"]}
tendermint-config = "0.34.0"
tendermint-light-client = "0.34.0"
tendermint-proto = "0.34.0"
tendermint-rpc = {version = "0.34.0", default-features = false}
test-log = {version = "0.2.14", default-features = false, features = ["trace"]}
tiny-bip39 = {git = "https://github.com/anoma/tiny-bip39.git", rev = "bf0f6d8713589b83af7a917366ec31f5275c0e57"}
tiny-hderive = "0.3.0"
thiserror = "1.0.38"
tokio = {version = "1.8.2", default-features = false}
tokio-test = "0.4.2"
toml = "0.5.8"
tonic = "0.8.3"
tonic-build = "0.8.4"
tower = "0.4"
# Also, using the same version of tendermint-rs as we do here.
# https://github.com/penumbra-zone/tower-abci/pull/40 based on 0.11.1
tower-abci = {git = "https://github.com/heliaxdev/tower-abci.git", rev = "a41ab4b336875084e04f4803868adf41ef62a67c"}
tracing = "0.1.30"
tracing-appender = "0.2.2"
tracing-log = "0.1.2"
tracing-subscriber = {version = "0.3.7", default-features = false, features = ["env-filter", "fmt"]}
wasmparser = "0.107.0"
winapi = "0.3.9"
yansi = "0.5.1"
zeroize = { version = "1.5.5", features = ["zeroize_derive"] }

[profile.release]
lto = true
opt-level = 3
panic = "unwind"
overflow-checks = true<|MERGE_RESOLUTION|>--- conflicted
+++ resolved
@@ -17,12 +17,7 @@
   "tx_prelude",
   "vm_env",
   "vp_prelude",
-<<<<<<< HEAD
-  "encoding_spec",
-  "sdk",
   "examples",
-=======
->>>>>>> 5a628295
 ]
 
 # wasm packages have to be built separately
