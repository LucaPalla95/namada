--- conflicted
+++ resolved
@@ -35,10 +35,7 @@
 pub enum InlinedClientOpts {
     /// Submit a transaction and wait for the result
     Tx(Tx),
-<<<<<<< HEAD
-=======
     /// Submit an intent to the orderbook
->>>>>>> 88084ceb
     Intent(IntentArg),
 }
 
@@ -56,21 +53,12 @@
 // `anomac` subcommand for controlling intent
 #[derive(Clap)]
 pub struct IntentArg {
-<<<<<<< HEAD
-    // the orderbook adress
-    #[clap(short, long, default_value = "http://[::1]:39111")]
-    pub orderbook: String,
-    // the data of the intent, that contains all value necessary for the
-    // matchmaker
-    pub data_path: String,
-=======
     /// the orderbook adress
     #[clap(short, long, default_value = "http://[::1]:39111")]
     pub orderbook: String,
     /// the data of the intent, that contains all value necessary for the
     /// matchmaker
-    pub data: String,
->>>>>>> 88084ceb
+    pub data_path: String,
 }
 
 /// The Anoma Node CLI
@@ -99,10 +87,7 @@
 
 #[derive(Clap)]
 pub struct GossipArg {
-<<<<<<< HEAD
-=======
     /// Local address to listen
->>>>>>> 88084ceb
     #[clap(short, long)]
     pub address: Option<String>,
     #[clap(short, long)]
@@ -113,15 +98,9 @@
     pub orderbook: bool,
     /// start dkg network
     #[clap(short, long)]
-<<<<<<< HEAD
-    pub orderbook: bool,
-    #[clap(short, long)]
     pub dkg: bool,
     #[clap(short, long)]
     pub matchmaker: Option<String>,
     #[clap(short, long)]
     pub ledger_address: Option<String>,
-=======
-    pub dkg: bool,
->>>>>>> 88084ceb
 }