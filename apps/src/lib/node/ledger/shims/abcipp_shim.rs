use std::convert::TryFrom;
use std::future::Future;
use std::path::PathBuf;
use std::pin::Pin;
use std::task::{Context, Poll};

use futures::future::FutureExt;
<<<<<<< HEAD
use namada::types::ethereum_events::EthereumEvent;
=======
>>>>>>> 836a6dea
#[cfg(not(feature = "abcipp"))]
use namada::types::hash::Hash;
#[cfg(not(feature = "abcipp"))]
use namada::types::storage::BlockHash;
#[cfg(not(feature = "abcipp"))]
use namada::types::transaction::hash_tx;
<<<<<<< HEAD
use tokio::sync::mpsc::{Receiver, UnboundedSender};
=======
use tokio::sync::mpsc::UnboundedSender;
>>>>>>> 836a6dea
use tower::Service;

use super::super::Shell;
use super::abcipp_shim_types::shim::request::{FinalizeBlock, ProcessedTx};
#[cfg(not(feature = "abcipp"))]
use super::abcipp_shim_types::shim::TxBytes;
use super::abcipp_shim_types::shim::{Error, Request, Response};
use crate::config;
#[cfg(not(feature = "abcipp"))]
use crate::facade::tendermint_proto::abci::RequestBeginBlock;
use crate::facade::tower_abci::{BoxError, Request as Req, Response as Resp};

/// The shim wraps the shell, which implements ABCI++.
/// The shim makes a crude translation between the ABCI interface currently used
/// by tendermint and the shell's interface.
#[derive(Debug)]
pub struct AbcippShim {
    service: Shell,
    #[cfg(not(feature = "abcipp"))]
    begin_block_request: Option<RequestBeginBlock>,
    #[cfg(not(feature = "abcipp"))]
    delivered_txs: Vec<TxBytes>,
    shell_recv: std::sync::mpsc::Receiver<(
        Req,
        tokio::sync::oneshot::Sender<Result<Resp, BoxError>>,
    )>,
}

impl AbcippShim {
    /// Create a shell with a ABCI service that passes messages to and from the
    /// shell.
    pub fn new(
        config: config::Ledger,
        wasm_dir: PathBuf,
        broadcast_sender: UnboundedSender<Vec<u8>>,
        eth_receiver: Option<Receiver<EthereumEvent>>,
        db_cache: &rocksdb::Cache,
        vp_wasm_compilation_cache: u64,
        tx_wasm_compilation_cache: u64,
    ) -> (Self, AbciService) {
        // We can use an unbounded channel here, because tower-abci limits the
        // the number of requests that can come in
        let (shell_send, shell_recv) = std::sync::mpsc::channel();
        (
            Self {
                service: Shell::new(
                    config,
                    wasm_dir,
                    broadcast_sender,
                    eth_receiver,
                    Some(db_cache),
                    vp_wasm_compilation_cache,
                    tx_wasm_compilation_cache,
                ),
                #[cfg(not(feature = "abcipp"))]
                begin_block_request: None,
                #[cfg(not(feature = "abcipp"))]
                delivered_txs: vec![],
                shell_recv,
            },
            AbciService { shell_send },
        )
    }

    #[cfg(not(feature = "abcipp"))]
    /// Get the hash of the txs in the block
    pub fn get_hash(&self) -> Hash {
        let bytes: Vec<u8> =
            self.delivered_txs.iter().flat_map(Clone::clone).collect();
        hash_tx(bytes.as_slice())
    }

    /// Run the shell's blocking loop that receives messages from the
    /// [`AbciService`].
    pub fn run(mut self) {
        while let Ok((req, resp_sender)) = self.shell_recv.recv() {
            let resp = match req {
                Req::ProcessProposal(proposal) => self
                    .service
                    .call(Request::ProcessProposal(proposal))
                    .map_err(Error::from)
                    .and_then(|res| match res {
                        Response::ProcessProposal(resp) => {
                            Ok(Resp::ProcessProposal((&resp).into()))
                        }
                        _ => unreachable!(),
                    }),
                #[cfg(feature = "abcipp")]
                Req::FinalizeBlock(block) => {
                    let unprocessed_txs = block.txs.clone();
                    let (processing_results, _) =
                        self.service.check_proposal(&block.txs);
                    let mut txs = Vec::with_capacity(unprocessed_txs.len());
                    for (result, tx) in processing_results
                        .into_iter()
                        .zip(unprocessed_txs.into_iter())
                    {
                        txs.push(ProcessedTx { tx, result });
                    }
                    let mut finalize_req: FinalizeBlock = block.into();
                    finalize_req.txs = txs;
                    self.service
                        .call(Request::FinalizeBlock(finalize_req))
                        .map_err(Error::from)
                        .and_then(|res| match res {
                            Response::FinalizeBlock(resp) => {
                                Ok(Resp::FinalizeBlock(resp.into()))
                            }
                            _ => Err(Error::ConvertResp(res)),
                        })
                }
                #[cfg(not(feature = "abcipp"))]
                Req::BeginBlock(block) => {
                    // we save this data to be forwarded to finalize later
                    self.begin_block_request = Some(block);
                    Ok(Resp::BeginBlock(Default::default()))
                }
                #[cfg(not(feature = "abcipp"))]
                Req::DeliverTx(tx) => {
                    self.delivered_txs.push(tx.tx);
                    Ok(Resp::DeliverTx(Default::default()))
                }
                #[cfg(not(feature = "abcipp"))]
                Req::EndBlock(_) => {
<<<<<<< HEAD
                    let (processing_results, _) =
                        self.service.check_proposal(&self.delivered_txs);
=======
                    let processing_results =
                        self.service.process_txs(&self.delivered_txs);
>>>>>>> 836a6dea
                    let mut txs = Vec::with_capacity(self.delivered_txs.len());
                    let mut delivered = vec![];
                    std::mem::swap(&mut self.delivered_txs, &mut delivered);
                    for (result, tx) in processing_results
                        .into_iter()
                        .zip(delivered.into_iter())
                    {
                        txs.push(ProcessedTx { tx, result });
                    }
                    let mut end_block_request: FinalizeBlock =
                        self.begin_block_request.take().unwrap().into();
                    let hash = self.get_hash();
                    end_block_request.hash = BlockHash::from(hash.clone());
                    end_block_request.header.hash = hash;
                    end_block_request.txs = txs;
                    self.service
                        .call(Request::FinalizeBlock(end_block_request))
                        .map_err(Error::from)
                        .and_then(|res| match res {
                            Response::FinalizeBlock(resp) => {
                                Ok(Resp::EndBlock(resp.into()))
                            }
                            _ => Err(Error::ConvertResp(res)),
                        })
                }
                _ => match Request::try_from(req.clone()) {
                    Ok(request) => self
                        .service
                        .call(request)
                        .map(Resp::try_from)
                        .map_err(Error::Shell)
                        .and_then(|inner| inner),
                    Err(err) => Err(err),
                },
            };
            let resp = resp.map_err(|e| e.into());
            if resp_sender.send(resp).is_err() {
                tracing::info!("ABCI response channel is closed")
            }
        }
    }
}

#[derive(Debug)]
pub struct AbciService {
    shell_send: std::sync::mpsc::Sender<(
        Req,
        tokio::sync::oneshot::Sender<Result<Resp, BoxError>>,
    )>,
}

/// The ABCI tower service implementation sends and receives messages to and
/// from the [`AbcippShim`] for requests from Tendermint.
impl Service<Req> for AbciService {
    type Error = BoxError;
    type Future =
        Pin<Box<dyn Future<Output = Result<Resp, BoxError>> + Send + 'static>>;
    type Response = Resp;

    fn poll_ready(
        &mut self,
        _cx: &mut Context<'_>,
    ) -> Poll<Result<(), Self::Error>> {
        // Nothing to check as the sender's channel is unbounded
        Poll::Ready(Ok(()))
    }

    fn call(&mut self, req: Req) -> Self::Future {
        let (resp_send, recv) = tokio::sync::oneshot::channel();
        let result = self.shell_send.send((req, resp_send));
        Box::pin(
            async move {
                if let Err(err) = result {
                    // The shell has shut-down
                    return Err(err.into());
                }
                match recv.await {
                    Ok(resp) => resp,
                    Err(err) => {
                        tracing::info!("ABCI response channel didn't respond");
                        Err(err.into())
                    }
                }
            }
            .boxed(),
        )
    }
}<|MERGE_RESOLUTION|>--- conflicted
+++ resolved
@@ -5,21 +5,21 @@
 use std::task::{Context, Poll};
 
 use futures::future::FutureExt;
-<<<<<<< HEAD
 use namada::types::ethereum_events::EthereumEvent;
-=======
->>>>>>> 836a6dea
 #[cfg(not(feature = "abcipp"))]
 use namada::types::hash::Hash;
 #[cfg(not(feature = "abcipp"))]
 use namada::types::storage::BlockHash;
 #[cfg(not(feature = "abcipp"))]
 use namada::types::transaction::hash_tx;
-<<<<<<< HEAD
 use tokio::sync::mpsc::{Receiver, UnboundedSender};
-=======
+#[cfg(not(feature = "abcipp"))]
+use namada::types::hash::Hash;
+#[cfg(not(feature = "abcipp"))]
+use namada::types::storage::BlockHash;
+#[cfg(not(feature = "abcipp"))]
+use namada::types::transaction::hash_tx;
 use tokio::sync::mpsc::UnboundedSender;
->>>>>>> 836a6dea
 use tower::Service;
 
 use super::super::Shell;
@@ -144,13 +144,8 @@
                 }
                 #[cfg(not(feature = "abcipp"))]
                 Req::EndBlock(_) => {
-<<<<<<< HEAD
                     let (processing_results, _) =
                         self.service.check_proposal(&self.delivered_txs);
-=======
-                    let processing_results =
-                        self.service.process_txs(&self.delivered_txs);
->>>>>>> 836a6dea
                     let mut txs = Vec::with_capacity(self.delivered_txs.len());
                     let mut delivered = vec![];
                     std::mem::swap(&mut self.delivered_txs, &mut delivered);
