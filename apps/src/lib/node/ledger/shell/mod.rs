--- conflicted
+++ resolved
@@ -130,8 +130,8 @@
     InvalidOrder = 4,
     ExtraTxs = 5,
     Undecryptable = 6,
-<<<<<<< HEAD
     AllocationError = 7,
+    ReplayTx = 8,
 }
 
 impl ErrorCodes {
@@ -142,13 +142,11 @@
         // NOTE: pattern match on all `ErrorCodes` variants, in order
         // to catch potential bugs when adding new codes
         match self {
-            Ok | InvalidTx | InvalidSig | WasmRuntimeError => true,
-            InvalidOrder | ExtraTxs | Undecryptable | AllocationError => false,
-        }
-    }
-=======
-    ReplayTx = 7,
->>>>>>> 48bcb8c1
+            Ok => true,
+            InvalidTx | InvalidSig | WasmRuntimeError | InvalidOrder
+            | ExtraTxs | Undecryptable | AllocationError | ReplayTx => false,
+        }
+    }
 }
 
 impl From<ErrorCodes> for u32 {
