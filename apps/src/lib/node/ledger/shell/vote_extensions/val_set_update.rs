//! Extend Tendermint votes with validator set updates, to be relayed to
//! Namada's Ethereum bridge smart contracts.

use std::collections::HashMap;

use namada::ledger::pos::namada_proof_of_stake::PosBase;
use namada::ledger::pos::types::VotingPower;
use namada::ledger::storage::{DBIter, StorageHasher, DB};
use namada::types::storage::BlockHeight;
use namada::types::vote_extensions::validator_set_update;
#[cfg(feature = "abcipp")]
use namada::types::voting_power::FractionalVotingPower;

use super::*;
use crate::node::ledger::shell::queries::QueriesExt;
use crate::node::ledger::shell::Shell;

impl<D, H> Shell<D, H>
where
    D: DB + for<'iter> DBIter<'iter> + Sync + 'static,
    H: StorageHasher + Sync + 'static,
{
    /// Validates a validator set update vote extension issued for the
    /// succeeding epoch of the block height provided as an argument.
    ///
    /// Checks that:
    ///  * The signing validator was active at the preceding epoch.
    ///  * The validator correctly signed the extension, with its Ethereum hot
    ///    key.
    ///  * The validator signed over the block height inside of the extension.
    ///  * The voting powers in the vote extension correspond to the voting
    ///    powers of the validators of the new epoch.
    ///  * The voting powers are normalized to `2^32`, and sorted in descending
    ///    order.
    #[inline]
    #[allow(dead_code)]
    pub fn validate_valset_upd_vext(
        &self,
        ext: validator_set_update::SignedVext,
        last_height: BlockHeight,
    ) -> bool {
        self.validate_valset_upd_vext_and_get_it_back(ext, last_height)
            .is_ok()
    }

    /// This method behaves exactly like [`Self::validate_valset_upd_vext`],
    /// with the added bonus of returning the vote extension back, if it
    /// is valid.
    pub fn validate_valset_upd_vext_and_get_it_back(
        &self,
        ext: validator_set_update::SignedVext,
        last_height: BlockHeight,
    ) -> std::result::Result<
        (VotingPower, validator_set_update::SignedVext),
        VoteExtensionError,
    > {
        #[cfg(feature = "abcipp")]
        if ext.data.block_height != last_height {
            tracing::error!(
                ext_height = ?ext.data.block_height,
                ?last_height,
                "Validator set update vote extension issued for a block \
                 height different from the expected last height.",
            );
            return Err(VoteExtensionError::UnexpectedBlockHeight);
        }
        #[cfg(not(feature = "abcipp"))]
        if ext.data.block_height > last_height {
            tracing::error!(
                ext_height = ?ext.data.block_height,
                ?last_height,
                "Validator set update vote extension issued for a block \
                 height higher than the chain's last height.",
            );
            return Err(VoteExtensionError::UnexpectedBlockHeight);
        }
        if last_height.0 == 0 {
            tracing::error!("Dropping vote extension issued at genesis");
            return Err(VoteExtensionError::IssuedAtGenesis);
        }
<<<<<<< HEAD
        // verify if the voting powers in storage match the voting powers in the
        // vote extensions
        let last_height_epoch = self.storage.get_epoch(last_height).expect(
            "The epoch of the last block height should always be known",
        );
        let next_epoch = last_height_epoch.next();
        for (eth_addr_book, namada_addr, namada_power) in
            self.storage.get_active_eth_addresses(Some(next_epoch))
        {
            let &ext_power = match ext.data.voting_powers.get(&eth_addr_book) {
                Some(voting_power) => voting_power,
                _ => {
                    tracing::error!(
                        ?eth_addr_book,
                        "Could not find expected Ethereum addresses in valset \
                         upd vote extension",
                    );
                    return Err(
                        VoteExtensionError::ValidatorMissingFromExtension,
                    );
                }
            };
            if namada_power != ext_power {
                tracing::error!(
                    validator = %namada_addr,
                    expected = ?namada_power,
                    got = ?ext_power,
                    "Found unexpected voting power value in valset upd vote extension",
                );
                return Err(VoteExtensionError::DivergesFromStorage);
            }
        }
        // get the public key associated with this validator
        let validator = &ext.data.validator_addr;
        let (voting_power, _) = self
=======
        // get the public key associated with this validator
        let validator = &ext.data.validator_addr;
        // NOTE(not(feature = "abciplus")): for ABCI++, we should pass
        // `last_height` here, instead of `ext.data.block_height`
        let ext_height_epoch = match self
            .storage
            .get_epoch(ext.data.block_height)
        {
            Some(epoch) => epoch,
            _ => {
                tracing::error!(
                    block_height = ?ext.data.block_height,
                    "The epoch of the validator set update vote extension's \
                     block height should always be known",
                );
                return Err(VoteExtensionError::UnexpectedEpoch);
            }
        };
        let (voting_power, pk) = self
>>>>>>> 74eb265a
            .storage
            .get_validator_from_address(validator, Some(ext_height_epoch))
            .map_err(|err| {
                tracing::error!(
                    ?err,
                    %validator,
                    "Could not get public key from Storage for some validator, \
<<<<<<< HEAD
                     while validating valset upd vote extension"
=======
                     while validating validator set update vote extension"
>>>>>>> 74eb265a
                );
                VoteExtensionError::PubKeyNotInStorage
            })?;
        let epoched_pk = self
            .storage
            .read_validator_eth_hot_key(validator)
            .expect("We should have this hot key in storage");
        let pk = epoched_pk
            .get(last_height_epoch)
            .expect("We should have the hot key of the given epoch");
        // verify the signature of the vote extension
        ext.verify(pk)
            .map_err(|err| {
                tracing::error!(
                    ?err,
                    %validator,
<<<<<<< HEAD
                    "Failed to verify the signature of a valset upd vote \
=======
                    "Failed to verify the signature of a validator set update vote \
>>>>>>> 74eb265a
                     extension issued by some validator"
                );
                VoteExtensionError::VerifySigFailed
            })
            .map(|_| (voting_power, ext))
    }

    /// Takes an iterator over validator set update vote extension instances,
    /// and returns another iterator. The latter yields
    /// valid validator set update vote extensions, or the reason why these
    /// are invalid, in the form of a [`VoteExtensionError`].
    #[inline]
    pub fn validate_valset_upd_vext_list(
        &self,
        vote_extensions: impl IntoIterator<Item = validator_set_update::SignedVext>
        + 'static,
    ) -> impl Iterator<
        Item = std::result::Result<
            (VotingPower, validator_set_update::SignedVext),
            VoteExtensionError,
        >,
    > + '_ {
        vote_extensions.into_iter().map(|vote_extension| {
            self.validate_valset_upd_vext_and_get_it_back(
                vote_extension,
                self.storage.last_height,
            )
        })
    }

    /// Takes a list of signed validator set update vote extensions,
    /// and filters out invalid instances.
    #[inline]
    pub fn filter_invalid_valset_upd_vexts(
        &self,
        vote_extensions: impl IntoIterator<Item = validator_set_update::SignedVext>
        + 'static,
    ) -> impl Iterator<Item = (VotingPower, validator_set_update::SignedVext)> + '_
    {
        self.validate_valset_upd_vext_list(vote_extensions)
            .filter_map(|ext| ext.ok())
    }

    /// Compresses a set of signed validator set update vote extensions into a
    /// single [`validator_set_update::VextDigest`], whilst filtering
    /// invalid [`validator_set_update::SignedVext`] instances in the
    /// process.
    pub fn compress_valset_updates(
        &self,
        vote_extensions: Vec<validator_set_update::SignedVext>,
    ) -> Option<validator_set_update::VextDigest> {
        #[cfg(not(feature = "abcipp"))]
        if self.storage.last_height == BlockHeight(0) {
            return None;
        }

        #[cfg(feature = "abcipp")]
        let vexts_epoch =
            self.storage.get_epoch(self.storage.last_height).expect(
                "The epoch of the last block height should always be known",
            );

        #[cfg(feature = "abcipp")]
        let total_voting_power =
            u64::from(self.storage.get_total_voting_power(Some(vexts_epoch)));
        #[cfg(feature = "abcipp")]
        let mut voting_power = FractionalVotingPower::default();

        let mut voting_powers = None;
        let mut signatures = HashMap::new();

        for (_validator_voting_power, mut vote_extension) in
            self.filter_invalid_valset_upd_vexts(vote_extensions)
        {
            if voting_powers.is_none() {
                voting_powers = Some(std::mem::take(
                    &mut vote_extension.data.voting_powers,
                ));
            }

            let validator_addr = vote_extension.data.validator_addr;
            #[cfg(not(feature = "abcipp"))]
            let block_height = vote_extension.data.block_height;

            // update voting power
            #[cfg(feature = "abcipp")]
            {
                let validator_voting_power = u64::from(_validator_voting_power);
                voting_power += FractionalVotingPower::new(
                    validator_voting_power,
                    total_voting_power,
                )
                .expect(
                    "The voting power we obtain from storage should always be \
                     valid",
                );
            }

            // register the signature of `validator_addr`
            let addr = validator_addr.clone();
            let sig = vote_extension.sig;

            #[cfg(feature = "abcipp")]
            if let Some(sig) = signatures.insert(addr, sig) {
                tracing::warn!(
                    ?sig,
                    ?validator_addr,
                    "Overwrote old signature from validator while \
                     constructing validator_set_update::VextDigest"
                );
            }

            #[cfg(not(feature = "abcipp"))]
            if let Some(sig) = signatures.insert((addr, block_height), sig) {
                tracing::warn!(
                    ?sig,
                    ?validator_addr,
                    "Overwrote old signature from validator while \
                     constructing validator_set_update::VextDigest"
                );
            }
        }

        #[cfg(feature = "abcipp")]
        if voting_power <= FractionalVotingPower::TWO_THIRDS {
            tracing::error!(
                "Tendermint has decided on a block including validator set \
                 update vote extensions reflecting <= 2/3 of the total stake"
            );
            return None;
        }

        #[cfg(feature = "abcipp")]
        let voting_powers = voting_powers.expect(
            "We have enough voting power, so at least one validator set \
             update vote extension must have been validated.",
        );

        #[cfg(not(feature = "abcipp"))]
        let voting_powers = voting_powers.unwrap_or_default();

        Some(validator_set_update::VextDigest {
            signatures,
            voting_powers,
        })
    }
}

#[cfg(test)]
mod test_vote_extensions {
    use std::default::Default;

    #[cfg(feature = "abcipp")]
    #[cfg(feature = "abcipp")]
    use borsh::BorshSerialize;
    use namada::ledger::pos;
    use namada::ledger::pos::namada_proof_of_stake::PosBase;
    use namada::types::key::RefTo;
    #[cfg(feature = "abcipp")]
    use namada::types::vote_extensions::ethereum_events;
    use namada::types::vote_extensions::validator_set_update;
    #[cfg(feature = "abcipp")]
    use namada::types::vote_extensions::VoteExtension;

    #[cfg(feature = "abcipp")]
    use crate::facade::tendermint_proto::abci::response_verify_vote_extension::VerifyStatus;
    #[cfg(feature = "abcipp")]
    use crate::facade::tower_abci::request;
    use crate::node::ledger::shell::queries::QueriesExt;
    use crate::node::ledger::shell::test_utils;
    use crate::node::ledger::shims::abcipp_shim_types::shim::request::FinalizeBlock;
    use crate::wallet;

    /// Test if a [`validator_set_update::Vext`] that incorrectly labels what
    /// block height it was included on in a vote extension is rejected
    #[test]
    fn test_reject_incorrect_block_height() {
        let (shell, _recv, _) = test_utils::setup();
        let validator_addr =
            shell.mode.get_validator_address().unwrap().clone();

        let eth_bridge_key =
            shell.mode.get_eth_bridge_keypair().expect("Test failed");

        let voting_powers = {
            let next_epoch = shell.storage.get_current_epoch().0.next();
            shell
                .storage
                .get_active_eth_addresses(Some(next_epoch))
                .map(|(eth_addr_book, _, voting_power)| {
                    (eth_addr_book, voting_power)
                })
                .collect()
        };
        #[allow(clippy::redundant_clone)]
        let validator_set_update = Some(
            validator_set_update::Vext {
                voting_powers,
                validator_addr: validator_addr.clone(),
                // invalid height
                block_height: shell.storage.get_current_decision_height() + 1,
            }
            .sign(eth_bridge_key),
        );
        #[cfg(feature = "abcipp")]
        {
            let protocol_key =
                shell.mode.get_protocol_key().expect("Test failed");
            let ethereum_events = ethereum_events::Vext::empty(
                shell.storage.get_current_decision_height(),
                validator_addr,
            )
            .sign(protocol_key);
            let req = request::VerifyVoteExtension {
                vote_extension: VoteExtension {
                    ethereum_events,
                    validator_set_update,
                }
                .try_to_vec()
                .expect("Test failed"),
                ..Default::default()
            };

            assert_eq!(
                shell.verify_vote_extension(req).status,
                i32::from(VerifyStatus::Reject)
            );
        }
        #[cfg(not(feature = "abcipp"))]
        {
            assert!(!shell.validate_valset_upd_vext(
                validator_set_update.unwrap(),
                shell.storage.get_current_decision_height()
            ))
        }
    }

    /// Test that validator set update vote extensions signed by
    /// a non-validator are rejected
    #[test]
    fn test_valset_upd_must_be_signed_by_validator() {
        let (shell, _recv, _) = test_utils::setup();
        let (eth_bridge_key, _protocol_key, validator_addr) = {
            let bertha_key = wallet::defaults::bertha_keypair();
            let bertha_addr = wallet::defaults::bertha_address();
            (test_utils::gen_secp256k1_keypair(), bertha_key, bertha_addr)
        };
        let voting_powers = {
            let next_epoch = shell.storage.get_current_epoch().0.next();
            shell
                .storage
                .get_active_eth_addresses(Some(next_epoch))
                .map(|(eth_addr_book, _, voting_power)| {
                    (eth_addr_book, voting_power)
                })
                .collect()
        };
        #[allow(clippy::redundant_clone)]
        let validator_set_update = Some(
            validator_set_update::Vext {
                voting_powers,
                block_height: shell.storage.get_current_decision_height(),
                validator_addr: validator_addr.clone(),
            }
            .sign(&eth_bridge_key),
        );
        #[cfg(feature = "abcipp")]
        {
            let ethereum_events = ethereum_events::Vext::empty(
                shell.storage.get_current_decision_height(),
                validator_addr,
            )
            .sign(&_protocol_key);
            let req = request::VerifyVoteExtension {
                vote_extension: VoteExtension {
                    ethereum_events,
                    validator_set_update,
                }
                .try_to_vec()
                .expect("Test failed"),
                ..Default::default()
            };
            assert_eq!(
                shell.verify_vote_extension(req).status,
                i32::from(VerifyStatus::Reject)
            );
        }
        #[cfg(not(feature = "abcipp"))]
        assert!(!shell.validate_valset_upd_vext(
            validator_set_update.unwrap(),
            shell.storage.get_current_decision_height()
        ));
    }

    /// Test the validation of a validator set update emitted for
    /// some epoch `E`. The test should pass even if the epoch
    /// changed to some epoch `E': E' > E`, resulting in a
    /// change to the validator set.
    #[test]
    fn test_validate_valset_upd_vexts() {
        let (mut shell, _recv, _) = test_utils::setup();
        let protocol_key =
            shell.mode.get_protocol_key().expect("Test failed").clone();
        let eth_bridge_key = shell
            .mode
            .get_eth_bridge_keypair()
            .expect("Test failed")
            .clone();
        let validator_addr = shell
            .mode
            .get_validator_address()
            .expect("Test failed")
            .clone();
        let signed_height = shell.storage.get_current_decision_height();
        let voting_powers = {
            let next_epoch = shell.storage.get_current_epoch().0.next();
            shell
                .storage
                .get_active_eth_addresses(Some(next_epoch))
                .map(|(eth_addr_book, _, voting_power)| {
                    (eth_addr_book, voting_power)
                })
                .collect()
        };
        let vote_ext = validator_set_update::Vext {
            voting_powers,
            block_height: signed_height,
            validator_addr,
        }
        .sign(&eth_bridge_key);

        // validators from the current epoch sign over validator
        // set of the next epoch
        assert_eq!(shell.storage.get_current_epoch().0.0, 0);

        // remove all validators of the next epoch
        let mut current_validators = shell.storage.read_validator_set();
        current_validators.data.insert(
            1,
            Some(pos::types::ValidatorSet {
                active: Default::default(),
                inactive: Default::default(),
            }),
        );
        shell.storage.write_validator_set(&current_validators);
        // we advance forward to the next epoch
        let mut req = FinalizeBlock::default();
        req.header.time = namada::types::time::DateTimeUtc::now();
        shell.storage.last_height =
            shell.storage.get_current_decision_height() + 11;
        shell.finalize_block(req).expect("Test failed");
        shell.commit();
        assert_eq!(shell.storage.get_current_epoch().0.0, 1);
        assert!(
            shell
                .storage
                .get_validator_from_protocol_pk(&protocol_key.ref_to(), None)
                .is_err()
        );
        let prev_epoch = shell.storage.get_current_epoch().0 - 1;
        assert!(
            shell
                .shell
                .storage
                .get_validator_from_protocol_pk(
                    &protocol_key.ref_to(),
                    Some(prev_epoch)
                )
                .is_ok()
        );

        assert!(shell.validate_valset_upd_vext(vote_ext, signed_height));
    }

    /// Test if a [`validator_set_update::Vext`] with an incorrect signature
    /// is rejected
    // TODO:
    // - sign with secp key
    // - add validator voting powers from storage
    #[test]
    fn test_reject_bad_signatures() {
        let (shell, _recv, _) = test_utils::setup();
        let validator_addr =
            shell.mode.get_validator_address().unwrap().clone();

        let eth_bridge_key =
            shell.mode.get_eth_bridge_keypair().expect("Test failed");

        #[allow(clippy::redundant_clone)]
        let validator_set_update = {
            let voting_powers = {
                let next_epoch = shell.storage.get_current_epoch().0.next();
                shell
                    .storage
                    .get_active_eth_addresses(Some(next_epoch))
                    .map(|(eth_addr_book, _, voting_power)| {
                        (eth_addr_book, voting_power)
                    })
                    .collect()
            };
            let mut ext = validator_set_update::Vext {
                voting_powers,
                block_height: shell.storage.get_current_decision_height(),
                validator_addr: validator_addr.clone(),
            }
            .sign(eth_bridge_key);
            ext.sig = test_utils::invalidate_signature(ext.sig);
            Some(ext)
        };
        #[cfg(feature = "abcipp")]
        {
            let protocol_key =
                shell.mode.get_protocol_key().expect("Test failed");
            let ethereum_events = ethereum_events::Vext::empty(
                shell.storage.get_current_decision_height(),
                validator_addr,
            )
            .sign(protocol_key);
            let req = request::VerifyVoteExtension {
                vote_extension: VoteExtension {
                    ethereum_events,
                    validator_set_update: validator_set_update.clone(),
                }
                .try_to_vec()
                .expect("Test failed"),
                ..Default::default()
            };
            assert_eq!(
                shell.verify_vote_extension(req).status,
                i32::from(VerifyStatus::Reject)
            );
        }
        assert!(!shell.validate_valset_upd_vext(
            validator_set_update.unwrap(),
            shell.storage.get_current_decision_height()
        ));
    }

    /// Test if a [`validator_set_update::Vext`] is signed with a secp key
    /// that belongs to an active validator of some previous epoch
    #[test]
    #[ignore]
    fn test_secp_key_belongs_to_active_validator() {
        // TODO: we need to prove ownership of validator keys
        // https://github.com/anoma/namada/issues/106
    }
}<|MERGE_RESOLUTION|>--- conflicted
+++ resolved
@@ -78,15 +78,27 @@
             tracing::error!("Dropping vote extension issued at genesis");
             return Err(VoteExtensionError::IssuedAtGenesis);
         }
-<<<<<<< HEAD
+        // NOTE(not(feature = "abciplus")): for ABCI++, we should pass
+        // `last_height` here, instead of `ext.data.block_height`
+        let ext_height_epoch = match self
+            .storage
+            .get_epoch(ext.data.block_height)
+        {
+            Some(epoch) => epoch,
+            _ => {
+                tracing::error!(
+                    block_height = ?ext.data.block_height,
+                    "The epoch of the validator set update vote extension's \
+                     block height should always be known",
+                );
+                return Err(VoteExtensionError::UnexpectedEpoch);
+            }
+        };
         // verify if the voting powers in storage match the voting powers in the
         // vote extensions
-        let last_height_epoch = self.storage.get_epoch(last_height).expect(
-            "The epoch of the last block height should always be known",
-        );
-        let next_epoch = last_height_epoch.next();
-        for (eth_addr_book, namada_addr, namada_power) in
-            self.storage.get_active_eth_addresses(Some(next_epoch))
+        for (eth_addr_book, namada_addr, namada_power) in self
+            .storage
+            .get_active_eth_addresses(Some(ext_height_epoch))
         {
             let &ext_power = match ext.data.voting_powers.get(&eth_addr_book) {
                 Some(voting_power) => voting_power,
@@ -114,27 +126,6 @@
         // get the public key associated with this validator
         let validator = &ext.data.validator_addr;
         let (voting_power, _) = self
-=======
-        // get the public key associated with this validator
-        let validator = &ext.data.validator_addr;
-        // NOTE(not(feature = "abciplus")): for ABCI++, we should pass
-        // `last_height` here, instead of `ext.data.block_height`
-        let ext_height_epoch = match self
-            .storage
-            .get_epoch(ext.data.block_height)
-        {
-            Some(epoch) => epoch,
-            _ => {
-                tracing::error!(
-                    block_height = ?ext.data.block_height,
-                    "The epoch of the validator set update vote extension's \
-                     block height should always be known",
-                );
-                return Err(VoteExtensionError::UnexpectedEpoch);
-            }
-        };
-        let (voting_power, pk) = self
->>>>>>> 74eb265a
             .storage
             .get_validator_from_address(validator, Some(ext_height_epoch))
             .map_err(|err| {
@@ -142,11 +133,7 @@
                     ?err,
                     %validator,
                     "Could not get public key from Storage for some validator, \
-<<<<<<< HEAD
                      while validating valset upd vote extension"
-=======
-                     while validating validator set update vote extension"
->>>>>>> 74eb265a
                 );
                 VoteExtensionError::PubKeyNotInStorage
             })?;
@@ -155,7 +142,7 @@
             .read_validator_eth_hot_key(validator)
             .expect("We should have this hot key in storage");
         let pk = epoched_pk
-            .get(last_height_epoch)
+            .get(ext_height_epoch)
             .expect("We should have the hot key of the given epoch");
         // verify the signature of the vote extension
         ext.verify(pk)
@@ -163,11 +150,7 @@
                 tracing::error!(
                     ?err,
                     %validator,
-<<<<<<< HEAD
                     "Failed to verify the signature of a valset upd vote \
-=======
-                    "Failed to verify the signature of a validator set update vote \
->>>>>>> 74eb265a
                      extension issued by some validator"
                 );
                 VoteExtensionError::VerifySigFailed
@@ -544,9 +527,6 @@
 
     /// Test if a [`validator_set_update::Vext`] with an incorrect signature
     /// is rejected
-    // TODO:
-    // - sign with secp key
-    // - add validator voting powers from storage
     #[test]
     fn test_reject_bad_signatures() {
         let (shell, _recv, _) = test_utils::setup();
