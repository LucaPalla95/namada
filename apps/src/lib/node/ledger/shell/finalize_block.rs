//! Implementation of the `FinalizeBlock` ABCI++ method for the Shell

use std::collections::HashMap;

use data_encoding::HEXUPPER;
use namada::ledger::parameters::storage as params_storage;
use namada::ledger::pos::types::into_tm_voting_power;
use namada::ledger::pos::{namada_proof_of_stake, staking_token_address};
use namada::ledger::storage::EPOCH_SWITCH_BLOCKS_DELAY;
use namada::ledger::storage_api::token::credit_tokens;
use namada::ledger::storage_api::{StorageRead, StorageWrite};
use namada::ledger::{inflation, protocol, replay_protection};
use namada::proof_of_stake::{
    delegator_rewards_products_handle, find_validator_by_raw_hash,
    read_last_block_proposer_address, read_pos_params, read_total_stake,
    read_validator_stake, rewards_accumulator_handle,
    validator_commission_rate_handle, validator_rewards_products_handle,
    write_last_block_proposer_address,
};
use namada::types::address::Address;
use namada::types::dec::Dec;
use namada::types::key::tm_raw_hash_to_string;
use namada::types::storage::{BlockHash, BlockResults, Epoch, Header};
use namada::types::token::{total_supply_key, Amount};
<<<<<<< HEAD
use namada::types::transaction::protocol::{
    ethereum_tx_data_variants, ProtocolTxType,
};
use namada::types::vote_extensions::ethereum_events::MultiSignedEthEvent;
use rust_decimal::prelude::Decimal;
=======
>>>>>>> 714d81c6

use super::governance::execute_governance_proposals;
use super::*;
use crate::facade::tendermint_proto::abci::{
    Misbehavior as Evidence, VoteInfo,
};
use crate::facade::tendermint_proto::crypto::PublicKey as TendermintPublicKey;
use crate::node::ledger::shell::stats::InternalStats;

impl<D, H> Shell<D, H>
where
    D: DB + for<'iter> DBIter<'iter> + Sync + 'static,
    H: StorageHasher + Sync + 'static,
{
    /// Updates the chain with new header, height, etc. Also keeps track
    /// of epoch changes and applies associated updates to validator sets,
    /// etc. as necessary.
    ///
    /// Validate and apply decrypted transactions unless
    /// [`Shell::process_proposal`] detected that they were not submitted in
    /// correct order or more decrypted txs arrived than expected. In that
    /// case, all decrypted transactions are not applied and must be
    /// included in the next `Shell::prepare_proposal` call.
    ///
    /// Incoming wrapper txs need no further validation. They
    /// are added to the block.
    ///
    /// Error codes:
    ///   0: Ok
    ///   1: Invalid tx
    ///   2: Tx is invalidly signed
    ///   3: Wasm runtime error
    ///   4: Invalid order of decrypted txs
    ///   5. More decrypted txs than expected
    pub fn finalize_block(
        &mut self,
        req: shim::request::FinalizeBlock,
    ) -> Result<shim::response::FinalizeBlock> {
        // Reset the gas meter before we start
        self.gas_meter.reset();

        let mut response = shim::response::FinalizeBlock::default();

        // Begin the new block and check if a new epoch has begun
        let (height, new_epoch) =
            self.update_state(req.header, req.hash, req.byzantine_validators);

        let (current_epoch, _gas) = self.wl_storage.storage.get_current_epoch();
        let update_for_tendermint = matches!(
            self.wl_storage.storage.update_epoch_blocks_delay,
            Some(EPOCH_SWITCH_BLOCKS_DELAY)
        );

        tracing::info!(
            "Block height: {height}, epoch: {current_epoch}, is new epoch: \
             {new_epoch}."
        );
        tracing::debug!(
            "New epoch block delay for updating the Tendermint validator set: \
             {:?}",
            self.wl_storage.storage.update_epoch_blocks_delay
        );

        if new_epoch {
            namada::ledger::storage::update_allowed_conversions(
                &mut self.wl_storage,
            )?;

            let _proposals_result =
                execute_governance_proposals(self, &mut response)?;

            // Copy the new_epoch + pipeline_len - 1 validator set into
            // new_epoch + pipeline_len
            let pos_params =
                namada_proof_of_stake::read_pos_params(&self.wl_storage)?;
            namada_proof_of_stake::copy_validator_sets_and_positions(
                &mut self.wl_storage,
                current_epoch,
                current_epoch + pos_params.pipeline_len,
                &namada_proof_of_stake::consensus_validator_set_handle(),
                &namada_proof_of_stake::below_capacity_validator_set_handle(),
            )?;
        }

        // Invariant: This has to be applied after
        // `copy_validator_sets_and_positions` if we're starting a new epoch
        self.record_slashes_from_evidence();
        if new_epoch {
            self.process_slashes();
        }

        let wrapper_fees = self.get_wrapper_tx_fees();
        let mut stats = InternalStats::default();

        // Tracks the accepted transactions
        self.wl_storage.storage.block.results = BlockResults::default();
        for (tx_index, processed_tx) in req.txs.iter().enumerate() {
            let tx = if let Ok(tx) = Tx::try_from(processed_tx.tx.as_ref()) {
                tx
            } else {
                tracing::error!(
                    "FinalizeBlock received a tx that could not be \
                     deserialized to a Tx type. This is likely a protocol \
                     transaction."
                );
                continue;
            };
            let tx_length = processed_tx.tx.len();
            // If [`process_proposal`] rejected a Tx due to invalid signature,
            // emit an event here and move on to next tx.
            if ErrorCodes::from_u32(processed_tx.result.code).unwrap()
                == ErrorCodes::InvalidSig
            {
                let mut tx_event = match tx.header().tx_type {
                    TxType::Wrapper(_) | TxType::Protocol(_) => {
                        Event::new_tx_event(&tx, height.0)
                    }
                    _ => {
                        tracing::error!(
                            "Internal logic error: FinalizeBlock received a \
                             tx with an invalid signature error code that \
                             could not be deserialized to a WrapperTx / \
                             ProtocolTx type"
                        );
                        continue;
                    }
                };
                tx_event["code"] = processed_tx.result.code.to_string();
                tx_event["info"] =
                    format!("Tx rejected: {}", &processed_tx.result.info);
                tx_event["gas_used"] = "0".into();
                response.events.push(tx_event);
                continue;
            }

            let tx = if let Ok(()) = tx.validate_header() {
                tx
            } else {
                tracing::error!(
                    "Internal logic error: FinalizeBlock received tx that \
                     could not be deserialized to a valid TxType"
                );
                continue;
            };
            let tx_type = tx.header();
            // If [`process_proposal`] rejected a Tx, emit an event here and
            // move on to next tx
            if ErrorCodes::from_u32(processed_tx.result.code).unwrap()
                != ErrorCodes::Ok
            {
                let mut tx_event = Event::new_tx_event(&tx, height.0);
                tx_event["code"] = processed_tx.result.code.to_string();
                tx_event["info"] =
                    format!("Tx rejected: {}", &processed_tx.result.info);
                tx_event["gas_used"] = "0".into();
                response.events.push(tx_event);
                // if the rejected tx was decrypted, remove it
                // from the queue of txs to be processed and remove the hash
                // from storage
                if let TxType::Decrypted(_) = &tx_type.tx_type {
                    let tx_hash = self
                        .wl_storage
                        .storage
                        .tx_queue
                        .pop()
                        .expect("Missing wrapper tx in queue")
                        .tx
                        .clone()
                        .update_header(TxType::Raw)
                        .header_hash();
                    let tx_hash_key =
                        replay_protection::get_tx_hash_key(&tx_hash);
                    self.wl_storage
                        .storage
                        .delete(&tx_hash_key)
                        .expect("Error while deleting tx hash from storage");
                }
                continue;
            }

            let (mut tx_event, tx_unsigned_hash) = match &tx_type.tx_type {
                TxType::Wrapper(wrapper) => {
                    stats.increment_wrapper_txs();
                    let mut tx_event = Event::new_tx_event(&tx, height.0);

                    // Writes both txs hash to storage
                    let processed_tx =
                        Tx::try_from(processed_tx.tx.as_ref()).unwrap();
                    let wrapper_tx_hash_key =
                        replay_protection::get_tx_hash_key(&hash::Hash(
                            processed_tx.header_hash().0,
                        ));
                    self.wl_storage
                        .storage
                        .write(&wrapper_tx_hash_key, vec![])
                        .expect("Error while writing tx hash to storage");

                    let inner_tx_hash_key = replay_protection::get_tx_hash_key(
                        &tx.clone().update_header(TxType::Raw).header_hash(),
                    );
                    self.wl_storage
                        .storage
                        .write(&inner_tx_hash_key, vec![])
                        .expect("Error while writing tx hash to storage");

                    #[cfg(not(feature = "mainnet"))]
                    let has_valid_pow =
                        self.invalidate_pow_solution_if_valid(wrapper);

                    // Charge fee
                    let fee_payer =
                        if wrapper.pk != address::masp_tx_key().ref_to() {
                            wrapper.fee_payer()
                        } else {
                            address::masp()
                        };

                    let balance_key =
                        token::balance_key(&wrapper.fee.token, &fee_payer);
                    let balance: token::Amount = self
                        .wl_storage
                        .read(&balance_key)
                        .expect("must be able to read")
                        .unwrap_or_default();

                    match balance.checked_sub(wrapper_fees) {
                        Some(amount) => {
                            self.wl_storage
                                .storage
                                .write(
                                    &balance_key,
                                    amount.try_to_vec().unwrap(),
                                )
                                .unwrap();
                        }
                        None => {
                            #[cfg(not(feature = "mainnet"))]
                            let reject = !has_valid_pow;
                            #[cfg(feature = "mainnet")]
                            let reject = true;
                            if reject {
                                // Burn remaining funds
                                self.wl_storage
                                    .storage
                                    .write(
                                        &balance_key,
                                        Amount::native_whole(0)
                                            .try_to_vec()
                                            .unwrap(),
                                    )
                                    .unwrap();
                                tx_event["info"] =
                                    "Insufficient balance for fee".into();
                                tx_event["code"] = ErrorCodes::InvalidTx.into();
                                tx_event["gas_used"] = "0".to_string();

                                response.events.push(tx_event);
                                continue;
                            }
                        }
                    }

                    self.wl_storage.storage.tx_queue.push(TxInQueue {
                        tx: processed_tx.clone(),
                        #[cfg(not(feature = "mainnet"))]
                        has_valid_pow,
                    });
                    (tx_event, None)
                }
                TxType::Decrypted(inner) => {
                    // We remove the corresponding wrapper tx from the queue
                    let wrapper_hash = self
                        .wl_storage
                        .storage
                        .tx_queue
                        .pop()
                        .expect("Missing wrapper tx in queue")
                        .tx
                        .clone()
                        .update_header(TxType::Raw)
                        .header_hash();
                    let mut event = Event::new_tx_event(&tx, height.0);

                    match inner {
                        DecryptedTx::Decrypted { has_valid_pow: _ } => {
                            if let Some(code_sec) = tx
                                .get_section(tx.code_sechash())
                                .and_then(Section::code_sec)
                            {
                                stats.increment_tx_type(
                                    code_sec.code.hash().to_string(),
                                );
                            }
                        }
                        DecryptedTx::Undecryptable => {
                            tracing::info!(
                                "Tx with hash {} was un-decryptable",
                                wrapper_hash
                            );
                            event["info"] = "Transaction is invalid.".into();
                            event["log"] =
                                "Transaction could not be decrypted.".into();
                            event["code"] = ErrorCodes::Undecryptable.into();
                            continue;
                        }
                    }
                    (event, Some(wrapper_hash))
                }
                TxType::Raw => {
                    tracing::error!(
                        "Internal logic error: FinalizeBlock received a \
                         TxType::Raw transaction"
                    );
                    continue;
                }
                TxType::Protocol(protocol_tx) => match protocol_tx.tx {
                    ProtocolTxType::BridgePoolVext
                    | ProtocolTxType::BridgePool
                    | ProtocolTxType::ValSetUpdateVext
                    | ProtocolTxType::ValidatorSetUpdate => {
                        (Event::new_tx_event(&tx, height.0), None)
                    }
                    ProtocolTxType::EthEventsVext => {
                        let ext =
                            ethereum_tx_data_variants::EthEventsVext::try_from(
                                &tx,
                            )
                            .unwrap();
                        if self
                            .mode
                            .get_validator_address()
                            .map(|validator| {
                                validator == &ext.data.validator_addr
                            })
                            .unwrap_or(false)
                        {
                            for event in ext.data.ethereum_events.iter() {
                                self.mode.dequeue_eth_event(event);
                            }
                        }
                        (Event::new_tx_event(&tx, height.0), None)
                    }
                    ProtocolTxType::EthereumEvents => {
                        let digest =
                            ethereum_tx_data_variants::EthereumEvents::try_from(
                                &tx,
                            ).unwrap();
                        if let Some(address) =
                            self.mode.get_validator_address().cloned()
                        {
                            let this_signer = &(
                                address,
                                self.wl_storage.storage.get_last_block_height(),
                            );
                            for MultiSignedEthEvent { event, signers } in
                                &digest.events
                            {
                                if signers.contains(this_signer) {
                                    self.mode.dequeue_eth_event(event);
                                }
                            }
                        }
                        (Event::new_tx_event(&tx, height.0), None)
                    }
                    ref protocol_tx_type => {
                        tracing::error!(
                            ?protocol_tx_type,
                            "Internal logic error: FinalizeBlock received an \
                             unsupported TxType::Protocol transaction: {:?}",
                            protocol_tx
                        );
                        continue;
                    }
                },
            };

            match protocol::dispatch_tx(
                tx.clone(),
                tx_length,
                TxIndex(
                    tx_index
                        .try_into()
                        .expect("transaction index out of bounds"),
                ),
                &mut self.gas_meter,
                &mut self.wl_storage,
                &mut self.vp_wasm_cache,
                &mut self.tx_wasm_cache,
            )
            .map_err(Error::TxApply)
            {
                Ok(result) => {
                    if result.is_accepted() {
                        tracing::trace!(
                            "all VPs accepted transaction {} storage \
                             modification {:#?}",
                            tx_event["hash"],
                            result
                        );
                        stats.increment_successful_txs();
                        self.wl_storage.commit_tx();
                        if !tx_event.contains_key("code") {
                            tx_event["code"] = ErrorCodes::Ok.into();
                            self.wl_storage
                                .storage
                                .block
                                .results
                                .accept(tx_index);
                        }
                        for ibc_event in &result.ibc_events {
                            // Add the IBC event besides the tx_event
                            let mut event = Event::from(ibc_event.clone());
                            // Add the height for IBC event query
                            event["height"] = height.to_string();
                            response.events.push(event);
                        }
                        match serde_json::to_string(
                            &result.initialized_accounts,
                        ) {
                            Ok(initialized_accounts) => {
                                tx_event["initialized_accounts"] =
                                    initialized_accounts;
                            }
                            Err(err) => {
                                tracing::error!(
                                    "Failed to serialize the initialized \
                                     accounts: {}",
                                    err
                                );
                            }
                        }
                    } else {
                        tracing::trace!(
                            "some VPs rejected transaction {} storage \
                             modification {:#?}",
                            tx_event["hash"],
                            result.vps_result.rejected_vps
                        );
                        stats.increment_rejected_txs();
                        self.wl_storage.drop_tx();
                        tx_event["code"] = ErrorCodes::InvalidTx.into();
                    }
                    tx_event["gas_used"] = result.gas_used.to_string();
                    tx_event["info"] = result.to_string();
                }
                Err(msg) => {
                    tracing::info!(
                        "Transaction {} failed with: {}",
                        tx_event["hash"],
                        msg
                    );
                    stats.increment_errored_txs();

                    // If transaction type is Decrypted and failed because of
                    // out of gas, remove its hash from storage to allow
                    // rewrapping it
                    if let Some(hash) = tx_unsigned_hash {
                        if let Error::TxApply(protocol::Error::GasError(namada::ledger::gas::Error::TransactionGasExceededError)) =
                            msg
                        {
                            let tx_hash_key =
                                replay_protection::get_tx_hash_key(&hash);
                            self.wl_storage
                                .storage
                                .delete(&tx_hash_key)
                                .expect(
                                    "Error while deleting tx hash key from storage",
                                );
                        }
                    }

                    self.wl_storage.drop_tx();
                    tx_event["gas_used"] = self
                        .gas_meter
                        .get_current_transaction_gas()
                        .to_string();
                    tx_event["info"] = msg.to_string();
                    tx_event["code"] = ErrorCodes::WasmRuntimeError.into();
                }
            }
            response.events.push(tx_event);
        }

        stats.set_tx_cache_size(
            self.tx_wasm_cache.get_size(),
            self.tx_wasm_cache.get_cache_size(),
        );
        stats.set_vp_cache_size(
            self.vp_wasm_cache.get_size(),
            self.vp_wasm_cache.get_cache_size(),
        );

        tracing::info!("{}", stats);
        tracing::info!("{}", stats.format_tx_executed());

        if update_for_tendermint {
            self.update_epoch(&mut response);
            // send the latest oracle configs. These may have changed due to
            // governance.
            self.update_eth_oracle();
        }

        // Read the block proposer of the previously committed block in storage
        // (n-1 if we are in the process of finalizing n right now).
        match read_last_block_proposer_address(&self.wl_storage)? {
            Some(proposer_address) => {
                tracing::debug!(
                    "Found last block proposer: {proposer_address}"
                );
                let votes = pos_votes_from_abci(&self.wl_storage, &req.votes);
                namada_proof_of_stake::log_block_rewards(
                    &mut self.wl_storage,
                    if new_epoch {
                        current_epoch.prev()
                    } else {
                        current_epoch
                    },
                    &proposer_address,
                    votes,
                )?;
            }
            None => {
                if height > BlockHeight::default().next_height() {
                    tracing::error!(
                        "Can't find the last block proposer at height {height}"
                    );
                } else {
                    tracing::debug!(
                        "No last block proposer at height {height}"
                    );
                }
            }
        }

        if new_epoch {
            self.apply_inflation(current_epoch)?;
        }

        if !req.proposer_address.is_empty() {
            let tm_raw_hash_string =
                tm_raw_hash_to_string(req.proposer_address);
            let native_proposer_address = find_validator_by_raw_hash(
                &self.wl_storage,
                tm_raw_hash_string,
            )
            .unwrap()
            .expect(
                "Unable to find native validator address of block proposer \
                 from tendermint raw hash",
            );
            write_last_block_proposer_address(
                &mut self.wl_storage,
                native_proposer_address,
            )?;
        }

        let _ = self
            .gas_meter
            .finalize_transaction()
            .map_err(|_| Error::GasOverflow)?;

        self.event_log_mut().log_events(response.events.clone());
        tracing::debug!("End finalize_block {height} of epoch {current_epoch}");

        Ok(response)
    }

    /// Sets the metadata necessary for a new block, including
    /// the hash, height, validator changes, and evidence of
    /// byzantine behavior. Applies slashes if necessary.
    /// Returns a bool indicating if a new epoch began and
    /// the height of the new block.
    fn update_state(
        &mut self,
        header: Header,
        hash: BlockHash,
        byzantine_validators: Vec<Evidence>,
    ) -> (BlockHeight, bool) {
        let height = self.wl_storage.storage.get_last_block_height() + 1;

        self.gas_meter.reset();

        self.wl_storage
            .storage
            .begin_block(hash, height)
            .expect("Beginning a block shouldn't fail");

        let header_time = header.time;
        self.wl_storage
            .storage
            .set_header(header)
            .expect("Setting a header shouldn't fail");

        self.byzantine_validators = byzantine_validators;

        let new_epoch = self
            .wl_storage
            .update_epoch(height, header_time)
            .expect("Must be able to update epoch");
        (height, new_epoch)
    }

    /// If a new epoch begins, we update the response to include
    /// changes to the validator sets and consensus parameters
    fn update_epoch(&mut self, response: &mut shim::response::FinalizeBlock) {
        // Apply validator set update
        let (current_epoch, _gas) = self.wl_storage.storage.get_current_epoch();
        let pos_params =
            namada_proof_of_stake::read_pos_params(&self.wl_storage)
                .expect("Could not find the PoS parameters");
        // TODO ABCI validator updates on block H affects the validator set
        // on block H+2, do we need to update a block earlier?
        response.validator_updates =
            namada_proof_of_stake::validator_set_update_tendermint(
                &self.wl_storage,
                &pos_params,
                current_epoch,
                |update| {
                    let (consensus_key, power) = match update {
                        ValidatorSetUpdate::Consensus(ConsensusValidator {
                            consensus_key,
                            bonded_stake,
                        }) => {
                            let power: i64 = into_tm_voting_power(
                                pos_params.tm_votes_per_token,
                                bonded_stake,
                            );
                            (consensus_key, power)
                        }
                        ValidatorSetUpdate::Deactivated(consensus_key) => {
                            // Any validators that have been dropped from the
                            // consensus set must have voting power set to 0 to
                            // remove them from the conensus set
                            let power = 0_i64;
                            (consensus_key, power)
                        }
                    };
                    let pub_key = TendermintPublicKey {
                        sum: Some(key_to_tendermint(&consensus_key).unwrap()),
                    };
                    let pub_key = Some(pub_key);
                    ValidatorUpdate { pub_key, power }
                },
            )
            .expect("Must be able to update validator sets");
    }

    /// Calculate the new inflation rate, mint the new tokens to the PoS
    /// account, then update the reward products of the validators. This is
    /// executed while finalizing the first block of a new epoch and is applied
    /// with respect to the previous epoch.
    fn apply_inflation(&mut self, current_epoch: Epoch) -> Result<()> {
        let last_epoch = current_epoch.prev();
        // Get input values needed for the PD controller for PoS and MASP.
        // Run the PD controllers to calculate new rates.
        //
        // MASP is included below just for some completeness.

        let params = read_pos_params(&self.wl_storage)?;

        // Read from Parameters storage
        let epochs_per_year: u64 = self
            .read_storage_key(&params_storage::get_epochs_per_year_key())
            .expect("Epochs per year should exist in storage");
        let pos_p_gain_nom: Dec = self
            .read_storage_key(&params_storage::get_pos_gain_p_key())
            .expect("PoS P-gain factor should exist in storage");
        let pos_d_gain_nom: Dec = self
            .read_storage_key(&params_storage::get_pos_gain_d_key())
            .expect("PoS D-gain factor should exist in storage");

        let pos_last_staked_ratio: Dec = self
            .read_storage_key(&params_storage::get_staked_ratio_key())
            .expect("PoS staked ratio should exist in storage");
        let pos_last_inflation_amount: token::Amount = self
            .read_storage_key(&params_storage::get_pos_inflation_amount_key())
            .expect("PoS inflation amount should exist in storage");
        // Read from PoS storage
        let total_tokens = self
            .read_storage_key(&total_supply_key(&staking_token_address(
                &self.wl_storage,
            )))
            .expect("Total NAM balance should exist in storage");
        let pos_locked_supply =
            read_total_stake(&self.wl_storage, &params, last_epoch)?;
        let pos_locked_ratio_target = params.target_staked_ratio;
        let pos_max_inflation_rate = params.max_inflation_rate;

        // TODO: properly fetch these values (arbitrary for now)
        let masp_locked_supply: Amount = Amount::default();
        let masp_locked_ratio_target = Dec::new(5, 1).expect("Cannot fail");
        let masp_locked_ratio_last = Dec::new(5, 1).expect("Cannot fail");
        let masp_max_inflation_rate = Dec::new(2, 1).expect("Cannot fail");
        let masp_last_inflation_rate = Dec::new(12, 2).expect("Cannot fail");
        let masp_p_gain = Dec::new(1, 1).expect("Cannot fail");
        let masp_d_gain = Dec::new(1, 1).expect("Cannot fail");

        // Run rewards PD controller
        let pos_controller = inflation::RewardsController {
            locked_tokens: pos_locked_supply,
            total_tokens,
            locked_ratio_target: pos_locked_ratio_target,
            locked_ratio_last: pos_last_staked_ratio,
            max_reward_rate: pos_max_inflation_rate,
            last_inflation_amount: pos_last_inflation_amount,
            p_gain_nom: pos_p_gain_nom,
            d_gain_nom: pos_d_gain_nom,
            epochs_per_year,
        };
        let _masp_controller = inflation::RewardsController {
            locked_tokens: masp_locked_supply,
            total_tokens,
            locked_ratio_target: masp_locked_ratio_target,
            locked_ratio_last: masp_locked_ratio_last,
            max_reward_rate: masp_max_inflation_rate,
            last_inflation_amount: token::Amount::from(
                masp_last_inflation_rate,
            ),
            p_gain_nom: masp_p_gain,
            d_gain_nom: masp_d_gain,
            epochs_per_year,
        };

        // Run the rewards controllers
        let inflation::ValsToUpdate {
            locked_ratio,
            inflation,
        } = pos_controller.run();
        // let new_masp_vals = _masp_controller.run();

        // Get the number of blocks in the last epoch
        let first_block_of_last_epoch = self
            .wl_storage
            .storage
            .block
            .pred_epochs
            .first_block_heights[last_epoch.0 as usize]
            .0;
        let num_blocks_in_last_epoch = if first_block_of_last_epoch == 0 {
            self.wl_storage.storage.block.height.0 - 1
        } else {
            self.wl_storage.storage.block.height.0 - first_block_of_last_epoch
        };

        // Read the rewards accumulator and calculate the new rewards products
        // for the previous epoch
        //
        // TODO: think about changing the reward to Decimal
        let mut reward_tokens_remaining = inflation;
        let mut new_rewards_products: HashMap<Address, (Dec, Dec)> =
            HashMap::new();
        for acc in rewards_accumulator_handle().iter(&self.wl_storage)? {
            let (address, value) = acc?;

            // Get reward token amount for this validator
            let fractional_claim = value / num_blocks_in_last_epoch;
            let reward = fractional_claim * inflation;

            // Get validator data at the last epoch
            let stake = read_validator_stake(
                &self.wl_storage,
                &params,
                &address,
                last_epoch,
            )?
            .map(Dec::from)
            .unwrap_or_default();
            let last_rewards_product =
                validator_rewards_products_handle(&address)
                    .get(&self.wl_storage, &last_epoch)?
                    .unwrap_or_else(Dec::one);
            let last_delegation_product =
                delegator_rewards_products_handle(&address)
                    .get(&self.wl_storage, &last_epoch)?
                    .unwrap_or_else(Dec::one);
            let commission_rate = validator_commission_rate_handle(&address)
                .get(&self.wl_storage, last_epoch, &params)?
                .expect("Should be able to find validator commission rate");

            let new_product =
                last_rewards_product * (Dec::one() + Dec::from(reward) / stake);
            let new_delegation_product = last_delegation_product
                * (Dec::one()
                    + (Dec::one() - commission_rate) * Dec::from(reward)
                        / stake);
            new_rewards_products
                .insert(address, (new_product, new_delegation_product));
            reward_tokens_remaining -= reward;
        }
        for (
            address,
            (new_validator_reward_product, new_delegator_reward_product),
        ) in new_rewards_products
        {
            validator_rewards_products_handle(&address).insert(
                &mut self.wl_storage,
                last_epoch,
                new_validator_reward_product,
            )?;
            delegator_rewards_products_handle(&address).insert(
                &mut self.wl_storage,
                last_epoch,
                new_delegator_reward_product,
            )?;
        }

        let staking_token = staking_token_address(&self.wl_storage);

        // Mint tokens to the PoS account for the last epoch's inflation
        let pos_reward_tokens = inflation - reward_tokens_remaining;
        tracing::info!(
            "Minting tokens for PoS rewards distribution into the PoS \
             account. Amount: {}.",
            pos_reward_tokens.to_string_native(),
        );
        credit_tokens(
            &mut self.wl_storage,
            &staking_token,
            &address::POS,
            pos_reward_tokens,
        )?;

        if reward_tokens_remaining > token::Amount::zero() {
            let amount = Amount::from_uint(reward_tokens_remaining, 0).unwrap();
            tracing::info!(
                "Minting tokens remaining from PoS rewards distribution into \
                 the Governance account. Amount: {}.",
                amount.to_string_native()
            );
            credit_tokens(
                &mut self.wl_storage,
                &staking_token,
                &address::GOV,
                amount,
            )?;
        }

        // Write new rewards parameters that will be used for the inflation of
        // the current new epoch
        self.wl_storage
            .write(&params_storage::get_pos_inflation_amount_key(), inflation)
            .expect("unable to write new reward rate");
        self.wl_storage
            .write(&params_storage::get_staked_ratio_key(), locked_ratio)
            .expect("unable to write new locked ratio");

        // Delete the accumulators from storage
        // TODO: refactor with https://github.com/anoma/namada/issues/1225
        let addresses_to_drop: HashSet<Address> = rewards_accumulator_handle()
            .iter(&self.wl_storage)?
            .map(|a| a.unwrap().0)
            .collect();
        for address in addresses_to_drop.into_iter() {
            rewards_accumulator_handle()
                .remove(&mut self.wl_storage, &address)?;
        }

        Ok(())
    }
}

/// Convert ABCI vote info to PoS vote info. Any info which fails the conversion
/// will be skipped and errors logged.
///
/// # Panics
/// Panics if a validator's address cannot be converted to native address
/// (either due to storage read error or the address not being found) or
/// if the voting power cannot be converted to u64.
fn pos_votes_from_abci(
    storage: &impl StorageRead,
    votes: &[VoteInfo],
) -> Vec<namada_proof_of_stake::types::VoteInfo> {
    votes
        .iter()
        .filter_map(
            |VoteInfo {
                 validator,
                 signed_last_block,
             }| {
                if let Some(
                    crate::facade::tendermint_proto::abci::Validator {
                        address,
                        power,
                    },
                ) = validator
                {
                    let tm_raw_hash_string = HEXUPPER.encode(address);
                    if *signed_last_block {
                        tracing::debug!(
                            "Looking up validator from Tendermint VoteInfo's \
                             raw hash {tm_raw_hash_string}"
                        );

                        // Look-up the native address
                        let validator_address = find_validator_by_raw_hash(
                            storage,
                            &tm_raw_hash_string,
                        )
                        .expect(
                            "Must be able to read from storage to find native \
                             address of validator from tendermint raw hash",
                        )
                        .expect(
                            "Must be able to find the native address of \
                             validator from tendermint raw hash",
                        );

                        // Try to convert voting power to u64
                        let validator_vp = u64::try_from(*power).expect(
                            "Must be able to convert voting power from i64 to \
                             u64",
                        );

                        return Some(namada_proof_of_stake::types::VoteInfo {
                            validator_address,
                            validator_vp,
                        });
                    } else {
                        tracing::debug!(
                            "Validator {tm_raw_hash_string} didn't sign last \
                             block"
                        )
                    }
                }
                None
            },
        )
        .collect()
}

/// We test the failure cases of [`finalize_block`]. The happy flows
/// are covered by the e2e tests.
#[cfg(test)]
mod test_finalize_block {
    use std::collections::{BTreeMap, BTreeSet};
    use std::num::NonZeroU64;

    use data_encoding::HEXUPPER;
    use namada::core::ledger::eth_bridge::storage::wrapped_erc20s;
    use namada::eth_bridge::storage::bridge_pool::{
        self, get_key_from_hash, get_nonce_key, get_signed_root_key,
    };
    use namada::eth_bridge::storage::min_confirmations_key;
    use namada::ledger::eth_bridge::MinimumConfirmations;
    use namada::ledger::gas::VpGasMeter;
    use namada::ledger::native_vp::parameters::ParametersVp;
    use namada::ledger::native_vp::NativeVp;
    use namada::ledger::parameters::EpochDuration;
    use namada::ledger::pos::PosQueries;
    use namada::ledger::storage_api;
    use namada::ledger::storage_api::StorageWrite;
    use namada::proof_of_stake::btree_set::BTreeSetShims;
    use namada::proof_of_stake::parameters::PosParams;
    use namada::proof_of_stake::storage::{
        is_validator_slashes_key, slashes_prefix,
    };
    use namada::proof_of_stake::types::{
        BondId, SlashType, ValidatorState, WeightedValidator,
    };
    use namada::proof_of_stake::{
        enqueued_slashes_handle, get_num_consensus_validators,
        read_consensus_validator_set_addresses_with_stake,
        rewards_accumulator_handle, unjail_validator,
        validator_consensus_key_handle, validator_rewards_products_handle,
        validator_slashes_handle, validator_state_handle, write_pos_params,
    };
    use namada::proto::{Code, Data, Section, Signature};
<<<<<<< HEAD
    use namada::types::ethereum_events::{
        EthAddress, TransferToEthereum, Uint,
    };
=======
    use namada::types::dec::POS_DECIMAL_PRECISION;
>>>>>>> 714d81c6
    use namada::types::governance::ProposalVote;
    use namada::types::keccak::KeccakHash;
    use namada::types::key::tm_consensus_key_raw_hash;
    use namada::types::storage::Epoch;
<<<<<<< HEAD
    use namada::types::time::{DateTimeUtc, DurationSecs};
=======
    use namada::types::time::DurationSecs;
    use namada::types::token::{Amount, NATIVE_MAX_DECIMAL_PLACES};
>>>>>>> 714d81c6
    use namada::types::transaction::governance::{
        InitProposalData, ProposalType, VoteProposalData,
    };
    use namada::types::transaction::protocol::EthereumTxData;
    use namada::types::transaction::{Fee, WrapperTx, MIN_FEE};
<<<<<<< HEAD
    use namada::types::vote_extensions::ethereum_events;
=======
    use namada::types::uint::Uint;
>>>>>>> 714d81c6
    use namada_test_utils::TestWasms;
    use test_log::test;

    use super::*;
    use crate::facade::tendermint_proto::abci::{
        Misbehavior, Validator, VoteInfo,
    };
    use crate::node::ledger::oracle::control::Command;
    use crate::node::ledger::shell::test_utils::*;
    use crate::node::ledger::shims::abcipp_shim_types::shim::request::{
        FinalizeBlock, ProcessedTx,
    };

    /// Check that if a wrapper tx was rejected by [`process_proposal`],
    /// check that the correct event is returned. Check that it does
    /// not appear in the queue of txs to be decrypted
    #[test]
    fn test_process_proposal_rejected_wrapper_tx() {
        let (mut shell, _, _, _) = setup();
        let keypair = gen_keypair();
        let mut processed_txs = vec![];
        let mut valid_wrappers = vec![];

        // Add unshielded balance for fee paymenty
        let balance_key = token::balance_key(
            &shell.wl_storage.storage.native_token,
            &Address::from(&keypair.ref_to()),
        );
        shell
            .wl_storage
            .storage
            .write(
                &balance_key,
                Amount::native_whole(1000).try_to_vec().unwrap(),
            )
            .unwrap();

        // create some wrapper txs
        for i in 1u64..5 {
            let mut wrapper =
                Tx::new(TxType::Wrapper(Box::new(WrapperTx::new(
                    Fee {
                        amount: MIN_FEE.into(),
                        token: shell.wl_storage.storage.native_token.clone(),
                    },
                    &keypair,
                    Epoch(0),
                    Default::default(),
                    #[cfg(not(feature = "mainnet"))]
                    None,
                ))));
            wrapper.header.chain_id = shell.chain_id.clone();
            wrapper.set_data(Data::new("wasm_code".as_bytes().to_owned()));
            wrapper.set_code(Code::new(
                format!("transaction data: {}", i).as_bytes().to_owned(),
            ));
            wrapper.add_section(Section::Signature(Signature::new(
                &wrapper.header_hash(),
                &keypair,
            )));
            wrapper.encrypt(&Default::default());
            if i > 1 {
                processed_txs.push(ProcessedTx {
                    tx: wrapper.to_bytes(),
                    result: TxResult {
                        code: u32::try_from(i.rem_euclid(2))
                            .expect("Test failed"),
                        info: "".into(),
                    },
                });
            } else {
                shell.enqueue_tx(wrapper.clone());
            }

            if i != 3 {
                valid_wrappers.push(wrapper)
            }
        }

        // check that the correct events were created
        for (index, event) in shell
            .finalize_block(FinalizeBlock {
                txs: processed_txs.clone(),
                ..Default::default()
            })
            .expect("Test failed")
            .iter()
            .enumerate()
        {
            assert_eq!(event.event_type.to_string(), String::from("accepted"));
            let code = event.attributes.get("code").expect("Test failed");
            assert_eq!(code, &index.rem_euclid(2).to_string());
        }
        // verify that the queue of wrapper txs to be processed is correct
        let mut valid_tx = valid_wrappers.iter();
        let mut counter = 0;
        for wrapper in shell.iter_tx_queue() {
            // we cannot easily implement the PartialEq trait for WrapperTx
            // so we check the hashes of the inner txs for equality
            let valid_tx = valid_tx.next().expect("Test failed");
            assert_eq!(wrapper.tx.header.code_hash, *valid_tx.code_sechash());
            assert_eq!(wrapper.tx.header.data_hash, *valid_tx.data_sechash());
            counter += 1;
        }
        assert_eq!(counter, 3);
    }

    /// Check that if a decrypted tx was rejected by [`process_proposal`],
    /// check that the correct event is returned. Check that it is still
    /// removed from the queue of txs to be included in the next block
    /// proposal
    #[test]
    fn test_process_proposal_rejected_decrypted_tx() {
        let (mut shell, _, _, _) = setup();
        let keypair = gen_keypair();
        let mut outer_tx = Tx::new(TxType::Wrapper(Box::new(WrapperTx::new(
            Fee {
                amount: Default::default(),
                token: shell.wl_storage.storage.native_token.clone(),
            },
            &keypair,
            Epoch(0),
            Default::default(),
            #[cfg(not(feature = "mainnet"))]
            None,
        ))));
        outer_tx.header.chain_id = shell.chain_id.clone();
        outer_tx.set_code(Code::new("wasm_code".as_bytes().to_owned()));
        outer_tx.set_data(Data::new(
            String::from("transaction data").as_bytes().to_owned(),
        ));
        outer_tx.encrypt(&Default::default());
        shell.enqueue_tx(outer_tx.clone());

        outer_tx.update_header(TxType::Decrypted(DecryptedTx::Decrypted {
            #[cfg(not(feature = "mainnet"))]
            has_valid_pow: false,
        }));
        let processed_tx = ProcessedTx {
            tx: outer_tx.to_bytes(),
            result: TxResult {
                code: ErrorCodes::InvalidTx.into(),
                info: "".into(),
            },
        };

        // check that the decrypted tx was not applied
        for event in shell
            .finalize_block(FinalizeBlock {
                txs: vec![processed_tx],
                ..Default::default()
            })
            .expect("Test failed")
        {
            assert_eq!(event.event_type.to_string(), String::from("applied"));
            let code = event.attributes.get("code").expect("Test failed");
            assert_eq!(code, &String::from(ErrorCodes::InvalidTx));
        }
        // check that the corresponding wrapper tx was removed from the queue
        assert!(shell.wl_storage.storage.tx_queue.is_empty());
    }

    /// Test that if a tx is undecryptable, it is applied
    /// but the tx result contains the appropriate error code.
    #[test]
    fn test_undecryptable_returns_error_code() {
        let (mut shell, _, _, _) = setup();

        let keypair = crate::wallet::defaults::daewon_keypair();
        // not valid tx bytes
        let wrapper = WrapperTx {
            fee: Fee {
                amount: Default::default(),
                token: shell.wl_storage.storage.native_token.clone(),
            },
            pk: keypair.ref_to(),
            epoch: Epoch(0),
            gas_limit: Default::default(),
            #[cfg(not(feature = "mainnet"))]
            pow_solution: None,
        };
        let processed_tx = ProcessedTx {
            tx: Tx::new(TxType::Decrypted(DecryptedTx::Undecryptable))
                .to_bytes(),
            result: TxResult {
                code: ErrorCodes::Ok.into(),
                info: "".into(),
            },
        };

        let tx = Tx::new(TxType::Wrapper(Box::new(wrapper)));
        shell.enqueue_tx(tx);

        // check that correct error message is returned
        for event in shell
            .finalize_block(FinalizeBlock {
                txs: vec![processed_tx],
                ..Default::default()
            })
            .expect("Test failed")
        {
            assert_eq!(event.event_type.to_string(), String::from("applied"));
            let code = event.attributes.get("code").expect("Test failed");
            assert_eq!(code, &String::from(ErrorCodes::Undecryptable));
            let log = event.attributes.get("log").expect("Test failed");
            assert!(log.contains("Transaction could not be decrypted."))
        }
        // check that the corresponding wrapper tx was removed from the queue
        assert!(shell.wl_storage.storage.tx_queue.is_empty());
    }

    /// Test that the wrapper txs are queued in the order they
    /// are received from the block. Tests that the previously
    /// decrypted txs are de-queued.
    #[test]
    fn test_mixed_txs_queued_in_correct_order() {
        let (mut shell, _, _, _) = setup();
        let keypair = gen_keypair();
        let mut processed_txs = vec![];
        let mut valid_txs = vec![];

        // Add unshielded balance for fee payment
        let balance_key = token::balance_key(
            &shell.wl_storage.storage.native_token,
            &Address::from(&keypair.ref_to()),
        );
        shell
            .wl_storage
            .storage
            .write(
                &balance_key,
                Amount::native_whole(1000).try_to_vec().unwrap(),
            )
            .unwrap();

        // create two decrypted txs
        let tx_code = TestWasms::TxNoOp.read_bytes();
        for i in 0..2 {
            let mut outer_tx =
                Tx::new(TxType::Wrapper(Box::new(WrapperTx::new(
                    Fee {
                        amount: MIN_FEE.into(),
                        token: shell.wl_storage.storage.native_token.clone(),
                    },
                    &keypair,
                    Epoch(0),
                    Default::default(),
                    #[cfg(not(feature = "mainnet"))]
                    None,
                ))));
            outer_tx.header.chain_id = shell.chain_id.clone();
            outer_tx.set_code(Code::new(tx_code.clone()));
            outer_tx.set_data(Data::new(
                format!("Decrypted transaction data: {}", i)
                    .as_bytes()
                    .to_owned(),
            ));
            outer_tx.encrypt(&Default::default());
            shell.enqueue_tx(outer_tx.clone());
            outer_tx.update_header(TxType::Decrypted(DecryptedTx::Decrypted {
                #[cfg(not(feature = "mainnet"))]
                has_valid_pow: false,
            }));
            outer_tx.decrypt(<EllipticCurve as PairingEngine>::G2Affine::prime_subgroup_generator())
                .expect("Test failed");
            processed_txs.push(ProcessedTx {
                tx: outer_tx.to_bytes(),
                result: TxResult {
                    code: ErrorCodes::Ok.into(),
                    info: "".into(),
                },
            });
        }
        // create two wrapper txs
        for i in 0..2 {
            let mut wrapper_tx =
                Tx::new(TxType::Wrapper(Box::new(WrapperTx::new(
                    Fee {
                        amount: MIN_FEE.into(),
                        token: shell.wl_storage.storage.native_token.clone(),
                    },
                    &keypair,
                    Epoch(0),
                    Default::default(),
                    #[cfg(not(feature = "mainnet"))]
                    None,
                ))));
            wrapper_tx.header.chain_id = shell.chain_id.clone();
            wrapper_tx.set_code(Code::new("wasm_code".as_bytes().to_owned()));
            wrapper_tx.set_data(Data::new(
                format!("Encrypted transaction data: {}", i)
                    .as_bytes()
                    .to_owned(),
            ));
            wrapper_tx.add_section(Section::Signature(Signature::new(
                &wrapper_tx.header_hash(),
                &keypair,
            )));
            wrapper_tx.encrypt(&Default::default());
            valid_txs.push(wrapper_tx.clone());
            processed_txs.push(ProcessedTx {
                tx: wrapper_tx.to_bytes(),
                result: TxResult {
                    code: ErrorCodes::Ok.into(),
                    info: "".into(),
                },
            });
        }
        // Put the wrapper txs in front of the decrypted txs
        processed_txs.rotate_left(2);
        // check that the correct events were created
        for (index, event) in shell
            .finalize_block(FinalizeBlock {
                txs: processed_txs,
                ..Default::default()
            })
            .expect("Test failed")
            .iter()
            .enumerate()
        {
            if index < 2 {
                // these should be accepted wrapper txs
                assert_eq!(
                    event.event_type.to_string(),
                    String::from("accepted")
                );
                let code =
                    event.attributes.get("code").expect("Test failed").as_str();
                assert_eq!(code, String::from(ErrorCodes::Ok).as_str());
            } else {
                // these should be accepted decrypted txs
                assert_eq!(
                    event.event_type.to_string(),
                    String::from("applied")
                );
                let code =
                    event.attributes.get("code").expect("Test failed").as_str();
                assert_eq!(code, String::from(ErrorCodes::Ok).as_str());
            }
        }

        // check that the applied decrypted txs were dequeued and the
        // accepted wrappers were enqueued in correct order
        let mut txs = valid_txs.iter();

        let mut counter = 0;
        for wrapper in shell.iter_tx_queue() {
            let next = txs.next().expect("Test failed");
            assert_eq!(wrapper.tx.header.code_hash, *next.code_sechash());
            assert_eq!(wrapper.tx.header.data_hash, *next.data_sechash());
            counter += 1;
        }
        assert_eq!(counter, 2);
    }

    /// Test if a rejected protocol tx is applied and emits
    /// the correct event
    #[test]
    fn test_rejected_protocol_tx() {
        const LAST_HEIGHT: BlockHeight = BlockHeight(3);
        let (mut shell, _, _, _) = setup_at_height(LAST_HEIGHT);
        let protocol_key =
            shell.mode.get_protocol_key().expect("Test failed").clone();

        let tx = EthereumTxData::EthereumEvents(ethereum_events::VextDigest {
            signatures: Default::default(),
            events: vec![],
        })
        .sign(&protocol_key, shell.chain_id.clone())
        .to_bytes();

        let req = FinalizeBlock {
            txs: vec![ProcessedTx {
                tx,
                result: TxResult {
                    code: ErrorCodes::InvalidTx.into(),
                    info: Default::default(),
                },
            }],
            ..Default::default()
        };
        let mut resp = shell.finalize_block(req).expect("Test failed");
        assert_eq!(resp.len(), 1);
        let event = resp.remove(0);
        assert_eq!(event.event_type.to_string(), String::from("applied"));
        let code = event.attributes.get("code").expect("Test failed");
        assert_eq!(code, &String::from(ErrorCodes::InvalidTx));
    }

    /// Test that once a validator's vote for an Ethereum event lands
    /// on-chain from a vote extension digest, it dequeues from the
    /// list of events to vote on.
    #[test]
    fn test_eth_events_dequeued_digest() {
        let (mut shell, _, oracle, _) = setup_at_height(3);
        let protocol_key =
            shell.mode.get_protocol_key().expect("Test failed").clone();
        let address = shell
            .mode
            .get_validator_address()
            .expect("Test failed")
            .clone();

        // ---- the ledger receives a new Ethereum event
        let event = EthereumEvent::NewContract {
            name: "Test".to_string(),
            address: EthAddress([0; 20]),
        };
        tokio_test::block_on(oracle.send(event.clone())).expect("Test failed");
        let [queued_event]: [EthereumEvent; 1] =
            shell.new_ethereum_events().try_into().expect("Test failed");
        assert_eq!(queued_event, event);

        // ---- The protocol tx that includes this event on-chain
        let ext = ethereum_events::Vext {
            block_height: shell.wl_storage.storage.get_last_block_height(),
            ethereum_events: vec![event.clone()],
            validator_addr: address.clone(),
        }
        .sign(&protocol_key);

        let processed_tx = {
            let signed = MultiSignedEthEvent {
                event,
                signers: BTreeSet::from([(
                    address.clone(),
                    shell.wl_storage.storage.get_last_block_height(),
                )]),
            };

            let digest = ethereum_events::VextDigest {
                signatures: vec![(
                    (address, shell.wl_storage.storage.get_last_block_height()),
                    ext.sig,
                )]
                .into_iter()
                .collect(),
                events: vec![signed],
            };
            ProcessedTx {
                tx: EthereumTxData::EthereumEvents(digest)
                    .sign(&protocol_key, shell.chain_id.clone())
                    .to_bytes(),
                result: TxResult {
                    code: ErrorCodes::Ok.into(),
                    info: "".into(),
                },
            }
        };

        // ---- This protocol tx is accepted
        let [result]: [Event; 1] = shell
            .finalize_block(FinalizeBlock {
                txs: vec![processed_tx],
                ..Default::default()
            })
            .expect("Test failed")
            .try_into()
            .expect("Test failed");
        assert_eq!(result.event_type.to_string(), String::from("applied"));
        let code = result.attributes.get("code").expect("Test failed").as_str();
        assert_eq!(code, String::from(ErrorCodes::Ok).as_str());

        // --- The event is removed from the queue
        assert!(shell.new_ethereum_events().is_empty());
    }

    /// Test that once a validator's vote for an Ethereum event lands
    /// on-chain from a protocol tx, it dequeues from the
    /// list of events to vote on.
    #[test]
    fn test_eth_events_dequeued_protocol_tx() {
        let (mut shell, _, oracle, _) = setup_at_height(3);
        let protocol_key =
            shell.mode.get_protocol_key().expect("Test failed").clone();
        let address = shell
            .mode
            .get_validator_address()
            .expect("Test failed")
            .clone();

        // ---- the ledger receives a new Ethereum event
        let event = EthereumEvent::NewContract {
            name: "Test".to_string(),
            address: EthAddress([0; 20]),
        };
        tokio_test::block_on(oracle.send(event.clone())).expect("Test failed");
        let [queued_event]: [EthereumEvent; 1] =
            shell.new_ethereum_events().try_into().expect("Test failed");
        assert_eq!(queued_event, event);

        // ---- The protocol tx that includes this event on-chain
        let ext = ethereum_events::Vext {
            block_height: shell.wl_storage.storage.get_last_block_height(),
            ethereum_events: vec![event],
            validator_addr: address,
        }
        .sign(&protocol_key);
        let processed_tx = ProcessedTx {
            tx: EthereumTxData::EthEventsVext(ext)
                .sign(&protocol_key, shell.chain_id.clone())
                .to_bytes(),
            result: TxResult {
                code: ErrorCodes::Ok.into(),
                info: "".into(),
            },
        };

        // ---- This protocol tx is accepted
        let [result]: [Event; 1] = shell
            .finalize_block(FinalizeBlock {
                txs: vec![processed_tx],
                ..Default::default()
            })
            .expect("Test failed")
            .try_into()
            .expect("Test failed");
        assert_eq!(result.event_type.to_string(), String::from("applied"));
        let code = result.attributes.get("code").expect("Test failed").as_str();
        assert_eq!(code, String::from(ErrorCodes::Ok).as_str());

        // --- The event is removed from the queue
        assert!(shell.new_ethereum_events().is_empty());
    }

    /// Actions to perform in [`test_bp`].
    enum TestBpAction {
        /// The tested unit correctly signed over the bridge pool root.
        VerifySignedRoot,
        /// The tested unit correctly incremented the bridge pool's nonce.
        CheckNonceIncremented,
    }

    /// Helper function for testing the relevant protocol tx
    /// for signing bridge pool roots and nonces
    fn test_bp<F>(craft_tx: F)
    where
        F: FnOnce(&mut TestShell) -> (Tx, TestBpAction),
    {
        let (mut shell, _, _, _) = setup_at_height(3u64);
        namada::eth_bridge::test_utils::commit_bridge_pool_root_at_height(
            &mut shell.wl_storage.storage,
            &KeccakHash([1; 32]),
            3.into(),
        );
        let value = BlockHeight(4).try_to_vec().expect("Test failed");
        shell
            .wl_storage
            .storage
            .block
            .tree
            .update(&get_key_from_hash(&KeccakHash([1; 32])), value)
            .expect("Test failed");
        shell
            .wl_storage
            .storage
            .write(
                &get_nonce_key(),
                Uint::from(1).try_to_vec().expect("Test failed"),
            )
            .expect("Test failed");
        let (tx, action) = craft_tx(&mut shell);
        let processed_tx = ProcessedTx {
            tx: tx.to_bytes(),
            result: TxResult {
                code: ErrorCodes::Ok.into(),
                info: "".into(),
            },
        };
        let req = FinalizeBlock {
            txs: vec![processed_tx],
            ..Default::default()
        };
        let root = shell
            .wl_storage
            .read_bytes(&get_signed_root_key())
            .expect("Reading signed Bridge pool root shouldn't fail.");
        assert!(root.is_none());
        _ = shell.finalize_block(req).expect("Test failed");
        shell.wl_storage.commit_block().unwrap();
        match action {
            TestBpAction::VerifySignedRoot => {
                let (root, _) = shell
                    .wl_storage
                    .ethbridge_queries()
                    .get_signed_bridge_pool_root()
                    .expect("Test failed");
                assert_eq!(root.data.0, KeccakHash([1; 32]));
                assert_eq!(root.data.1, Uint::from(1));
            }
            TestBpAction::CheckNonceIncremented => {
                let nonce = shell
                    .wl_storage
                    .ethbridge_queries()
                    .get_bridge_pool_nonce();
                assert_eq!(nonce, Uint::from(2));
            }
        }
    }

    #[test]
    /// Test that adding a new erc20 transfer to the bridge pool
    /// increments the pool's nonce, whether only invalid transfers
    /// were relayed or not.
    fn test_bp_nonce_is_incremented() {
        test_bp_nonce_is_incremented_aux(false);
        test_bp_nonce_is_incremented_aux(true);
    }

    /// Helper function to [`test_bp_nonce_is_incremented`].
    ///
    /// Sets the validity of the transfer on Ethereum's side.
    fn test_bp_nonce_is_incremented_aux(valid_transfer: bool) {
        test_bp(|shell: &mut TestShell| {
            let asset = EthAddress([0xff; 20]);
            let receiver = EthAddress([0xaa; 20]);
            let bertha = crate::wallet::defaults::bertha_address();
            // add bertha's escrowed `asset` to the pool
            {
                let asset_key = wrapped_erc20s::Keys::from(&asset);
                let owner_key =
                    asset_key.balance(&bridge_pool::BRIDGE_POOL_ADDRESS);
                let supply_key = asset_key.supply();
                let amt: Amount = 999_999_u64.into();
                shell
                    .wl_storage
                    .write(&owner_key, amt)
                    .expect("Test failed");
                shell
                    .wl_storage
                    .write(&supply_key, amt)
                    .expect("Test failed");
            }
            // add bertha's gas fees the pool
            {
                use crate::node::ledger::shell::address::nam;
                let amt: Amount = 999_999_u64.into();
                let pool_balance_key = token::balance_key(
                    &nam(),
                    &bridge_pool::BRIDGE_POOL_ADDRESS,
                );
                shell
                    .wl_storage
                    .write(&pool_balance_key, amt)
                    .expect("Test failed");
            }
            // write transfer to storage
            let transfer = {
                use namada::core::types::eth_bridge_pool::PendingTransfer;
                let transfer = TransferToEthereum {
                    amount: 10u64.into(),
                    asset,
                    receiver,
                    gas_amount: 10u64.into(),
                    sender: bertha.clone(),
                    gas_payer: bertha.clone(),
                };
                let pending = PendingTransfer::from(&transfer);
                shell
                    .wl_storage
                    .write(&bridge_pool::get_pending_key(&pending), pending)
                    .expect("Test failed");
                transfer
            };
            let ethereum_event = EthereumEvent::TransfersToEthereum {
                nonce: 0u64.into(),
                transfers: vec![transfer],
                valid_transfers_map: vec![valid_transfer],
                relayer: bertha,
            };
            let (protocol_key, _, _) =
                crate::wallet::defaults::validator_keys();
            let validator_addr = crate::wallet::defaults::validator_address();
            let ext = {
                let ext = ethereum_events::Vext {
                    validator_addr,
                    block_height: shell
                        .wl_storage
                        .storage
                        .get_last_block_height(),
                    ethereum_events: vec![ethereum_event],
                }
                .sign(&protocol_key);
                assert!(ext.verify(&protocol_key.ref_to()).is_ok());
                ext
            };
            let tx = EthereumTxData::EthEventsVext(ext)
                .sign(&protocol_key, shell.chain_id.clone());
            (tx, TestBpAction::CheckNonceIncremented)
        });
    }

    #[test]
    /// Test that the generated protocol tx passes Finalize Block
    /// and effects the expected storage changes.
    fn test_bp_roots_protocol_tx() {
        test_bp(|shell: &mut TestShell| {
            let vext = shell.extend_vote_with_bp_roots().expect("Test failed");
            let tx = EthereumTxData::BridgePoolVext(vext).sign(
                shell.mode.get_protocol_key().expect("Test failed"),
                shell.chain_id.clone(),
            );
            (tx, TestBpAction::VerifySignedRoot)
        });
    }

    /// Test that the finalize block handler never commits changes directly to
    /// the DB.
    #[test]
    fn test_finalize_doesnt_commit_db() {
        let (mut shell, _broadcaster, _, _eth_control) = setup();

        // Update epoch duration to make sure we go through couple epochs
        let epoch_duration = EpochDuration {
            min_num_of_blocks: 5,
            min_duration: DurationSecs(0),
        };
        namada::ledger::parameters::update_epoch_parameter(
            &mut shell.wl_storage,
            &epoch_duration,
        )
        .unwrap();
        shell.wl_storage.storage.next_epoch_min_start_height = BlockHeight(5);
        shell.wl_storage.storage.next_epoch_min_start_time = DateTimeUtc::now();

        // Add a proposal to be executed on next epoch change.
        let mut add_proposal = |proposal_id, vote| {
            let validator = shell.mode.get_validator_address().unwrap().clone();
            shell.proposal_data.insert(proposal_id);

            let proposal = InitProposalData {
                id: Some(proposal_id),
                content: vec![],
                author: validator.clone(),
                voting_start_epoch: Epoch::default(),
                voting_end_epoch: Epoch::default().next(),
                grace_epoch: Epoch::default().next(),
                r#type: ProposalType::Default(None),
            };

            storage_api::governance::init_proposal(
                &mut shell.wl_storage,
                proposal,
            )
            .unwrap();

            let vote = VoteProposalData {
                id: proposal_id,
                vote,
                voter: validator,
                delegations: vec![],
            };
            // Vote to accept the proposal (there's only one validator, so its
            // vote decides)
            storage_api::governance::vote_proposal(&mut shell.wl_storage, vote)
                .unwrap();
        };

        // Add a proposal to be accepted and one to be rejected.
        add_proposal(
            0,
            ProposalVote::Yay(namada::types::governance::VoteType::Default),
        );
        add_proposal(1, ProposalVote::Nay);

        // Commit the genesis state
        shell.wl_storage.commit_block().unwrap();
        shell.commit();

        // Collect all storage key-vals into a sorted map
        let store_block_state = |shell: &TestShell| -> BTreeMap<_, _> {
            shell
                .wl_storage
                .storage
                .db
                .iter_prefix(None)
                .map(|(key, val, _gas)| (key, val))
                .collect()
        };

        // Store the full state in sorted map
        let mut last_storage_state: std::collections::BTreeMap<
            String,
            Vec<u8>,
        > = store_block_state(&shell);

        // Keep applying finalize block
        let validator = shell.mode.get_validator_address().unwrap();
        let pos_params =
            namada_proof_of_stake::read_pos_params(&shell.wl_storage).unwrap();
        let consensus_key =
            namada_proof_of_stake::validator_consensus_key_handle(validator)
                .get(&shell.wl_storage, Epoch::default(), &pos_params)
                .unwrap()
                .unwrap();
        let proposer_address = HEXUPPER
            .decode(consensus_key.tm_raw_hash().as_bytes())
            .unwrap();
        let val_stake = read_validator_stake(
            &shell.wl_storage,
            &pos_params,
            validator,
            Epoch::default(),
        )
        .unwrap()
        .unwrap();

        let votes = vec![VoteInfo {
            validator: Some(Validator {
                address: proposer_address.clone(),
                power: u128::try_from(val_stake).expect("Test failed") as i64,
            }),
            signed_last_block: true,
        }];

        // Need to supply a proposer address and votes to flow through the
        // inflation code
        for _ in 0..20 {
            let req = FinalizeBlock {
                proposer_address: proposer_address.clone(),
                votes: votes.clone(),
                ..Default::default()
            };
            let _events = shell.finalize_block(req).unwrap();
            let new_state = store_block_state(&shell);
            // The new state must be unchanged
            itertools::assert_equal(
                last_storage_state.iter(),
                new_state.iter(),
            );
            // Commit the block to move on to the next one
            shell.wl_storage.commit_block().unwrap();

            // Store the state after commit for the next iteration
            last_storage_state = store_block_state(&shell);
        }
    }

    /// A unit test for PoS inflationary rewards
    #[test]
    fn test_inflation_accounting() {
        // GENERAL IDEA OF THE TEST:
        // For the duration of an epoch, choose some number of times for each of
        // 4 genesis validators to propose a block and choose some arbitrary
        // voting distribution for each block. After each call of
        // finalize_block, check the validator rewards accumulators to ensure
        // that the proper inflation is being applied for each validator. Can
        // also check that the last and current block proposers are being stored
        // properly. At the end of the epoch, check that the validator rewards
        // products are appropriately updated.

        let (mut shell, _recv, _, _) = setup_with_cfg(SetupCfg {
            last_height: 0,
            num_validators: 4,
        });

        let mut validator_set: BTreeSet<WeightedValidator> =
            read_consensus_validator_set_addresses_with_stake(
                &shell.wl_storage,
                Epoch::default(),
            )
            .unwrap()
            .into_iter()
            .collect();

        let params = read_pos_params(&shell.wl_storage).unwrap();

        let val1 = validator_set.pop_first_shim().unwrap();
        let val2 = validator_set.pop_first_shim().unwrap();
        let val3 = validator_set.pop_first_shim().unwrap();
        let val4 = validator_set.pop_first_shim().unwrap();

        let get_pkh = |address, epoch| {
            let ck = validator_consensus_key_handle(&address)
                .get(&shell.wl_storage, epoch, &params)
                .unwrap()
                .unwrap();
            let hash_string = tm_consensus_key_raw_hash(&ck);
            HEXUPPER.decode(hash_string.as_bytes()).unwrap()
        };

        let pkh1 = get_pkh(val1.address.clone(), Epoch::default());
        let pkh2 = get_pkh(val2.address.clone(), Epoch::default());
        let pkh3 = get_pkh(val3.address.clone(), Epoch::default());
        let pkh4 = get_pkh(val4.address.clone(), Epoch::default());

        // All validators sign blocks initially
        let votes = vec![
            VoteInfo {
                validator: Some(Validator {
                    address: pkh1.clone(),
                    power: u128::try_from(val1.bonded_stake)
                        .expect("Test failed")
                        as i64,
                }),
                signed_last_block: true,
            },
            VoteInfo {
                validator: Some(Validator {
                    address: pkh2.clone(),
                    power: u128::try_from(val2.bonded_stake)
                        .expect("Test failed")
                        as i64,
                }),
                signed_last_block: true,
            },
            VoteInfo {
                validator: Some(Validator {
                    address: pkh3.clone(),
                    power: u128::try_from(val3.bonded_stake)
                        .expect("Test failed")
                        as i64,
                }),
                signed_last_block: true,
            },
            VoteInfo {
                validator: Some(Validator {
                    address: pkh4.clone(),
                    power: u128::try_from(val4.bonded_stake)
                        .expect("Test failed")
                        as i64,
                }),
                signed_last_block: true,
            },
        ];

        let rewards_prod_1 = validator_rewards_products_handle(&val1.address);
        let rewards_prod_2 = validator_rewards_products_handle(&val2.address);
        let rewards_prod_3 = validator_rewards_products_handle(&val3.address);
        let rewards_prod_4 = validator_rewards_products_handle(&val4.address);

        let is_decimal_equal_enough = |target: Dec, to_compare: Dec| -> bool {
            // also return false if to_compare > target since this should
            // never happen for the use cases
            if to_compare < target {
                let tolerance = Dec::new(1, POS_DECIMAL_PRECISION / 2)
                    .expect("Dec creation failed");
                let res = Dec::one() - to_compare / target;
                res < tolerance
            } else {
                to_compare == target
            }
        };

        // NOTE: Want to manually set the block proposer and the vote
        // information in a FinalizeBlock object. In non-abcipp mode,
        // the block proposer is written in ProcessProposal, so need to
        // manually do it here let proposer_address = pkh1.clone();

        // FINALIZE BLOCK 1. Tell Namada that val1 is the block proposer. We
        // won't receive votes from TM since we receive votes at a 1-block
        // delay, so votes will be empty here
        next_block_for_inflation(&mut shell, pkh1.clone(), vec![], None);
        assert!(
            rewards_accumulator_handle()
                .is_empty(&shell.wl_storage)
                .unwrap()
        );

        // FINALIZE BLOCK 2. Tell Namada that val1 is the block proposer.
        // Include votes that correspond to block 1. Make val2 the next block's
        // proposer.
        next_block_for_inflation(&mut shell, pkh2.clone(), votes.clone(), None);
        assert!(rewards_prod_1.is_empty(&shell.wl_storage).unwrap());
        assert!(rewards_prod_2.is_empty(&shell.wl_storage).unwrap());
        assert!(rewards_prod_3.is_empty(&shell.wl_storage).unwrap());
        assert!(rewards_prod_4.is_empty(&shell.wl_storage).unwrap());
        assert!(
            !rewards_accumulator_handle()
                .is_empty(&shell.wl_storage)
                .unwrap()
        );
        // Val1 was the proposer, so its reward should be larger than all
        // others, which should themselves all be equal
        let acc_sum = get_rewards_sum(&shell.wl_storage);
        assert!(is_decimal_equal_enough(Dec::one(), acc_sum));
        let acc = get_rewards_acc(&shell.wl_storage);
        assert_eq!(acc.get(&val2.address), acc.get(&val3.address));
        assert_eq!(acc.get(&val2.address), acc.get(&val4.address));
        assert!(
            acc.get(&val1.address).cloned().unwrap()
                > acc.get(&val2.address).cloned().unwrap()
        );

        // FINALIZE BLOCK 3, with val1 as proposer for the next block.
        next_block_for_inflation(&mut shell, pkh1.clone(), votes, None);
        assert!(rewards_prod_1.is_empty(&shell.wl_storage).unwrap());
        assert!(rewards_prod_2.is_empty(&shell.wl_storage).unwrap());
        assert!(rewards_prod_3.is_empty(&shell.wl_storage).unwrap());
        assert!(rewards_prod_4.is_empty(&shell.wl_storage).unwrap());
        // Val2 was the proposer for this block, so its rewards accumulator
        // should be the same as val1 now. Val3 and val4 should be equal as
        // well.
        let acc_sum = get_rewards_sum(&shell.wl_storage);
        assert!(is_decimal_equal_enough(Dec::two(), acc_sum));
        let acc = get_rewards_acc(&shell.wl_storage);
        assert_eq!(acc.get(&val1.address), acc.get(&val2.address));
        assert_eq!(acc.get(&val3.address), acc.get(&val4.address));
        assert!(
            acc.get(&val1.address).cloned().unwrap()
                > acc.get(&val3.address).cloned().unwrap()
        );

        // Now we don't receive a vote from val4.
        let votes = vec![
            VoteInfo {
                validator: Some(Validator {
                    address: pkh1.clone(),
                    power: u128::try_from(val1.bonded_stake)
                        .expect("Test failed")
                        as i64,
                }),
                signed_last_block: true,
            },
            VoteInfo {
                validator: Some(Validator {
                    address: pkh2,
                    power: u128::try_from(val2.bonded_stake)
                        .expect("Test failed")
                        as i64,
                }),
                signed_last_block: true,
            },
            VoteInfo {
                validator: Some(Validator {
                    address: pkh3,
                    power: u128::try_from(val3.bonded_stake)
                        .expect("Test failed")
                        as i64,
                }),
                signed_last_block: true,
            },
            VoteInfo {
                validator: Some(Validator {
                    address: pkh4,
                    power: u128::try_from(val4.bonded_stake)
                        .expect("Test failed")
                        as i64,
                }),
                signed_last_block: false,
            },
        ];

        // FINALIZE BLOCK 4. The next block proposer will be val1. Only val1,
        // val2, and val3 vote on this block.
        next_block_for_inflation(&mut shell, pkh1.clone(), votes.clone(), None);
        assert!(rewards_prod_1.is_empty(&shell.wl_storage).unwrap());
        assert!(rewards_prod_2.is_empty(&shell.wl_storage).unwrap());
        assert!(rewards_prod_3.is_empty(&shell.wl_storage).unwrap());
        assert!(rewards_prod_4.is_empty(&shell.wl_storage).unwrap());
        let acc_sum = get_rewards_sum(&shell.wl_storage);
        assert!(is_decimal_equal_enough(Dec::new(3, 0).unwrap(), acc_sum));
        let acc = get_rewards_acc(&shell.wl_storage);
        assert!(
            acc.get(&val1.address).cloned().unwrap()
                > acc.get(&val2.address).cloned().unwrap()
        );
        assert!(
            acc.get(&val2.address).cloned().unwrap()
                > acc.get(&val3.address).cloned().unwrap()
        );
        assert!(
            acc.get(&val3.address).cloned().unwrap()
                > acc.get(&val4.address).cloned().unwrap()
        );

        // Advance to the start of epoch 1. Val1 is the only block proposer for
        // the rest of the epoch. Val4 does not vote for the rest of the epoch.
        let height_of_next_epoch =
            shell.wl_storage.storage.next_epoch_min_start_height;
        let current_height = 4_u64;
        assert_eq!(current_height, shell.wl_storage.storage.block.height.0);

        for _ in current_height..height_of_next_epoch.0 + 2 {
            dbg!(
                get_rewards_acc(&shell.wl_storage),
                get_rewards_sum(&shell.wl_storage),
            );
            next_block_for_inflation(
                &mut shell,
                pkh1.clone(),
                votes.clone(),
                None,
            );
        }
        assert!(
            rewards_accumulator_handle()
                .is_empty(&shell.wl_storage)
                .unwrap()
        );
        let rp1 = rewards_prod_1
            .get(&shell.wl_storage, &Epoch::default())
            .unwrap()
            .unwrap();
        let rp2 = rewards_prod_2
            .get(&shell.wl_storage, &Epoch::default())
            .unwrap()
            .unwrap();
        let rp3 = rewards_prod_3
            .get(&shell.wl_storage, &Epoch::default())
            .unwrap()
            .unwrap();
        let rp4 = rewards_prod_4
            .get(&shell.wl_storage, &Epoch::default())
            .unwrap()
            .unwrap();
        assert!(rp1 > rp2);
        assert!(rp2 > rp3);
        assert!(rp3 > rp4);
    }

    fn get_rewards_acc<S>(storage: &S) -> HashMap<Address, Dec>
    where
        S: StorageRead,
    {
        rewards_accumulator_handle()
            .iter(storage)
            .unwrap()
            .map(|elem| elem.unwrap())
            .collect::<HashMap<Address, Dec>>()
    }

    fn get_rewards_sum<S>(storage: &S) -> Dec
    where
        S: StorageRead,
    {
        let acc = get_rewards_acc(storage);
        if acc.is_empty() {
            Dec::zero()
        } else {
            acc.iter().fold(Dec::zero(), |sum, elm| sum + *elm.1)
        }
    }

    fn next_block_for_inflation(
        shell: &mut TestShell,
        proposer_address: Vec<u8>,
        votes: Vec<VoteInfo>,
        byzantine_validators: Option<Vec<Misbehavior>>,
    ) {
        // Let the header time be always ahead of the next epoch min start time
        let header = Header {
            time: shell
                .wl_storage
                .storage
                .next_epoch_min_start_time
                .next_second(),
            ..Default::default()
        };
        let mut req = FinalizeBlock {
            header,
            proposer_address,
            votes,
            ..Default::default()
        };
        if let Some(byz_vals) = byzantine_validators {
            req.byzantine_validators = byz_vals;
        }
        shell.finalize_block(req).unwrap();
        shell.commit();
    }

    /// Test that if a decrypted transaction fails because of out-of-gas, its
    /// hash is removed from storage to allow rewrapping it
    #[test]
    fn test_remove_tx_hash() {
        let (mut shell, _, _, _) = setup();
        let keypair = gen_keypair();

        let mut wasm_path = top_level_directory();
        wasm_path.push("wasm_for_tests/tx_no_op.wasm");
        let tx_code = std::fs::read(wasm_path)
            .expect("Expected a file at given code path");
        let mut wrapper_tx =
            Tx::new(TxType::Wrapper(Box::new(WrapperTx::new(
                Fee {
                    amount: 0.into(),
                    token: shell.wl_storage.storage.native_token.clone(),
                },
                &keypair,
                Epoch(0),
                Default::default(),
                #[cfg(not(feature = "mainnet"))]
                None,
            ))));
        wrapper_tx.header.chain_id = shell.chain_id.clone();
        wrapper_tx.set_code(Code::new(tx_code));
        wrapper_tx.set_data(Data::new(
            "Encrypted transaction data".as_bytes().to_owned(),
        ));
        let mut decrypted_tx = wrapper_tx.clone();
        wrapper_tx.encrypt(&Default::default());

        decrypted_tx.update_header(TxType::Decrypted(DecryptedTx::Decrypted {
            #[cfg(not(feature = "mainnet"))]
            has_valid_pow: false,
        }));

        // Write inner hash in storage
        let inner_hash_key = replay_protection::get_tx_hash_key(
            &wrapper_tx.clone().update_header(TxType::Raw).header_hash(),
        );
        shell
            .wl_storage
            .storage
            .write(&inner_hash_key, vec![])
            .expect("Test failed");

        let processed_tx = ProcessedTx {
            tx: decrypted_tx.to_bytes(),
            result: TxResult {
                code: ErrorCodes::Ok.into(),
                info: "".into(),
            },
        };
        shell.enqueue_tx(wrapper_tx);

        let _event = &shell
            .finalize_block(FinalizeBlock {
                txs: vec![processed_tx],
                ..Default::default()
            })
            .expect("Test failed")[0];

        // FIXME: uncomment when proper gas metering is in place
        // // Check inner tx hash has been removed from storage
        // assert_eq!(event.event_type.to_string(), String::from("applied"));
        // let code = event.attributes.get("code").expect("Test
        // failed").as_str(); assert_eq!(code,
        // String::from(ErrorCodes::WasmRuntimeError).as_str());

        // assert!(
        //     !shell
        //         .storage
        //         .has_key(&inner_hash_key)
        //         .expect("Test failed")
        //         .0
        // )
    }

    #[test]
    fn test_ledger_slashing() -> storage_api::Result<()> {
        let num_validators = 7_u64;
        let (mut shell, _recv, _, _) = setup_with_cfg(SetupCfg {
            last_height: 0,
            num_validators,
        });
        let mut params = read_pos_params(&shell.wl_storage).unwrap();
        params.unbonding_len = 4;
        write_pos_params(&mut shell.wl_storage, params.clone())?;

        let validator_set: Vec<WeightedValidator> =
            read_consensus_validator_set_addresses_with_stake(
                &shell.wl_storage,
                Epoch::default(),
            )
            .unwrap()
            .into_iter()
            .collect();

        let val1 = validator_set[0].clone();
        let val2 = validator_set[1].clone();

        let initial_stake = val1.bonded_stake;
        let total_initial_stake = num_validators * initial_stake;

        let get_pkh = |address, epoch| {
            let ck = validator_consensus_key_handle(&address)
                .get(&shell.wl_storage, epoch, &params)
                .unwrap()
                .unwrap();
            let hash_string = tm_consensus_key_raw_hash(&ck);
            HEXUPPER.decode(hash_string.as_bytes()).unwrap()
        };

        let mut all_pkhs: Vec<Vec<u8>> = Vec::new();
        let mut behaving_pkhs: Vec<Vec<u8>> = Vec::new();
        for (idx, validator) in validator_set.iter().enumerate() {
            // Every validator should be in the consensus set
            assert_eq!(
                validator_state_handle(&validator.address)
                    .get(&shell.wl_storage, Epoch::default(), &params)
                    .unwrap(),
                Some(ValidatorState::Consensus)
            );
            all_pkhs.push(get_pkh(validator.address.clone(), Epoch::default()));
            if idx > 1_usize {
                behaving_pkhs
                    .push(get_pkh(validator.address.clone(), Epoch::default()));
            }
        }

        let pkh1 = all_pkhs[0].clone();
        let pkh2 = all_pkhs[1].clone();

        // Finalize block 1 (no votes since this is the first block)
        next_block_for_inflation(&mut shell, pkh1.clone(), vec![], None);

        let votes = get_default_true_votes(
            &shell.wl_storage,
            shell.wl_storage.storage.block.epoch,
        );
        assert!(!votes.is_empty());
        assert_eq!(votes.len(), 7_usize);

        // For block 2, include the evidences found for block 1.
        // NOTE: Only the type, height, and validator address fields from the
        // Misbehavior struct are used in Namada
        let byzantine_validators = vec![
            Misbehavior {
                r#type: 1,
                validator: Some(Validator {
                    address: pkh1.clone(),
                    power: Default::default(),
                }),
                height: 1,
                time: Default::default(),
                total_voting_power: Default::default(),
            },
            Misbehavior {
                r#type: 2,
                validator: Some(Validator {
                    address: pkh2,
                    power: Default::default(),
                }),
                height: 1,
                time: Default::default(),
                total_voting_power: Default::default(),
            },
        ];
        next_block_for_inflation(
            &mut shell,
            pkh1.clone(),
            votes,
            Some(byzantine_validators),
        );

        let processing_epoch = shell.wl_storage.storage.block.epoch
            + params.unbonding_len
            + 1_u64
            + params.cubic_slashing_window_length;

        // Check that the ValidatorState, enqueued slashes, and validator sets
        // are properly updated
        assert_eq!(
            validator_state_handle(&val1.address)
                .get(&shell.wl_storage, Epoch::default(), &params)
                .unwrap(),
            Some(ValidatorState::Consensus)
        );
        assert_eq!(
            validator_state_handle(&val2.address)
                .get(&shell.wl_storage, Epoch::default(), &params)
                .unwrap(),
            Some(ValidatorState::Consensus)
        );
        assert!(
            enqueued_slashes_handle()
                .at(&Epoch::default())
                .is_empty(&shell.wl_storage)?
        );
        assert_eq!(
            get_num_consensus_validators(&shell.wl_storage, Epoch::default())
                .unwrap(),
            7_u64
        );
        for epoch in Epoch::default().next().iter_range(params.pipeline_len) {
            assert_eq!(
                validator_state_handle(&val1.address)
                    .get(&shell.wl_storage, epoch, &params)
                    .unwrap(),
                Some(ValidatorState::Jailed)
            );
            assert_eq!(
                validator_state_handle(&val2.address)
                    .get(&shell.wl_storage, epoch, &params)
                    .unwrap(),
                Some(ValidatorState::Jailed)
            );
            assert!(
                enqueued_slashes_handle()
                    .at(&epoch)
                    .is_empty(&shell.wl_storage)?
            );
            assert_eq!(
                get_num_consensus_validators(&shell.wl_storage, epoch).unwrap(),
                5_u64
            );
        }
        assert!(
            !enqueued_slashes_handle()
                .at(&processing_epoch)
                .is_empty(&shell.wl_storage)?
        );

        // Advance to the processing epoch
        let votes = get_default_true_votes(&shell.wl_storage, Epoch::default());
        loop {
            next_block_for_inflation(
                &mut shell,
                pkh1.clone(),
                votes.clone(),
                None,
            );
            // println!(
            //     "Block {} epoch {}",
            //     shell.wl_storage.storage.block.height,
            //     shell.wl_storage.storage.block.epoch
            // );
            if shell.wl_storage.storage.block.epoch == processing_epoch {
                // println!("Reached processing epoch");
                break;
            } else {
                assert!(
                    enqueued_slashes_handle()
                        .at(&shell.wl_storage.storage.block.epoch)
                        .is_empty(&shell.wl_storage)?
                );
                let stake1 = read_validator_stake(
                    &shell.wl_storage,
                    &params,
                    &val1.address,
                    shell.wl_storage.storage.block.epoch,
                )?
                .unwrap();
                let stake2 = read_validator_stake(
                    &shell.wl_storage,
                    &params,
                    &val2.address,
                    shell.wl_storage.storage.block.epoch,
                )?
                .unwrap();
                let total_stake = read_total_stake(
                    &shell.wl_storage,
                    &params,
                    shell.wl_storage.storage.block.epoch,
                )?;
                assert_eq!(stake1, initial_stake);
                assert_eq!(stake2, initial_stake);
                assert_eq!(total_stake, total_initial_stake);
            }
        }

        let num_slashes = storage_api::iter_prefix_bytes(
            &shell.wl_storage,
            &slashes_prefix(),
        )?
        .filter(|kv_res| {
            let (k, _v) = kv_res.as_ref().unwrap();
            is_validator_slashes_key(k).is_some()
        })
        .count();

        assert_eq!(num_slashes, 2);
        assert_eq!(
            validator_slashes_handle(&val1.address)
                .len(&shell.wl_storage)
                .unwrap(),
            1_u64
        );
        assert_eq!(
            validator_slashes_handle(&val2.address)
                .len(&shell.wl_storage)
                .unwrap(),
            1_u64
        );

        let slash1 = validator_slashes_handle(&val1.address)
            .get(&shell.wl_storage, 0)?
            .unwrap();
        let slash2 = validator_slashes_handle(&val2.address)
            .get(&shell.wl_storage, 0)?
            .unwrap();

        assert_eq!(slash1.r#type, SlashType::DuplicateVote);
        assert_eq!(slash2.r#type, SlashType::LightClientAttack);
        assert_eq!(slash1.epoch, Epoch::default());
        assert_eq!(slash2.epoch, Epoch::default());

        // Each validator has equal weight in this test, and two have been
        // slashed
        let frac = Dec::two() / Dec::new(7, 0).unwrap();
        let cubic_rate = Dec::new(9, 0).unwrap() * frac * frac;

        assert_eq!(slash1.rate, cubic_rate);
        assert_eq!(slash2.rate, cubic_rate);

        // Check that there are still 5 consensus validators and the 2
        // misbehaving ones are still jailed
        for epoch in shell
            .wl_storage
            .storage
            .block
            .epoch
            .iter_range(params.pipeline_len + 1)
        {
            assert_eq!(
                validator_state_handle(&val1.address)
                    .get(&shell.wl_storage, epoch, &params)
                    .unwrap(),
                Some(ValidatorState::Jailed)
            );
            assert_eq!(
                validator_state_handle(&val2.address)
                    .get(&shell.wl_storage, epoch, &params)
                    .unwrap(),
                Some(ValidatorState::Jailed)
            );
            assert_eq!(
                get_num_consensus_validators(&shell.wl_storage, epoch).unwrap(),
                5_u64
            );
        }

        // Check that the deltas at the pipeline epoch are slashed
        let pipeline_epoch =
            shell.wl_storage.storage.block.epoch + params.pipeline_len;
        let stake1 = read_validator_stake(
            &shell.wl_storage,
            &params,
            &val1.address,
            pipeline_epoch,
        )?
        .unwrap();
        let stake2 = read_validator_stake(
            &shell.wl_storage,
            &params,
            &val2.address,
            pipeline_epoch,
        )?
        .unwrap();
        let total_stake =
            read_total_stake(&shell.wl_storage, &params, pipeline_epoch)?;

        let expected_slashed = cubic_rate * initial_stake;
        assert_eq!(stake1, initial_stake - expected_slashed);
        assert_eq!(stake2, initial_stake - expected_slashed);
        assert_eq!(total_stake, total_initial_stake - 2u64 * expected_slashed);

        // Unjail one of the validators
        let current_epoch = shell.wl_storage.storage.block.epoch;
        unjail_validator(&mut shell.wl_storage, &val1.address, current_epoch)?;
        let pipeline_epoch = current_epoch + params.pipeline_len;

        // Check that the state is the same until the pipeline epoch, at which
        // point one validator is unjailed
        for epoch in shell
            .wl_storage
            .storage
            .block
            .epoch
            .iter_range(params.pipeline_len)
        {
            assert_eq!(
                validator_state_handle(&val1.address)
                    .get(&shell.wl_storage, epoch, &params)
                    .unwrap(),
                Some(ValidatorState::Jailed)
            );
            assert_eq!(
                validator_state_handle(&val2.address)
                    .get(&shell.wl_storage, epoch, &params)
                    .unwrap(),
                Some(ValidatorState::Jailed)
            );
            assert_eq!(
                get_num_consensus_validators(&shell.wl_storage, epoch).unwrap(),
                5_u64
            );
        }
        assert_eq!(
            validator_state_handle(&val1.address)
                .get(&shell.wl_storage, pipeline_epoch, &params)
                .unwrap(),
            Some(ValidatorState::Consensus)
        );
        assert_eq!(
            validator_state_handle(&val2.address)
                .get(&shell.wl_storage, pipeline_epoch, &params)
                .unwrap(),
            Some(ValidatorState::Jailed)
        );
        assert_eq!(
            get_num_consensus_validators(&shell.wl_storage, pipeline_epoch)
                .unwrap(),
            6_u64
        );

        Ok(())
    }

    /// NOTE: must call `get_default_true_votes` before every call to
    /// `next_block_for_inflation`
    #[test]
    fn test_multiple_misbehaviors() -> storage_api::Result<()> {
        for num_validators in 4u64..10u64 {
            println!("NUM VALIDATORS = {}", num_validators);
            test_multiple_misbehaviors_by_num_vals(num_validators)?;
        }
        Ok(())
    }

    /// Current test procedure (prefixed by epoch in which the event occurs):
    /// 0) Validator initial stake of 200_000
    /// 1) Delegate 67_231 to validator
    /// 1) Self-unbond 154_654
    /// 2) Unbond delegation of 18_000
    /// 3) Self-bond 9_123
    /// 4) Self-unbond 15_000
    /// 5) Delegate 8_144 to validator
    /// 6) Discover misbehavior in epoch 3
    /// 7) Discover misbehavior in epoch 3
    /// 7) Discover misbehavior in epoch 4
    fn test_multiple_misbehaviors_by_num_vals(
        num_validators: u64,
    ) -> storage_api::Result<()> {
        // Setup the network with pipeline_len = 2, unbonding_len = 4
        // let num_validators = 8_u64;
        let (mut shell, _recv, _, _) = setup_with_cfg(SetupCfg {
            last_height: 0,
            num_validators,
        });
        let mut params = read_pos_params(&shell.wl_storage).unwrap();
        params.unbonding_len = 4;
        params.max_validator_slots = 4;
        write_pos_params(&mut shell.wl_storage, params.clone())?;

        // Slash pool balance
        let nam_address = shell.wl_storage.storage.native_token.clone();
        let slash_balance_key = token::balance_key(
            &nam_address,
            &namada_proof_of_stake::SLASH_POOL_ADDRESS,
        );
        let slash_pool_balance_init: token::Amount = shell
            .wl_storage
            .read(&slash_balance_key)
            .expect("must be able to read")
            .unwrap_or_default();
        debug_assert_eq!(slash_pool_balance_init, token::Amount::default());

        let consensus_set: Vec<WeightedValidator> =
            read_consensus_validator_set_addresses_with_stake(
                &shell.wl_storage,
                Epoch::default(),
            )
            .unwrap()
            .into_iter()
            .collect();

        let val1 = consensus_set[0].clone();
        let pkh1 = get_pkh_from_address(
            &shell.wl_storage,
            &params,
            val1.address.clone(),
            Epoch::default(),
        );

        let initial_stake = val1.bonded_stake;
        let total_initial_stake = num_validators * initial_stake;

        // Finalize block 1
        next_block_for_inflation(&mut shell, pkh1.clone(), vec![], None);

        let votes = get_default_true_votes(&shell.wl_storage, Epoch::default());
        assert!(!votes.is_empty());

        // Advance to epoch 1 and
        // 1. Delegate 67231 NAM to validator
        // 2. Validator self-unbond 154654 NAM
        let current_epoch = advance_epoch(&mut shell, &pkh1, &votes, None);
        assert_eq!(shell.wl_storage.storage.block.epoch.0, 1_u64);

        // Make an account with balance and delegate some tokens
        let delegator = address::testing::gen_implicit_address();
        let del_1_amount = token::Amount::native_whole(67_231);
        let staking_token = shell.wl_storage.storage.native_token.clone();
        credit_tokens(
            &mut shell.wl_storage,
            &staking_token,
            &delegator,
            token::Amount::native_whole(200_000),
        )
        .unwrap();
        namada_proof_of_stake::bond_tokens(
            &mut shell.wl_storage,
            Some(&delegator),
            &val1.address,
            del_1_amount,
            current_epoch,
        )
        .unwrap();

        // Self-unbond
        let self_unbond_1_amount = token::Amount::native_whole(154_654);
        namada_proof_of_stake::unbond_tokens(
            &mut shell.wl_storage,
            None,
            &val1.address,
            self_unbond_1_amount,
            current_epoch,
        )
        .unwrap();

        let val_stake = namada_proof_of_stake::read_validator_stake(
            &shell.wl_storage,
            &params,
            &val1.address,
            current_epoch + params.pipeline_len,
        )
        .unwrap()
        .unwrap_or_default();

        let total_stake = namada_proof_of_stake::read_total_stake(
            &shell.wl_storage,
            &params,
            current_epoch + params.pipeline_len,
        )
        .unwrap();

        assert_eq!(
            val_stake,
            initial_stake + del_1_amount - self_unbond_1_amount
        );
        assert_eq!(
            total_stake,
            total_initial_stake + del_1_amount - self_unbond_1_amount
        );

        // Advance to epoch 2 and
        // 1. Unbond 18000 NAM from delegation
        let votes = get_default_true_votes(
            &shell.wl_storage,
            shell.wl_storage.storage.block.epoch,
        );
        let current_epoch = advance_epoch(&mut shell, &pkh1, &votes, None);
        println!("\nUnbonding in epoch 2");
        let del_unbond_1_amount = token::Amount::native_whole(18_000);
        namada_proof_of_stake::unbond_tokens(
            &mut shell.wl_storage,
            Some(&delegator),
            &val1.address,
            del_unbond_1_amount,
            current_epoch,
        )
        .unwrap();

        let val_stake = namada_proof_of_stake::read_validator_stake(
            &shell.wl_storage,
            &params,
            &val1.address,
            current_epoch + params.pipeline_len,
        )
        .unwrap()
        .unwrap_or_default();
        let total_stake = namada_proof_of_stake::read_total_stake(
            &shell.wl_storage,
            &params,
            current_epoch + params.pipeline_len,
        )
        .unwrap();
        assert_eq!(
            val_stake,
            initial_stake + del_1_amount
                - self_unbond_1_amount
                - del_unbond_1_amount
        );
        assert_eq!(
            total_stake,
            total_initial_stake + del_1_amount
                - self_unbond_1_amount
                - del_unbond_1_amount
        );

        // Advance to epoch 3 and
        // 1. Validator self-bond 9123 NAM
        let votes = get_default_true_votes(
            &shell.wl_storage,
            shell.wl_storage.storage.block.epoch,
        );
        let current_epoch = advance_epoch(&mut shell, &pkh1, &votes, None);
        println!("\nBonding in epoch 3");

        let self_bond_1_amount = token::Amount::native_whole(9_123);
        namada_proof_of_stake::bond_tokens(
            &mut shell.wl_storage,
            None,
            &val1.address,
            self_bond_1_amount,
            current_epoch,
        )
        .unwrap();

        // Advance to epoch 4
        // 1. Validator self-unbond 15000 NAM
        let votes = get_default_true_votes(
            &shell.wl_storage,
            shell.wl_storage.storage.block.epoch,
        );
        let current_epoch = advance_epoch(&mut shell, &pkh1, &votes, None);
        assert_eq!(current_epoch.0, 4_u64);

        let self_unbond_2_amount = token::Amount::native_whole(15_000);
        namada_proof_of_stake::unbond_tokens(
            &mut shell.wl_storage,
            None,
            &val1.address,
            self_unbond_2_amount,
            current_epoch,
        )
        .unwrap();

        // Advance to epoch 5 and
        // Delegate 8144 NAM to validator
        let votes = get_default_true_votes(
            &shell.wl_storage,
            shell.wl_storage.storage.block.epoch,
        );
        let current_epoch = advance_epoch(&mut shell, &pkh1, &votes, None);
        assert_eq!(current_epoch.0, 5_u64);
        println!("Delegating in epoch 5");

        // Delegate
        let del_2_amount = token::Amount::native_whole(8_144);
        namada_proof_of_stake::bond_tokens(
            &mut shell.wl_storage,
            Some(&delegator),
            &val1.address,
            del_2_amount,
            current_epoch,
        )
        .unwrap();

        println!("Advancing to epoch 6");

        // Advance to epoch 6
        let votes = get_default_true_votes(
            &shell.wl_storage,
            shell.wl_storage.storage.block.epoch,
        );
        let current_epoch = advance_epoch(&mut shell, &pkh1, &votes, None);
        assert_eq!(current_epoch.0, 6_u64);

        // Discover a misbehavior committed in epoch 3
        // NOTE: Only the type, height, and validator address fields from the
        // Misbehavior struct are used in Namada
        let misbehavior_epoch = Epoch(3_u64);
        let height = shell
            .wl_storage
            .storage
            .block
            .pred_epochs
            .first_block_heights[misbehavior_epoch.0 as usize];
        let misbehaviors = vec![Misbehavior {
            r#type: 1,
            validator: Some(Validator {
                address: pkh1.clone(),
                power: Default::default(),
            }),
            height: height.0 as i64,
            time: Default::default(),
            total_voting_power: Default::default(),
        }];
        let votes = get_default_true_votes(
            &shell.wl_storage,
            shell.wl_storage.storage.block.epoch,
        );
        next_block_for_inflation(
            &mut shell,
            pkh1.clone(),
            votes.clone(),
            Some(misbehaviors),
        );

        // Assertions
        assert_eq!(current_epoch.0, 6_u64);
        let processing_epoch = misbehavior_epoch
            + params.unbonding_len
            + 1_u64
            + params.cubic_slashing_window_length;
        let enqueued_slash = enqueued_slashes_handle()
            .at(&processing_epoch)
            .at(&val1.address)
            .front(&shell.wl_storage)
            .unwrap()
            .unwrap();
        assert_eq!(enqueued_slash.epoch, misbehavior_epoch);
        assert_eq!(enqueued_slash.r#type, SlashType::DuplicateVote);
        assert_eq!(enqueued_slash.rate, Dec::zero());
        let last_slash =
            namada_proof_of_stake::read_validator_last_slash_epoch(
                &shell.wl_storage,
                &val1.address,
            )
            .unwrap();
        assert_eq!(last_slash, Some(misbehavior_epoch));
        assert!(
            namada_proof_of_stake::validator_slashes_handle(&val1.address)
                .is_empty(&shell.wl_storage)
                .unwrap()
        );

        println!("Advancing to epoch 7");

        // Advance to epoch 7
        let current_epoch = advance_epoch(&mut shell, &pkh1, &votes, None);

        // Discover two more misbehaviors, one committed in epoch 3, one in
        // epoch 4
        let height4 = shell
            .wl_storage
            .storage
            .block
            .pred_epochs
            .first_block_heights[4];
        let misbehaviors = vec![
            Misbehavior {
                r#type: 1,
                validator: Some(Validator {
                    address: pkh1.clone(),
                    power: Default::default(),
                }),
                height: height.0 as i64,
                time: Default::default(),
                total_voting_power: Default::default(),
            },
            Misbehavior {
                r#type: 2,
                validator: Some(Validator {
                    address: pkh1.clone(),
                    power: Default::default(),
                }),
                height: height4.0 as i64,
                time: Default::default(),
                total_voting_power: Default::default(),
            },
        ];
        next_block_for_inflation(
            &mut shell,
            pkh1.clone(),
            votes.clone(),
            Some(misbehaviors),
        );
        assert_eq!(current_epoch.0, 7_u64);
        let enqueued_slashes_8 = enqueued_slashes_handle()
            .at(&processing_epoch)
            .at(&val1.address);
        let enqueued_slashes_9 = enqueued_slashes_handle()
            .at(&processing_epoch.next())
            .at(&val1.address);

        assert_eq!(enqueued_slashes_8.len(&shell.wl_storage).unwrap(), 2_u64);
        assert_eq!(enqueued_slashes_9.len(&shell.wl_storage).unwrap(), 1_u64);
        let last_slash =
            namada_proof_of_stake::read_validator_last_slash_epoch(
                &shell.wl_storage,
                &val1.address,
            )
            .unwrap();
        assert_eq!(last_slash, Some(Epoch(4)));
        assert!(
            namada_proof_of_stake::is_validator_frozen(
                &shell.wl_storage,
                &val1.address,
                current_epoch,
                &params
            )
            .unwrap()
        );
        assert!(
            namada_proof_of_stake::validator_slashes_handle(&val1.address)
                .is_empty(&shell.wl_storage)
                .unwrap()
        );

        let pre_stake_10 = namada_proof_of_stake::read_validator_stake(
            &shell.wl_storage,
            &params,
            &val1.address,
            Epoch(10),
        )
        .unwrap()
        .unwrap_or_default();
        assert_eq!(
            pre_stake_10,
            initial_stake + del_1_amount
                - self_unbond_1_amount
                - del_unbond_1_amount
                + self_bond_1_amount
                - self_unbond_2_amount
                + del_2_amount
        );

        println!("\nNow processing the infractions\n");

        // Advance to epoch 9, where the infractions committed in epoch 3 will
        // be processed
        let votes = get_default_true_votes(
            &shell.wl_storage,
            shell.wl_storage.storage.block.epoch,
        );
        let _ = advance_epoch(&mut shell, &pkh1, &votes, None);
        let votes = get_default_true_votes(
            &shell.wl_storage,
            shell.wl_storage.storage.block.epoch,
        );
        let current_epoch = advance_epoch(&mut shell, &pkh1, &votes, None);
        assert_eq!(current_epoch.0, 9_u64);

        let val_stake_3 = namada_proof_of_stake::read_validator_stake(
            &shell.wl_storage,
            &params,
            &val1.address,
            Epoch(3),
        )
        .unwrap()
        .unwrap_or_default();
        let val_stake_4 = namada_proof_of_stake::read_validator_stake(
            &shell.wl_storage,
            &params,
            &val1.address,
            Epoch(4),
        )
        .unwrap()
        .unwrap_or_default();

        let tot_stake_3 = namada_proof_of_stake::read_total_stake(
            &shell.wl_storage,
            &params,
            Epoch(3),
        )
        .unwrap();
        let tot_stake_4 = namada_proof_of_stake::read_total_stake(
            &shell.wl_storage,
            &params,
            Epoch(4),
        )
        .unwrap();

        let vp_frac_3 = Dec::from(val_stake_3) / Dec::from(tot_stake_3);
        let vp_frac_4 = Dec::from(val_stake_4) / Dec::from(tot_stake_4);
        let tot_frac = Dec::two() * vp_frac_3 + vp_frac_4;
        let cubic_rate = std::cmp::min(
            Dec::one(),
            Dec::new(9, 0).unwrap() * tot_frac * tot_frac,
        );
        dbg!(&cubic_rate);

        let equal_enough = |rate1: Dec, rate2: Dec| -> bool {
            let tolerance = Dec::new(1, 9).unwrap();
            rate1.abs_diff(&rate2) < tolerance
        };

        // There should be 2 slashes processed for the validator, each with rate
        // equal to the cubic slashing rate
        let val_slashes =
            namada_proof_of_stake::validator_slashes_handle(&val1.address);
        assert_eq!(val_slashes.len(&shell.wl_storage).unwrap(), 2u64);
        let is_rate_good = val_slashes
            .iter(&shell.wl_storage)
            .unwrap()
            .all(|s| equal_enough(s.unwrap().rate, cubic_rate));
        assert!(is_rate_good);

        // Check the amount of stake deducted from the futuremost epoch while
        // processing the slashes
        let post_stake_10 = namada_proof_of_stake::read_validator_stake(
            &shell.wl_storage,
            &params,
            &val1.address,
            Epoch(10),
        )
        .unwrap()
        .unwrap_or_default();
        // The amount unbonded after the infraction that affected the deltas
        // before processing is `del_unbond_1_amount + self_bond_1_amount -
        // self_unbond_2_amount` (since this self-bond was enacted then unbonded
        // all after the infraction). Thus, the additional deltas to be
        // deducted is the (infraction stake - this) * rate
        let slash_rate_3 = std::cmp::min(Dec::one(), Dec::two() * cubic_rate);
        let exp_slashed_during_processing_9 = slash_rate_3
            * (initial_stake + del_1_amount
                - self_unbond_1_amount
                - del_unbond_1_amount
                + self_bond_1_amount
                - self_unbond_2_amount);
        assert!(
            ((pre_stake_10 - post_stake_10).change()
                - exp_slashed_during_processing_9.change())
            .abs()
                < Uint::from(1000)
        );

        // Check that we can compute the stake at the pipeline epoch
        // NOTE: may be off. by 1 namnam due to rounding;
        let exp_pipeline_stake = (Dec::one() - slash_rate_3)
            * Dec::from(
                initial_stake + del_1_amount
                    - self_unbond_1_amount
                    - del_unbond_1_amount
                    + self_bond_1_amount
                    - self_unbond_2_amount,
            )
            + Dec::from(del_2_amount);

        assert!(
            exp_pipeline_stake.abs_diff(&Dec::from(post_stake_10))
                <= Dec::new(1, NATIVE_MAX_DECIMAL_PLACES).unwrap()
        );

        // Check the balance of the Slash Pool
        // TODO: finish once implemented
        // let slash_pool_balance: token::Amount = shell
        //     .wl_storage
        //     .read(&slash_balance_key)
        //     .expect("must be able to read")
        //     .unwrap_or_default();
        // let exp_slashed_3 = decimal_mult_amount(
        //     std::cmp::min(Decimal::TWO * cubic_rate, Decimal::ONE),
        //     val_stake_3 - del_unbond_1_amount + self_bond_1_amount
        //         - self_unbond_2_amount,
        // );
        // assert_eq!(slash_pool_balance, exp_slashed_3);

        let _pre_stake_11 = namada_proof_of_stake::read_validator_stake(
            &shell.wl_storage,
            &params,
            &val1.address,
            Epoch(10),
        )
        .unwrap()
        .unwrap_or_default();

        // Advance to epoch 10, where the infraction committed in epoch 4 will
        // be processed
        let votes = get_default_true_votes(
            &shell.wl_storage,
            shell.wl_storage.storage.block.epoch,
        );
        let current_epoch = advance_epoch(&mut shell, &pkh1, &votes, None);
        assert_eq!(current_epoch.0, 10_u64);

        // Check the balance of the Slash Pool
        // TODO: finish once implemented
        // let slash_pool_balance: token::Amount = shell
        //     .wl_storage
        //     .read(&slash_balance_key)
        //     .expect("must be able to read")
        //     .unwrap_or_default();

        // let exp_slashed_4 = if dec!(2) * cubic_rate >= Decimal::ONE {
        //     token::Amount::default()
        // } else if dec!(3) * cubic_rate >= Decimal::ONE {
        //     decimal_mult_amount(
        //         Decimal::ONE - dec!(2) * cubic_rate,
        //         val_stake_4 + self_bond_1_amount - self_unbond_2_amount,
        //     )
        // } else {
        //     decimal_mult_amount(
        //         std::cmp::min(cubic_rate, Decimal::ONE),
        //         val_stake_4 + self_bond_1_amount - self_unbond_2_amount,
        //     )
        // };
        // dbg!(slash_pool_balance, exp_slashed_3 + exp_slashed_4);
        // assert!(
        //     (slash_pool_balance.change()
        //         - (exp_slashed_3 + exp_slashed_4).change())
        //     .abs()
        //         <= 1
        // );

        let val_stake = read_validator_stake(
            &shell.wl_storage,
            &params,
            &val1.address,
            current_epoch + params.pipeline_len,
        )?
        .unwrap_or_default();

        let post_stake_11 = namada_proof_of_stake::read_validator_stake(
            &shell.wl_storage,
            &params,
            &val1.address,
            Epoch(10),
        )
        .unwrap()
        .unwrap_or_default();

        assert_eq!(post_stake_11, val_stake);
        // dbg!(&val_stake);
        // dbg!(pre_stake_10 - post_stake_10);

        // dbg!(&exp_slashed_during_processing_9);
        // TODO: finish once implemented
        // assert!(
        //     ((pre_stake_11 - post_stake_11).change() -
        // exp_slashed_4.change())         .abs()
        //         <= 1
        // );

        // dbg!(&val_stake, &exp_stake);
        // dbg!(exp_slashed_during_processing_8 +
        // exp_slashed_during_processing_9); dbg!(
        //     val_stake_3
        //         - (exp_slashed_during_processing_8 +
        //           exp_slashed_during_processing_9)
        // );

        // let exp_stake = val_stake_3 - del_unbond_1_amount +
        // self_bond_1_amount
        //     - self_unbond_2_amount
        //     + del_2_amount
        //     - exp_slashed_3
        //     - exp_slashed_4;

        // assert!((exp_stake.change() - post_stake_11.change()).abs() <= 1);

        for _ in 0..2 {
            let votes = get_default_true_votes(
                &shell.wl_storage,
                shell.wl_storage.storage.block.epoch,
            );
            let _ = advance_epoch(&mut shell, &pkh1, &votes, None);
        }
        let current_epoch = shell.wl_storage.storage.block.epoch;
        assert_eq!(current_epoch.0, 12_u64);

        println!("\nCHECK BOND AND UNBOND DETAILS");
        let details = namada_proof_of_stake::bonds_and_unbonds(
            &shell.wl_storage,
            None,
            None,
        )
        .unwrap();

        let del_id = BondId {
            source: delegator.clone(),
            validator: val1.address.clone(),
        };
        let self_id = BondId {
            source: val1.address.clone(),
            validator: val1.address.clone(),
        };

        let del_details = details.get(&del_id).unwrap();
        let self_details = details.get(&self_id).unwrap();
        // dbg!(del_details, self_details);

        // Check slashes
        assert_eq!(del_details.slashes, self_details.slashes);
        assert_eq!(del_details.slashes.len(), 3);
        assert_eq!(del_details.slashes[0].epoch, Epoch(3));
        assert!(equal_enough(del_details.slashes[0].rate, cubic_rate));
        assert_eq!(del_details.slashes[1].epoch, Epoch(3));
        assert!(equal_enough(del_details.slashes[1].rate, cubic_rate));
        assert_eq!(del_details.slashes[2].epoch, Epoch(4));
        assert!(equal_enough(del_details.slashes[2].rate, cubic_rate));

        // Check delegations
        assert_eq!(del_details.bonds.len(), 2);
        assert_eq!(del_details.bonds[0].start, Epoch(3));
        assert_eq!(
            del_details.bonds[0].amount,
            del_1_amount - del_unbond_1_amount
        );
        // TODO: decimal mult issues should be resolved with PR 1282
        assert!(
            (del_details.bonds[0].slashed_amount.unwrap().change()
                - std::cmp::min(
                    Dec::one(),
                    Dec::new(3, 0).unwrap() * cubic_rate
                ) * (del_1_amount.change() - del_unbond_1_amount.change()))
            .abs()
                <= Uint::from(2)
        );
        assert_eq!(del_details.bonds[1].start, Epoch(7));
        assert_eq!(del_details.bonds[1].amount, del_2_amount);
        assert_eq!(del_details.bonds[1].slashed_amount, None);

        // Check self-bonds
        assert_eq!(self_details.bonds.len(), 1);
        assert_eq!(self_details.bonds[0].start, Epoch(0));
        assert_eq!(
            self_details.bonds[0].amount,
            initial_stake - self_unbond_1_amount + self_bond_1_amount
                - self_unbond_2_amount
        );
        // TODO: not sure why this is correct??? (with + self_bond_1_amount -
        // self_unbond_2_amount)
        // TODO: Make sure this is sound and what we expect
        assert!(
            (self_details.bonds[0].slashed_amount.unwrap().change()
                - (std::cmp::min(
                    Dec::one(),
                    Dec::new(3, 0).unwrap() * cubic_rate
                ) * (initial_stake - self_unbond_1_amount
                    + self_bond_1_amount
                    - self_unbond_2_amount))
                    .change())
                <= Amount::from_uint(1000, NATIVE_MAX_DECIMAL_PLACES)
                    .unwrap()
                    .change()
        );

        // Check delegation unbonds
        assert_eq!(del_details.unbonds.len(), 1);
        assert_eq!(del_details.unbonds[0].start, Epoch(3));
        assert_eq!(del_details.unbonds[0].withdraw, Epoch(9));
        assert_eq!(del_details.unbonds[0].amount, del_unbond_1_amount);
        assert!(
            (del_details.unbonds[0].slashed_amount.unwrap().change()
                - (std::cmp::min(Dec::one(), Dec::two() * cubic_rate)
                    * del_unbond_1_amount)
                    .change())
            .abs()
                <= Uint::from(1)
        );

        // Check self-unbonds
        assert_eq!(self_details.unbonds.len(), 3);
        assert_eq!(self_details.unbonds[0].start, Epoch(0));
        assert_eq!(self_details.unbonds[0].withdraw, Epoch(8));
        assert_eq!(self_details.unbonds[1].start, Epoch(0));
        assert_eq!(self_details.unbonds[1].withdraw, Epoch(11));
        assert_eq!(self_details.unbonds[2].start, Epoch(5));
        assert_eq!(self_details.unbonds[2].withdraw, Epoch(11));
        assert_eq!(self_details.unbonds[0].amount, self_unbond_1_amount);
        assert_eq!(self_details.unbonds[0].slashed_amount, None);
        assert_eq!(
            self_details.unbonds[1].amount,
            self_unbond_2_amount - self_bond_1_amount
        );
        assert_eq!(
            self_details.unbonds[1].slashed_amount,
            Some(
                std::cmp::min(Dec::one(), Dec::new(3, 0).unwrap() * cubic_rate)
                    * (self_unbond_2_amount - self_bond_1_amount)
            )
        );
        assert_eq!(self_details.unbonds[2].amount, self_bond_1_amount);
        assert_eq!(self_details.unbonds[2].slashed_amount, None);

        println!("\nWITHDRAWING DELEGATION UNBOND");
        // let slash_pool_balance_pre_withdraw = slash_pool_balance;
        // Withdraw the delegation unbonds, which total to 18_000. This should
        // only be affected by the slashes in epoch 3
        let del_withdraw = namada_proof_of_stake::withdraw_tokens(
            &mut shell.wl_storage,
            Some(&delegator),
            &val1.address,
            current_epoch,
        )
        .unwrap();

        let exp_del_withdraw_slashed_amount =
            slash_rate_3 * del_unbond_1_amount;
        assert_eq!(
            del_withdraw,
            del_unbond_1_amount - exp_del_withdraw_slashed_amount
        );

        // TODO: finish once implemented
        // Check the balance of the Slash Pool
        // let slash_pool_balance: token::Amount = shell
        //     .wl_storage
        //     .read(&slash_balance_key)
        //     .expect("must be able to read")
        //     .unwrap_or_default();
        // dbg!(del_withdraw, slash_pool_balance);
        // assert_eq!(
        //     slash_pool_balance - slash_pool_balance_pre_withdraw,
        //     exp_del_withdraw_slashed_amount
        // );

        // println!("\nWITHDRAWING SELF UNBOND");
        // Withdraw the self unbonds, which total 154_654 + 15_000 - 9_123. Only
        // the (15_000 - 9_123) tokens are slashable.
        // let self_withdraw = namada_proof_of_stake::withdraw_tokens(
        //     &mut shell.wl_storage,
        //     None,
        //     &val1.address,
        //     current_epoch,
        // )
        // .unwrap();

        // let exp_self_withdraw_slashed_amount = decimal_mult_amount(
        //     std::cmp::min(dec!(3) * cubic_rate, Decimal::ONE),
        //     self_unbond_2_amount - self_bond_1_amount,
        // );
        // Check the balance of the Slash Pool
        // let slash_pool_balance: token::Amount = shell
        //     .wl_storage
        //     .read(&slash_balance_key)
        //     .expect("must be able to read")
        //     .unwrap_or_default();

        // dbg!(self_withdraw, slash_pool_balance);
        // dbg!(
        //     decimal_mult_amount(dec!(2) * cubic_rate, val_stake_3)
        //         + decimal_mult_amount(cubic_rate, val_stake_4)
        // );

        // assert_eq!(
        //     exp_self_withdraw_slashed_amount,
        //     slash_pool_balance
        //         - slash_pool_balance_pre_withdraw
        //         - exp_del_withdraw_slashed_amount
        // );

        Ok(())
    }

    fn get_default_true_votes<S>(storage: &S, epoch: Epoch) -> Vec<VoteInfo>
    where
        S: StorageRead,
    {
        let params = read_pos_params(storage).unwrap();
        read_consensus_validator_set_addresses_with_stake(storage, epoch)
            .unwrap()
            .into_iter()
            .map(|val| {
                let pkh = get_pkh_from_address(
                    storage,
                    &params,
                    val.address.clone(),
                    epoch,
                );
                VoteInfo {
                    validator: Some(Validator {
                        address: pkh,
                        power: u128::try_from(val.bonded_stake).unwrap() as i64,
                    }),
                    signed_last_block: true,
                }
            })
            .collect::<Vec<_>>()
    }

    fn advance_epoch(
        shell: &mut TestShell,
        proposer_address: &[u8],
        consensus_votes: &[VoteInfo],
        misbehaviors: Option<Vec<Misbehavior>>,
    ) -> Epoch {
        let current_epoch = shell.wl_storage.storage.block.epoch;
        loop {
            next_block_for_inflation(
                shell,
                proposer_address.to_owned(),
                consensus_votes.to_owned(),
                misbehaviors.clone(),
            );
            if shell.wl_storage.storage.block.epoch == current_epoch.next() {
                break;
            }
        }
        shell.wl_storage.storage.block.epoch
    }

    fn get_pkh_from_address<S>(
        storage: &S,
        params: &PosParams,
        address: Address,
        epoch: Epoch,
    ) -> Vec<u8>
    where
        S: StorageRead,
    {
        let ck = validator_consensus_key_handle(&address)
            .get(storage, epoch, params)
            .unwrap()
            .unwrap();
        let hash_string = tm_consensus_key_raw_hash(&ck);
        HEXUPPER.decode(hash_string.as_bytes()).unwrap()
    }

    /// Test that updating the ethereum bridge params via governance works.
    #[tokio::test]
    async fn test_eth_bridge_param_updates() {
        use namada::ledger::governance::storage as gov_storage;
        let (mut shell, _broadcaster, _, mut control_receiver) =
            setup_at_height(3u64);
        let proposal_execution_key = gov_storage::get_proposal_execution_key(0);
        shell
            .wl_storage
            .write(&proposal_execution_key, 0u64)
            .expect("Test failed.");
        let mut tx = Tx::new(TxType::Raw);
        tx.set_data(Data::new(0u64.try_to_vec().expect("Test failed")));
        let new_min_confirmations = MinimumConfirmations::from(unsafe {
            NonZeroU64::new_unchecked(42)
        });
        shell
            .wl_storage
            .write(&min_confirmations_key(), new_min_confirmations)
            .expect("Test failed");
        let gas_meter = VpGasMeter::new(0);
        let keys_changed = BTreeSet::from([min_confirmations_key()]);
        let verifiers = BTreeSet::default();
        let ctx = namada::ledger::native_vp::Ctx::new(
            shell.mode.get_validator_address().expect("Test failed"),
            &shell.wl_storage.storage,
            &shell.wl_storage.write_log,
            &tx,
            &TxIndex(0),
            gas_meter,
            &keys_changed,
            &verifiers,
            shell.vp_wasm_cache.clone(),
        );
        let parameters = ParametersVp { ctx };
        let result = parameters
            .validate_tx(&tx, &keys_changed, &verifiers)
            .expect("Test failed");
        assert!(result);

        // we advance forward to the next epoch
        let mut req = FinalizeBlock::default();
        req.header.time = namada::types::time::DateTimeUtc::now();
        let current_decision_height =
            shell.wl_storage.pos_queries().get_current_decision_height();
        if let Some(b) = shell.wl_storage.storage.last_block.as_mut() {
            b.height = current_decision_height + 11;
        }
        shell.finalize_block(req).expect("Test failed");
        shell.commit();
        let _ = control_receiver.recv().await.expect("Test failed");
        let mut req = FinalizeBlock::default();
        req.header.time = namada::types::time::DateTimeUtc::now();
        shell.finalize_block(req).expect("Test failed");
        let Command::UpdateConfig(cmd) =
            control_receiver.recv().await.expect("Test failed");
        assert_eq!(u64::from(cmd.min_confirmations), 42);
    }
}<|MERGE_RESOLUTION|>--- conflicted
+++ resolved
@@ -22,14 +22,10 @@
 use namada::types::key::tm_raw_hash_to_string;
 use namada::types::storage::{BlockHash, BlockResults, Epoch, Header};
 use namada::types::token::{total_supply_key, Amount};
-<<<<<<< HEAD
 use namada::types::transaction::protocol::{
     ethereum_tx_data_variants, ProtocolTxType,
 };
 use namada::types::vote_extensions::ethereum_events::MultiSignedEthEvent;
-use rust_decimal::prelude::Decimal;
-=======
->>>>>>> 714d81c6
 
 use super::governance::execute_governance_proposals;
 use super::*;
@@ -997,33 +993,23 @@
         validator_slashes_handle, validator_state_handle, write_pos_params,
     };
     use namada::proto::{Code, Data, Section, Signature};
-<<<<<<< HEAD
+    use namada::types::dec::POS_DECIMAL_PRECISION;
     use namada::types::ethereum_events::{
-        EthAddress, TransferToEthereum, Uint,
+        EthAddress, TransferToEthereum, Uint as ethUint,
     };
-=======
-    use namada::types::dec::POS_DECIMAL_PRECISION;
->>>>>>> 714d81c6
     use namada::types::governance::ProposalVote;
     use namada::types::keccak::KeccakHash;
     use namada::types::key::tm_consensus_key_raw_hash;
     use namada::types::storage::Epoch;
-<<<<<<< HEAD
     use namada::types::time::{DateTimeUtc, DurationSecs};
-=======
-    use namada::types::time::DurationSecs;
     use namada::types::token::{Amount, NATIVE_MAX_DECIMAL_PLACES};
->>>>>>> 714d81c6
     use namada::types::transaction::governance::{
         InitProposalData, ProposalType, VoteProposalData,
     };
     use namada::types::transaction::protocol::EthereumTxData;
-    use namada::types::transaction::{Fee, WrapperTx, MIN_FEE};
-<<<<<<< HEAD
+    use namada::types::transaction::{Fee, WrapperTx, MIN_FEE_AMOUNT};
+    use namada::types::uint::Uint;
     use namada::types::vote_extensions::ethereum_events;
-=======
-    use namada::types::uint::Uint;
->>>>>>> 714d81c6
     use namada_test_utils::TestWasms;
     use test_log::test;
 
@@ -1066,7 +1052,7 @@
             let mut wrapper =
                 Tx::new(TxType::Wrapper(Box::new(WrapperTx::new(
                     Fee {
-                        amount: MIN_FEE.into(),
+                        amount: MIN_FEE_AMOUNT,
                         token: shell.wl_storage.storage.native_token.clone(),
                     },
                     &keypair,
@@ -1265,7 +1251,7 @@
             let mut outer_tx =
                 Tx::new(TxType::Wrapper(Box::new(WrapperTx::new(
                     Fee {
-                        amount: MIN_FEE.into(),
+                        amount: MIN_FEE_AMOUNT,
                         token: shell.wl_storage.storage.native_token.clone(),
                     },
                     &keypair,
@@ -1302,7 +1288,7 @@
             let mut wrapper_tx =
                 Tx::new(TxType::Wrapper(Box::new(WrapperTx::new(
                     Fee {
-                        amount: MIN_FEE.into(),
+                        amount: MIN_FEE_AMOUNT,
                         token: shell.wl_storage.storage.native_token.clone(),
                     },
                     &keypair,
@@ -1612,14 +1598,14 @@
                     .get_signed_bridge_pool_root()
                     .expect("Test failed");
                 assert_eq!(root.data.0, KeccakHash([1; 32]));
-                assert_eq!(root.data.1, Uint::from(1));
+                assert_eq!(root.data.1, ethUint::from(1));
             }
             TestBpAction::CheckNonceIncremented => {
                 let nonce = shell
                     .wl_storage
                     .ethbridge_queries()
                     .get_bridge_pool_nonce();
-                assert_eq!(nonce, Uint::from(2));
+                assert_eq!(nonce, ethUint::from(2));
             }
         }
     }
@@ -2200,7 +2186,7 @@
         let mut wrapper_tx =
             Tx::new(TxType::Wrapper(Box::new(WrapperTx::new(
                 Fee {
-                    amount: 0.into(),
+                    amount: Amount::zero(),
                     token: shell.wl_storage.storage.native_token.clone(),
                 },
                 &keypair,
