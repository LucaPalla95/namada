//! Implementation of the ['VerifyHeader`], [`ProcessProposal`],
//! and [`RevertProposal`] ABCI++ methods for the Shell

use namada::ledger::pos::types::VotingPower;
use namada::types::transaction::protocol::ProtocolTxType;
#[cfg(feature = "abcipp")]
use namada::types::voting_power::FractionalVotingPower;

use super::queries::{QueriesExt, SendValsetUpd};
use super::*;
use crate::facade::tendermint_proto::abci::response_process_proposal::ProposalStatus;
use crate::facade::tendermint_proto::abci::RequestProcessProposal;
use crate::node::ledger::shims::abcipp_shim_types::shim::response::ProcessProposal;
<<<<<<< HEAD

/// Contains stateful data about the number of vote extension
/// digests found as protocol transactions in a proposed block.
#[derive(Default)]
pub struct DigestCounters {
    /// The number of Ethereum events vote extensions found thus far.
    eth_ev_digest_num: usize,
    /// The number of validator set update vote extensions found thus far.
    valset_upd_digest_num: usize,
}
=======
>>>>>>> 836a6dea

impl<D, H> Shell<D, H>
where
    D: DB + for<'iter> DBIter<'iter> + Sync + 'static,
    H: StorageHasher + Sync + 'static,
{
    /// INVARIANT: This method must be stateless.
    pub fn verify_header(
        &self,
        _req: shim::request::VerifyHeader,
    ) -> shim::response::VerifyHeader {
        Default::default()
    }

    /// Check all the txs in a block. Some txs may be incorrect,
    /// but we only reject the entire block if the order of the
    /// included txs violates the order decided upon in the previous
    /// block.
    pub fn process_proposal(
        &self,
        req: RequestProcessProposal,
    ) -> ProcessProposal {
<<<<<<< HEAD
        tracing::info!(
            proposer = ?hex::encode(&req.proposer_address),
            height = req.height,
            hash = ?hex::encode(&req.hash),
            n_txs = req.txs.len(),
            "Received block proposal",
        );
        let (tx_results, counters) = self.check_proposal(&req.txs);

        // We should not have more than one `ethereum_events::VextDigest` in
        // a proposal from some round's leader.
        let invalid_num_of_eth_ev_digests =
            !self.has_proper_eth_events_num(&counters);
        if invalid_num_of_eth_ev_digests {
            tracing::warn!(
                proposer = ?hex::encode(&req.proposer_address),
                height = req.height,
                hash = ?hex::encode(&req.hash),
                eth_ev_digest_num = counters.eth_ev_digest_num,
                "Found invalid number of Ethereum events vote extension digests, proposed block \
                 will be rejected"
            );
        }

        let invalid_num_of_valset_upd_digests =
            !self.has_proper_valset_upd_num(&counters);
        if invalid_num_of_valset_upd_digests {
            tracing::warn!(
                proposer = ?hex::encode(&req.proposer_address),
                height = req.height,
                hash = ?hex::encode(&req.hash),
                valset_upd_digest_num = counters.valset_upd_digest_num,
                "Found invalid number of validator set update vote extension digests, proposed block \
                 will be rejected"
            );
        }

        // Erroneous transactions were detected when processing
        // the leader's proposal. We allow txs that do not
        // deserialize properly, that have invalid signatures
        // and that have invalid wasm code to reach FinalizeBlock.
        let invalid_txs = tx_results.iter().any(|res| {
            let error = ErrorCodes::from_u32(res.code).expect(
                "All error codes returned from process_single_tx are valid",
            );
            !error.is_recoverable()
        });
        if invalid_txs {
            tracing::warn!(
                proposer = ?hex::encode(&req.proposer_address),
                height = req.height,
                hash = ?hex::encode(&req.hash),
                "Found invalid transactions, proposed block will be rejected"
            );
        }

        let will_reject_proposal = invalid_num_of_eth_ev_digests
            || invalid_num_of_valset_upd_digests
            || invalid_txs;

        let status = if will_reject_proposal {
            ProposalStatus::Reject
        } else {
            ProposalStatus::Accept
        };

        ProcessProposal {
            status: status as i32,
=======
        let tx_results = self.process_txs(&req.txs);

        ProcessProposal {
            status: if tx_results.iter().any(|res| res.code > 3) {
                ProposalStatus::Reject as i32
            } else {
                ProposalStatus::Accept as i32
            },
>>>>>>> 836a6dea
            tx_results,
        }
    }

<<<<<<< HEAD
    /// Checks what the [`TxResult`]s would be for the transactions in a
    /// proposed block, as well as counting the number of digest transactions
    /// present. `ProcessProposal` should be able to make a decision on whether
    /// a proposed block is acceptable or not based solely on what this function
    /// returns.
    pub fn check_proposal(
        &self,
        txs: &[Vec<u8>],
    ) -> (Vec<TxResult>, DigestCounters) {
=======
    /// Check all the given txs.
    pub fn process_txs(&self, txs: &[Vec<u8>]) -> Vec<TxResult> {
>>>>>>> 836a6dea
        let mut tx_queue_iter = self.storage.tx_queue.iter();
        // the number of vote extension digests included in the block proposal
        let mut counters = DigestCounters::default();
        let tx_results: Vec<_> = txs
            .iter()
            .map(|tx_bytes| {
<<<<<<< HEAD
                self.check_proposal_tx(
                    tx_bytes,
                    &mut tx_queue_iter,
                    &mut counters,
                )
=======
                self.process_single_tx(tx_bytes, &mut tx_queue_iter)
>>>>>>> 836a6dea
            })
            .collect();
        (tx_results, counters)
    }

    /// Validates a list of vote extensions, included in PrepareProposal.
    ///
    /// If a vote extension is [`Some`], then it was validated properly,
    /// and the voting power of the validator who signed it is considered
    /// in the sum of the total voting power of all received vote extensions.
    fn validate_vexts_in_proposal<I>(&self, mut vote_extensions: I) -> TxResult
    where
        I: Iterator<Item = Option<VotingPower>>,
    {
        #[cfg(feature = "abcipp")]
        let mut voting_power = FractionalVotingPower::default();
        #[cfg(feature = "abcipp")]
        let total_power = {
            let epoch = self.storage.get_epoch(self.storage.last_height);
            u64::from(self.storage.get_total_voting_power(epoch))
        };

        if vote_extensions.all(|maybe_ext| {
            maybe_ext
                .map(|_power| {
                    #[cfg(feature = "abcipp")]
                    {
                        voting_power += FractionalVotingPower::new(
                            u64::from(_power),
                            total_power,
                        )
                        .expect(
                            "The voting power we obtain from storage should \
                             always be valid",
                        );
                    }
                })
                .is_some()
        }) {
            #[cfg(feature = "abcipp")]
            if voting_power > FractionalVotingPower::TWO_THIRDS {
                TxResult {
                    code: ErrorCodes::Ok.into(),
                    info: "Process proposal accepted this transaction".into(),
                }
            } else {
                TxResult {
                    code: ErrorCodes::InvalidVoteExtension.into(),
                    info: "Process proposal rejected this proposal because \
                           the backing stake of the vote extensions published \
                           in the proposal was insufficient"
                        .into(),
                }
            }

            #[cfg(not(feature = "abcipp"))]
            {
                TxResult {
                    code: ErrorCodes::Ok.into(),
                    info: "Process proposal accepted this transaction".into(),
                }
            }
        } else {
            TxResult {
                code: ErrorCodes::InvalidVoteExtension.into(),
                info: "Process proposal rejected this proposal because at \
                       least one of the vote extensions included was invalid."
                    .into(),
            }
        }
    }

    /// Checks if the Tx can be deserialized from bytes. Checks the fees and
    /// signatures of the fee payer for a transaction if it is a wrapper tx.
    ///
    /// Checks validity of a decrypted tx or that a tx marked un-decryptable
    /// is in fact so. Also checks that decrypted txs were submitted in
    /// correct order.
    ///
    /// Error codes:
    ///   0: Ok
    ///   1: Invalid tx
    ///   2: Tx is invalidly signed
    ///   3: Wasm runtime error
    ///   4: Invalid order of decrypted txs
    ///   5. More decrypted txs than expected
    ///   6. A transaction could not be decrypted
    ///   7. An error in the vote extensions included in the proposal
    ///
    /// INVARIANT: Any changes applied in this method must be reverted if the
    /// proposal is rejected (unless we can simply overwrite them in the
    /// next block).
    pub(crate) fn check_proposal_tx<'a>(
        &self,
        tx_bytes: &[u8],
        tx_queue_iter: &mut impl Iterator<Item = &'a WrapperTx>,
        counters: &mut DigestCounters,
    ) -> TxResult {
        let maybe_tx = Tx::try_from(tx_bytes).map_or_else(
            |err| {
                tracing::debug!(
                    ?err,
                    "Couldn't deserialize transaction received during \
                     PrepareProposal"
                );
                Err(TxResult {
                    code: ErrorCodes::InvalidTx.into(),
                    info: "The submitted transaction was not deserializable"
                        .into(),
                })
            },
            |tx| {
                process_tx(tx).map_err(|err| {
                    // This occurs if the wrapper / protocol tx signature is
                    // invalid
                    TxResult {
                        code: ErrorCodes::InvalidSig.into(),
                        info: err.to_string(),
                    }
                })
            },
        );
        let tx = match maybe_tx {
            Ok(tx) => tx,
            Err(tx_result) => return tx_result,
        };

        // TODO: This should not be hardcoded
        let privkey = <EllipticCurve as PairingEngine>::G2Affine::prime_subgroup_generator();

        match tx {
            // If it is a raw transaction, we do no further validation
            TxType::Raw(_) => TxResult {
                code: ErrorCodes::InvalidTx.into(),
                info: "Transaction rejected: Non-encrypted transactions are \
                       not supported"
                    .into(),
            },
            TxType::Protocol(protocol_tx) => match protocol_tx.tx {
                ProtocolTxType::EthereumEvents(digest) => {
                    counters.eth_ev_digest_num += 1;
                    let extensions =
                        digest.decompress(self.storage.last_height);
                    let valid_extensions =
                        self.validate_eth_events_vext_list(extensions).map(
                            |maybe_ext| maybe_ext.ok().map(|(power, _)| power),
                        );

                    self.validate_vexts_in_proposal(valid_extensions)
                }
                ProtocolTxType::ValidatorSetUpdate(digest) => {
                    if !self.storage.can_send_validator_set_update(
                        SendValsetUpd::AtPrevHeight,
                    ) {
                        return TxResult {
                            code: ErrorCodes::InvalidVoteExtension.into(),
                            info: "Process proposal rejected a validator set \
                                   update vote extension issued at an invalid \
                                   block height"
                                .into(),
                        };
                    }

                    counters.valset_upd_digest_num += 1;

                    let extensions =
                        digest.decompress(self.storage.last_height);
                    let valid_extensions =
                        self.validate_valset_upd_vext_list(extensions).map(
                            |maybe_ext| maybe_ext.ok().map(|(power, _)| power),
                        );

                    self.validate_vexts_in_proposal(valid_extensions)
                }
                _ => TxResult {
                    code: ErrorCodes::InvalidTx.into(),
                    info: "Unsupported protocol transaction type".into(),
                },
            },
            TxType::Decrypted(tx) => match tx_queue_iter.next() {
                Some(wrapper) => {
                    if wrapper.tx_hash != tx.hash_commitment() {
                        TxResult {
                            code: ErrorCodes::InvalidOrder.into(),
                            info: "Process proposal rejected a decrypted \
                                   transaction that violated the tx order \
                                   determined in the previous block"
                                .into(),
                        }
                    } else if verify_decrypted_correctly(&tx, privkey) {
                        TxResult {
                            code: ErrorCodes::Ok.into(),
                            info: "Process Proposal accepted this transaction"
                                .into(),
                        }
                    } else {
                        TxResult {
                            code: ErrorCodes::InvalidTx.into(),
                            info: "The encrypted payload of tx was \
                                   incorrectly marked as un-decryptable"
                                .into(),
                        }
                    }
                }
                None => TxResult {
                    code: ErrorCodes::ExtraTxs.into(),
                    info: "Received more decrypted txs than expected".into(),
                },
            },
            TxType::Wrapper(wrapper) => {
                // validate the ciphertext via Ferveo
                if !wrapper.validate_ciphertext() {
                    TxResult {
                        code: ErrorCodes::InvalidTx.into(),
                        info: format!(
                            "The ciphertext of the wrapped tx {} is invalid",
                            hash_tx(tx_bytes)
                        ),
                    }
                } else {
                    // check that the fee payer has sufficient balance
                    let balance = self
                        .storage
                        .get_balance(&wrapper.fee.token, &wrapper.fee_payer())
                        .unwrap_or_default();

                    if wrapper.fee.amount <= balance {
                        TxResult {
                            code: ErrorCodes::Ok.into(),
                            info: "Process proposal accepted this transaction"
                                .into(),
                        }
                    } else {
                        TxResult {
                            code: ErrorCodes::InvalidTx.into(),
                            info: "The address given does not have sufficient \
                                   balance to pay fee"
                                .into(),
                        }
                    }
                }
            }
        }
    }

    pub fn revert_proposal(
        &mut self,
        _req: shim::request::RevertProposal,
    ) -> shim::response::RevertProposal {
        Default::default()
    }

    /// Checks if we have found the correct number of Ethereum events
    /// vote extensions in [`DigestCounters`].
    fn has_proper_eth_events_num(&self, c: &DigestCounters) -> bool {
        #[cfg(feature = "abcipp")]
        {
            self.storage.last_height.0 == 0 || c.eth_ev_digest_num == 1
        }
        #[cfg(not(feature = "abcipp"))]
        {
            c.eth_ev_digest_num <= 1
        }
    }

    /// Checks if we have found the correct number of validator set update
    /// vote extensions in [`DigestCounters`].
    fn has_proper_valset_upd_num(&self, c: &DigestCounters) -> bool {
        #[cfg(feature = "abcipp")]
        if self
            .storage
            .can_send_validator_set_update(SendValsetUpd::AtPrevHeight)
        {
            self.storage.last_height.0 == 0 || c.valset_upd_digest_num == 1
        } else {
            true
        }
        #[cfg(not(feature = "abcipp"))]
        {
            c.valset_upd_digest_num <= 1
        }
    }
}

/// We test the failure cases of [`process_proposal`]. The happy flows
/// are covered by the e2e tests.
#[cfg(test)]
mod test_process_proposal {
    use std::collections::HashMap;

    use assert_matches::assert_matches;
    use borsh::BorshDeserialize;
    use namada::proto::SignedTxData;
    use namada::types::address::xan;
    use namada::types::ethereum_events::EthereumEvent;
    use namada::types::hash::Hash;
    use namada::types::key::*;
    use namada::types::storage::Epoch;
    use namada::types::token::Amount;
    use namada::types::transaction::encrypted::EncryptedTx;
    use namada::types::transaction::{EncryptionKey, Fee};
<<<<<<< HEAD
    use namada::types::vote_extensions::ethereum_events::{
        self, MultiSignedEthEvent,
    };
=======
>>>>>>> 836a6dea

    use super::*;
    use crate::facade::tendermint_proto::abci::RequestInitChain;
    use crate::facade::tendermint_proto::google::protobuf::Timestamp;
    use crate::node::ledger::shell::test_utils::{
        self, gen_keypair, ProcessProposal, TestError, TestShell,
    };
    use crate::node::ledger::shims::abcipp_shim_types::shim::TxBytes;
    use crate::wallet;

    fn get_empty_eth_ev_digest(shell: &TestShell) -> TxBytes {
        let protocol_key = shell.mode.get_protocol_key().expect("Test failed");
        let addr = shell
            .mode
            .get_validator_address()
            .expect("Test failed")
            .clone();
        let ext = ethereum_events::Vext::empty(
            shell.storage.last_height,
            addr.clone(),
        )
        .sign(protocol_key);
        ProtocolTxType::EthereumEvents(ethereum_events::VextDigest {
            #[cfg(feature = "abcipp")]
            signatures: {
                let mut s = HashMap::new();
                s.insert(addr, ext.sig);
                s
            },
            #[cfg(not(feature = "abcipp"))]
            signatures: {
                let mut s = HashMap::new();
                s.insert((addr, shell.storage.last_height), ext.sig);
                s
            },
            events: vec![],
        })
        .sign(protocol_key)
        .to_bytes()
    }

    /// Test that if a proposal contains more than one
    /// `ethereum_events::VextDigest`, we reject it.
    #[test]
    fn test_more_than_one_vext_digest_rejected() {
        const LAST_HEIGHT: BlockHeight = BlockHeight(2);
        let (mut shell, _recv, _) = test_utils::setup();
        shell.storage.last_height = LAST_HEIGHT;
        let (protocol_key, _, _) = wallet::defaults::validator_keys();
        let vote_extension_digest = {
            let validator_addr = wallet::defaults::validator_address();
            let signed_vote_extension = {
                let ext = ethereum_events::Vext::empty(
                    LAST_HEIGHT,
                    validator_addr.clone(),
                )
                .sign(&protocol_key);
                assert!(ext.verify(&protocol_key.ref_to()).is_ok());
                ext
            };
            // Ethereum events digest with no observed events
            ethereum_events::VextDigest {
                signatures: {
                    let mut s = HashMap::new();
                    #[cfg(feature = "abcipp")]
                    s.insert(validator_addr, signed_vote_extension.sig);
                    #[cfg(not(feature = "abcipp"))]
                    s.insert(
                        (validator_addr, LAST_HEIGHT),
                        signed_vote_extension.sig,
                    );
                    s
                },
                events: vec![],
            }
        };
        let tx = ProtocolTxType::EthereumEvents(vote_extension_digest)
            .sign(&protocol_key)
            .to_bytes();
        #[allow(clippy::redundant_clone)]
        let request = ProcessProposal {
            txs: vec![tx.clone(), tx],
        };
        let results = shell.process_proposal(request);
        assert_matches!(
            results, Err(TestError::RejectProposal(s)) if s.len() == 2
        );
    }

    fn check_rejected_eth_events_digest(
        shell: &mut TestShell,
        vote_extension_digest: ethereum_events::VextDigest,
        protocol_key: common::SecretKey,
    ) {
        let tx = ProtocolTxType::EthereumEvents(vote_extension_digest)
            .sign(&protocol_key)
            .to_bytes();
        let request = ProcessProposal { txs: vec![tx] };
        let response = if let Err(TestError::RejectProposal(resp)) =
            shell.process_proposal(request)
        {
            if let [resp] = resp.as_slice() {
                resp.clone()
            } else {
                panic!("Test failed")
            }
        } else {
            panic!("Test failed")
        };
        assert_eq!(
            response.result.code,
            u32::from(ErrorCodes::InvalidVoteExtension)
        );
    }

    /// Test that if a proposal contains Ethereum events with
    /// invalid validator signatures, we reject it.
    #[test]
    fn test_drop_vext_digest_with_invalid_sigs() {
        const LAST_HEIGHT: BlockHeight = BlockHeight(2);
        let (mut shell, _recv, _) = test_utils::setup();
        shell.storage.last_height = LAST_HEIGHT;
        let (protocol_key, _, _) = wallet::defaults::validator_keys();
        let vote_extension_digest = {
            let addr = wallet::defaults::validator_address();
            let event = EthereumEvent::TransfersToNamada {
                nonce: 1u64.into(),
                transfers: vec![],
            };
            let ext = {
                // generate a valid signature
                let mut ext = ethereum_events::Vext {
                    validator_addr: addr.clone(),
                    block_height: LAST_HEIGHT,
                    ethereum_events: vec![event.clone()],
                }
                .sign(&protocol_key);
                assert!(ext.verify(&protocol_key.ref_to()).is_ok());

                // modify this signature such that it becomes invalid
                ext.sig = test_utils::invalidate_signature(ext.sig);
                ext
            };
            ethereum_events::VextDigest {
                signatures: {
                    let mut s = HashMap::new();
                    #[cfg(feature = "abcipp")]
                    s.insert(addr.clone(), ext.sig);
                    #[cfg(not(feature = "abcipp"))]
                    s.insert((addr.clone(), LAST_HEIGHT), ext.sig);
                    s
                },
                events: vec![MultiSignedEthEvent {
                    event,
                    signers: {
                        let mut s = BTreeSet::new();
                        #[cfg(feature = "abcipp")]
                        s.insert(addr);
                        #[cfg(not(feature = "abcipp"))]
                        s.insert((addr, LAST_HEIGHT));
                        s
                    },
                }],
            }
        };
        check_rejected_eth_events_digest(
            &mut shell,
            vote_extension_digest,
            protocol_key,
        );
    }

    /// Test that if a proposal contains Ethereum events with
    /// invalid block heights, we reject it.
    #[test]
    fn test_drop_vext_digest_with_invalid_bheights() {
        const LAST_HEIGHT: BlockHeight = BlockHeight(3);
        const PRED_LAST_HEIGHT: BlockHeight = BlockHeight(LAST_HEIGHT.0 - 1);
        let (mut shell, _recv, _) = test_utils::setup();
        shell.storage.last_height = LAST_HEIGHT;
        let (protocol_key, _, _) = wallet::defaults::validator_keys();
        let vote_extension_digest = {
            let addr = wallet::defaults::validator_address();
            let event = EthereumEvent::TransfersToNamada {
                nonce: 1u64.into(),
                transfers: vec![],
            };
            let ext = {
                let ext = ethereum_events::Vext {
                    validator_addr: addr.clone(),
                    block_height: PRED_LAST_HEIGHT,
                    ethereum_events: vec![event.clone()],
                }
                .sign(&protocol_key);
                assert!(ext.verify(&protocol_key.ref_to()).is_ok());
                ext
            };
            ethereum_events::VextDigest {
                signatures: {
                    let mut s = HashMap::new();
                    #[cfg(feature = "abcipp")]
                    s.insert(addr.clone(), ext.sig);
                    #[cfg(not(feature = "abcipp"))]
                    s.insert((addr.clone(), PRED_LAST_HEIGHT), ext.sig);
                    s
                },
                events: vec![MultiSignedEthEvent {
                    event,
                    signers: {
                        let mut s = BTreeSet::new();
                        #[cfg(feature = "abcipp")]
                        s.insert(addr);
                        #[cfg(not(feature = "abcipp"))]
                        s.insert((addr, PRED_LAST_HEIGHT));
                        s
                    },
                }],
            }
        };
        #[cfg(feature = "abcipp")]
        check_rejected_eth_events_digest(
            &mut shell,
            vote_extension_digest,
            protocol_key,
        );
        #[cfg(not(feature = "abcipp"))]
        {
            let tx = ProtocolTxType::EthereumEvents(vote_extension_digest)
                .sign(&protocol_key)
                .to_bytes();
            let request = ProcessProposal { txs: vec![tx] };
            if let Ok(mut resp) = shell.process_proposal(request) {
                assert_eq!(resp.len(), 1);
                let processed = resp.remove(0);
                assert_eq!(processed.result.code, ErrorCodes::Ok as u32);
            } else {
                panic!("Test failed");
            }
        }
    }

    /// Test that if a proposal contains Ethereum events with
    /// invalid validators, we reject it.
    #[test]
    fn test_drop_vext_digest_with_invalid_validators() {
        const LAST_HEIGHT: BlockHeight = BlockHeight(2);
        let (mut shell, _recv, _) = test_utils::setup();
        shell.storage.last_height = LAST_HEIGHT;
        let (addr, protocol_key) = {
            let bertha_key = wallet::defaults::bertha_keypair();
            let bertha_addr = wallet::defaults::bertha_address();
            (bertha_addr, bertha_key)
        };
        let vote_extension_digest = {
            let event = EthereumEvent::TransfersToNamada {
                nonce: 1u64.into(),
                transfers: vec![],
            };
            let ext = {
                let ext = ethereum_events::Vext {
                    validator_addr: addr.clone(),
                    block_height: LAST_HEIGHT,
                    ethereum_events: vec![event.clone()],
                }
                .sign(&protocol_key);
                assert!(ext.verify(&protocol_key.ref_to()).is_ok());
                ext
            };
            ethereum_events::VextDigest {
                signatures: {
                    let mut s = HashMap::new();
                    #[cfg(feature = "abcipp")]
                    s.insert(addr.clone(), ext.sig);
                    #[cfg(not(feature = "abcipp"))]
                    s.insert((addr.clone(), LAST_HEIGHT), ext.sig);
                    s
                },
                events: vec![MultiSignedEthEvent {
                    event,
                    signers: {
                        let mut s = BTreeSet::new();
                        #[cfg(feature = "abcipp")]
                        s.insert(addr);
                        #[cfg(not(feature = "abcipp"))]
                        s.insert((addr, LAST_HEIGHT));
                        s
                    },
                }],
            }
        };
        check_rejected_eth_events_digest(
            &mut shell,
            vote_extension_digest,
            protocol_key,
        );
    }

    /// Test that if a wrapper tx is not signed, it is rejected
    /// by [`process_proposal`].
    #[test]
    fn test_unsigned_wrapper_rejected() {
        let (mut shell, _recv, _) = test_utils::setup_at_height(3u64);
        let keypair = gen_keypair();
        let tx = Tx::new(
            "wasm_code".as_bytes().to_owned(),
            Some("transaction data".as_bytes().to_owned()),
        );
        let wrapper = WrapperTx::new(
            Fee {
                amount: 0.into(),
                token: xan(),
            },
            &keypair,
            Epoch(0),
            0.into(),
            tx,
            Default::default(),
        );
        let tx = Tx::new(
            vec![],
            Some(TxType::Wrapper(wrapper).try_to_vec().expect("Test failed")),
        )
        .to_bytes();
        #[allow(clippy::redundant_clone)]
        let request = ProcessProposal {
            txs: vec![tx.clone(), get_empty_eth_ev_digest(&shell)],
        };

        let response = if let [resp, _] = shell
            .process_proposal(request)
            .expect("Test failed")
            .as_slice()
        {
            resp.clone()
        } else {
            panic!("Test failed")
        };
        assert_eq!(response.result.code, u32::from(ErrorCodes::InvalidSig));
        assert_eq!(
            response.result.info,
            String::from("Wrapper transactions must be signed")
        );
    }

    /// Test that a wrapper tx with invalid signature is rejected
    #[test]
    fn test_wrapper_bad_signature_rejected() {
        let (mut shell, _recv, _) = test_utils::setup_at_height(3u64);
        let keypair = gen_keypair();
        let tx = Tx::new(
            "wasm_code".as_bytes().to_owned(),
            Some("transaction data".as_bytes().to_owned()),
        );
        let timestamp = tx.timestamp;
        let mut wrapper = WrapperTx::new(
            Fee {
                amount: 100.into(),
                token: xan(),
            },
            &keypair,
            Epoch(0),
            0.into(),
            tx,
            Default::default(),
        )
        .sign(&keypair)
        .expect("Test failed");
        let new_tx = if let Some(Ok(SignedTxData {
            data: Some(data),
            sig,
        })) = wrapper
            .data
            .take()
            .map(|data| SignedTxData::try_from_slice(&data[..]))
        {
            let mut new_wrapper = if let TxType::Wrapper(wrapper) =
                <TxType as BorshDeserialize>::deserialize(&mut data.as_ref())
                    .expect("Test failed")
            {
                wrapper
            } else {
                panic!("Test failed")
            };

            // we mount a malleability attack to try and remove the fee
            new_wrapper.fee.amount = 0.into();
            let new_data = TxType::Wrapper(new_wrapper)
                .try_to_vec()
                .expect("Test failed");
            Tx {
                code: vec![],
                data: Some(
                    SignedTxData {
                        sig,
                        data: Some(new_data),
                    }
                    .try_to_vec()
                    .expect("Test failed"),
                ),
                timestamp,
            }
        } else {
            panic!("Test failed");
        };
        let request = ProcessProposal {
            txs: vec![new_tx.to_bytes(), get_empty_eth_ev_digest(&shell)],
        };
        let response = if let [response, _] = shell
            .process_proposal(request)
            .expect("Test failed")
            .as_slice()
        {
            response.clone()
        } else {
            panic!("Test failed")
        };
        let expected_error = "Signature verification failed: Invalid signature";
        assert_eq!(response.result.code, u32::from(ErrorCodes::InvalidSig));
        assert!(
            response.result.info.contains(expected_error),
            "Result info {} doesn't contain the expected error {}",
            response.result.info,
            expected_error
        );
    }

    /// Test that if the account submitting the tx is not known and the fee is
    /// non-zero, [`process_proposal`] rejects that tx
    #[test]
    fn test_wrapper_unknown_address() {
        let (mut shell, _recv, _) = test_utils::setup_at_height(3u64);
        let keypair = gen_keypair();
        let tx = Tx::new(
            "wasm_code".as_bytes().to_owned(),
            Some("transaction data".as_bytes().to_owned()),
        );
        let wrapper = WrapperTx::new(
            Fee {
                amount: 1.into(),
                token: xan(),
            },
            &keypair,
            Epoch(0),
            0.into(),
            tx,
            Default::default(),
        )
        .sign(&keypair)
        .expect("Test failed");
        let request = ProcessProposal {
            txs: vec![wrapper.to_bytes(), get_empty_eth_ev_digest(&shell)],
        };
        let response = if let [resp, _] = shell
            .process_proposal(request)
            .expect("Test failed")
            .as_slice()
        {
            resp.clone()
        } else {
            panic!("Test failed")
        };
        assert_eq!(response.result.code, u32::from(ErrorCodes::InvalidTx));
        assert_eq!(
            response.result.info,
            "The address given does not have sufficient balance to pay fee"
                .to_string(),
        );
    }

    /// Test that if the account submitting the tx does
    /// not have sufficient balance to pay the fee,
    /// [`process_proposal`] rejects that tx
    #[test]
    fn test_wrapper_insufficient_balance_address() {
        let (mut shell, _recv, _) = test_utils::setup_at_height(3u64);
        let keypair = crate::wallet::defaults::daewon_keypair();

        let tx = Tx::new(
            "wasm_code".as_bytes().to_owned(),
            Some("transaction data".as_bytes().to_owned()),
        );
        let wrapper = WrapperTx::new(
            Fee {
                amount: Amount::whole(1_000_100),
                token: xan(),
            },
            &keypair,
            Epoch(0),
            0.into(),
            tx,
            Default::default(),
        )
        .sign(&keypair)
        .expect("Test failed");

        let request = ProcessProposal {
            txs: vec![wrapper.to_bytes(), get_empty_eth_ev_digest(&shell)],
        };

        let response = if let [resp, _] = shell
            .process_proposal(request)
            .expect("Test failed")
            .as_slice()
        {
            resp.clone()
        } else {
            panic!("Test failed")
        };
        assert_eq!(response.result.code, u32::from(ErrorCodes::InvalidTx));
        assert_eq!(
            response.result.info,
            String::from(
                "The address given does not have sufficient balance to pay fee"
            )
        );
    }

    /// Test that if the expected order of decrypted txs is
    /// validated, [`process_proposal`] rejects it
    #[test]
    fn test_decrypted_txs_out_of_order() {
        let (mut shell, _recv, _) = test_utils::setup_at_height(3u64);
        let keypair = gen_keypair();
        let mut txs = vec![];
        for i in 0..3 {
            let tx = Tx::new(
                "wasm_code".as_bytes().to_owned(),
                Some(format!("transaction data: {}", i).as_bytes().to_owned()),
            );
            let wrapper = WrapperTx::new(
                Fee {
                    amount: i.into(),
                    token: xan(),
                },
                &keypair,
                Epoch(0),
                0.into(),
                tx.clone(),
                Default::default(),
            );
            shell.enqueue_tx(wrapper);
            txs.push(Tx::from(TxType::Decrypted(DecryptedTx::Decrypted(tx))));
        }
        let req_1 = ProcessProposal {
            txs: vec![txs[0].to_bytes(), get_empty_eth_ev_digest(&shell)],
        };
        let response_1 = if let [resp, _] = shell
            .process_proposal(req_1)
            .expect("Test failed")
            .as_slice()
        {
            resp.clone()
        } else {
            panic!("Test failed")
        };
        assert_eq!(response_1.result.code, u32::from(ErrorCodes::Ok));

        let req_2 = ProcessProposal {
            txs: vec![txs[2].to_bytes(), get_empty_eth_ev_digest(&shell)],
        };

        let response_2 = if let Err(TestError::RejectProposal(resp)) =
            shell.process_proposal(req_2)
        {
            if let [resp, _] = resp.as_slice() {
                resp.clone()
            } else {
                panic!("Test failed")
            }
        } else {
            panic!("Test failed")
        };
        assert_eq!(response_2.result.code, u32::from(ErrorCodes::InvalidOrder));
        assert_eq!(
            response_2.result.info,
            String::from(
                "Process proposal rejected a decrypted transaction that \
                 violated the tx order determined in the previous block"
            ),
        );
    }

    /// Test that a tx incorrectly labelled as undecryptable
    /// is rejected by [`process_proposal`]
    #[test]
    fn test_incorrectly_labelled_as_undecryptable() {
        let (mut shell, _recv, _) = test_utils::setup_at_height(3u64);
        let keypair = gen_keypair();

        let tx = Tx::new(
            "wasm_code".as_bytes().to_owned(),
            Some("transaction data".as_bytes().to_owned()),
        );
        let wrapper = WrapperTx::new(
            Fee {
                amount: 0.into(),
                token: xan(),
            },
            &keypair,
            Epoch(0),
            0.into(),
            tx,
            Default::default(),
        );
        shell.enqueue_tx(wrapper.clone());

        let tx =
            Tx::from(TxType::Decrypted(DecryptedTx::Undecryptable(wrapper)));

        let request = ProcessProposal {
            txs: vec![tx.to_bytes(), get_empty_eth_ev_digest(&shell)],
        };

        let response = if let [resp, _] = shell
            .process_proposal(request)
            .expect("Test failed")
            .as_slice()
        {
            resp.clone()
        } else {
            panic!("Test failed")
        };
        assert_eq!(response.result.code, u32::from(ErrorCodes::InvalidTx));
        assert_eq!(
            response.result.info,
            String::from(
                "The encrypted payload of tx was incorrectly marked as \
                 un-decryptable"
            ),
        )
    }

    /// Test that a wrapper tx whose inner_tx does not have
    /// the same hash as the wrappers tx_hash field is marked
    /// undecryptable but still accepted
    #[test]
    fn test_invalid_hash_commitment() {
        let (mut shell, _recv, _) = test_utils::setup_at_height(3u64);
        let keypair = crate::wallet::defaults::daewon_keypair();

        let tx = Tx::new(
            "wasm_code".as_bytes().to_owned(),
            Some("transaction data".as_bytes().to_owned()),
        );
        let mut wrapper = WrapperTx::new(
            Fee {
                amount: 0.into(),
                token: xan(),
            },
            &keypair,
            Epoch(0),
            0.into(),
            tx,
            Default::default(),
        );
        wrapper.tx_hash = Hash([0; 32]);

        shell.enqueue_tx(wrapper.clone());
        let tx = Tx::from(TxType::Decrypted(DecryptedTx::Undecryptable(
            #[allow(clippy::redundant_clone)]
            wrapper.clone(),
        )));

        let request = ProcessProposal {
            txs: vec![tx.to_bytes(), get_empty_eth_ev_digest(&shell)],
        };
        let response = if let [resp, _] = shell
            .process_proposal(request)
            .expect("Test failed")
            .as_slice()
        {
            resp.clone()
        } else {
            panic!("Test failed")
        };
        assert_eq!(response.result.code, u32::from(ErrorCodes::Ok));
    }

    /// Test that if a wrapper tx contains garbage bytes
    /// as its encrypted inner tx, it is correctly
    /// marked undecryptable and the errors handled correctly
    #[test]
    fn test_undecryptable() {
        let (mut shell, _recv, _) = test_utils::setup_at_height(3u64);
        let keypair = crate::wallet::defaults::daewon_keypair();
        let pubkey = EncryptionKey::default();
        // not valid tx bytes
        let tx = "garbage data".as_bytes().to_owned();
        let inner_tx = EncryptedTx::encrypt(&tx, pubkey);
        let wrapper = WrapperTx {
            fee: Fee {
                amount: 0.into(),
                token: xan(),
            },
            pk: keypair.ref_to(),
            epoch: Epoch(0),
            gas_limit: 0.into(),
            inner_tx,
            tx_hash: hash_tx(&tx),
        };

        shell.enqueue_tx(wrapper.clone());
        let signed = Tx::from(TxType::Decrypted(DecryptedTx::Undecryptable(
            #[allow(clippy::redundant_clone)]
            wrapper.clone(),
        )));
        let request = ProcessProposal {
            txs: vec![signed.to_bytes(), get_empty_eth_ev_digest(&shell)],
        };
        let response = if let [resp, _] = shell
            .process_proposal(request)
            .expect("Test failed")
            .as_slice()
        {
            resp.clone()
        } else {
            panic!("Test failed")
        };
        assert_eq!(response.result.code, u32::from(ErrorCodes::Ok));
    }

    /// Test that if more decrypted txs are submitted to
    /// [`process_proposal`] than expected, they are rejected
    #[test]
    fn test_too_many_decrypted_txs() {
        let (mut shell, _recv, _) = TestShell::new();

        let tx = Tx::new(
            "wasm_code".as_bytes().to_owned(),
            Some("transaction data".as_bytes().to_owned()),
        );

        let tx = Tx::from(TxType::Decrypted(DecryptedTx::Decrypted(tx)));

        let request = ProcessProposal {
            txs: vec![tx.to_bytes()],
        };
        let response = if let Err(TestError::RejectProposal(resp)) =
            shell.process_proposal(request)
        {
            if let [resp] = resp.as_slice() {
                resp.clone()
            } else {
                panic!("Test failed")
            }
        } else {
            panic!("Test failed")
        };
        assert_eq!(response.result.code, u32::from(ErrorCodes::ExtraTxs));
        assert_eq!(
            response.result.info,
            String::from("Received more decrypted txs than expected"),
        );
    }

    /// Process Proposal should reject a RawTx, but not panic
    #[test]
    fn test_raw_tx_rejected() {
        let (mut shell, _recv, _) = test_utils::setup_at_height(3u64);

        let tx = Tx::new(
            "wasm_code".as_bytes().to_owned(),
            Some("transaction data".as_bytes().to_owned()),
        );
        let tx = Tx::from(TxType::Raw(tx));
        let request = ProcessProposal {
            txs: vec![tx.to_bytes(), get_empty_eth_ev_digest(&shell)],
        };
        let response = if let [resp, _] = shell
            .process_proposal(request)
            .expect("Test failed")
            .as_slice()
        {
            resp.clone()
        } else {
            panic!("Test failed")
        };
        assert_eq!(response.result.code, u32::from(ErrorCodes::InvalidTx));
        assert_eq!(
            response.result.info,
            String::from(
                "Transaction rejected: Non-encrypted transactions are not \
                 supported"
            ),
        );
    }
}<|MERGE_RESOLUTION|>--- conflicted
+++ resolved
@@ -11,7 +11,6 @@
 use crate::facade::tendermint_proto::abci::response_process_proposal::ProposalStatus;
 use crate::facade::tendermint_proto::abci::RequestProcessProposal;
 use crate::node::ledger::shims::abcipp_shim_types::shim::response::ProcessProposal;
-<<<<<<< HEAD
 
 /// Contains stateful data about the number of vote extension
 /// digests found as protocol transactions in a proposed block.
@@ -22,8 +21,6 @@
     /// The number of validator set update vote extensions found thus far.
     valset_upd_digest_num: usize,
 }
-=======
->>>>>>> 836a6dea
 
 impl<D, H> Shell<D, H>
 where
@@ -46,7 +43,6 @@
         &self,
         req: RequestProcessProposal,
     ) -> ProcessProposal {
-<<<<<<< HEAD
         tracing::info!(
             proposer = ?hex::encode(&req.proposer_address),
             height = req.height,
@@ -115,21 +111,10 @@
 
         ProcessProposal {
             status: status as i32,
-=======
-        let tx_results = self.process_txs(&req.txs);
-
-        ProcessProposal {
-            status: if tx_results.iter().any(|res| res.code > 3) {
-                ProposalStatus::Reject as i32
-            } else {
-                ProposalStatus::Accept as i32
-            },
->>>>>>> 836a6dea
             tx_results,
         }
     }
 
-<<<<<<< HEAD
     /// Checks what the [`TxResult`]s would be for the transactions in a
     /// proposed block, as well as counting the number of digest transactions
     /// present. `ProcessProposal` should be able to make a decision on whether
@@ -139,25 +124,17 @@
         &self,
         txs: &[Vec<u8>],
     ) -> (Vec<TxResult>, DigestCounters) {
-=======
-    /// Check all the given txs.
-    pub fn process_txs(&self, txs: &[Vec<u8>]) -> Vec<TxResult> {
->>>>>>> 836a6dea
         let mut tx_queue_iter = self.storage.tx_queue.iter();
         // the number of vote extension digests included in the block proposal
         let mut counters = DigestCounters::default();
         let tx_results: Vec<_> = txs
             .iter()
             .map(|tx_bytes| {
-<<<<<<< HEAD
                 self.check_proposal_tx(
                     tx_bytes,
                     &mut tx_queue_iter,
                     &mut counters,
                 )
-=======
-                self.process_single_tx(tx_bytes, &mut tx_queue_iter)
->>>>>>> 836a6dea
             })
             .collect();
         (tx_results, counters)
@@ -459,12 +436,9 @@
     use namada::types::token::Amount;
     use namada::types::transaction::encrypted::EncryptedTx;
     use namada::types::transaction::{EncryptionKey, Fee};
-<<<<<<< HEAD
     use namada::types::vote_extensions::ethereum_events::{
         self, MultiSignedEthEvent,
     };
-=======
->>>>>>> 836a6dea
 
     use super::*;
     use crate::facade::tendermint_proto::abci::RequestInitChain;
