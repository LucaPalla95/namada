--- conflicted
+++ resolved
@@ -488,14 +488,8 @@
 }
 
 impl TokenBalances {
-<<<<<<< HEAD
-    pub fn get(&self, pk: common::PublicKey) -> Option<token::Amount> {
-        let pk = StringEncoded { raw: pk };
-        self.0.get(&pk).map(|amt| amt.amount())
-=======
     pub fn get(&self, addr: &GenesisAddress) -> Option<token::Amount> {
-        self.0.get(addr).map(|amt| amt.amount)
->>>>>>> 9562c160
+        self.0.get(addr).map(|amt| amt.amount())
     }
 }
 
@@ -990,17 +984,6 @@
 
         let balances = read_balances(&path).unwrap();
         let example_balance = balances.token.get(&token_alias).unwrap();
-<<<<<<< HEAD
-        assert_eq!(
-            balance,
-            example_balance
-                .0
-                .get(&StringEncoded { raw: pk })
-                .unwrap()
-                .amount()
-        );
-=======
-        assert_eq!(balance, example_balance.0.get(&address).unwrap().amount);
->>>>>>> 9562c160
+        assert_eq!(balance, example_balance.0.get(&address).unwrap().amount());
     }
 }